{
  "platforms": ["ios", "tvos", "android", "web"],
  "ios": {
<<<<<<< HEAD
    "modules": ["ExpoBlueskySharedPrefsModule", "ExpoBlueskyReferrerModule", "ExpoPlatformInfoModule"]
=======
    "modules": [
      "ExpoBlueskySharedPrefsModule",
      "ExpoBlueskyReferrerModule",
      "ExpoBlueskyVisibilityViewModule",
      "ExpoPlatformInfoModule"
    ]
>>>>>>> 75c19b2d
  },
  "android": {
    "modules": [
      "expo.modules.blueskyswissarmy.sharedprefs.ExpoBlueskySharedPrefsModule",
      "expo.modules.blueskyswissarmy.referrer.ExpoBlueskyReferrerModule",
<<<<<<< HEAD
=======
      "expo.modules.blueskyswissarmy.visibilityview.ExpoBlueskyVisibilityViewModule",
>>>>>>> 75c19b2d
      "expo.modules.blueskyswissarmy.platforminfo.ExpoPlatformInfoModule"
    ]
  }
}<|MERGE_RESOLUTION|>--- conflicted
+++ resolved
@@ -1,25 +1,18 @@
 {
   "platforms": ["ios", "tvos", "android", "web"],
   "ios": {
-<<<<<<< HEAD
-    "modules": ["ExpoBlueskySharedPrefsModule", "ExpoBlueskyReferrerModule", "ExpoPlatformInfoModule"]
-=======
     "modules": [
       "ExpoBlueskySharedPrefsModule",
       "ExpoBlueskyReferrerModule",
       "ExpoBlueskyVisibilityViewModule",
       "ExpoPlatformInfoModule"
     ]
->>>>>>> 75c19b2d
   },
   "android": {
     "modules": [
       "expo.modules.blueskyswissarmy.sharedprefs.ExpoBlueskySharedPrefsModule",
       "expo.modules.blueskyswissarmy.referrer.ExpoBlueskyReferrerModule",
-<<<<<<< HEAD
-=======
       "expo.modules.blueskyswissarmy.visibilityview.ExpoBlueskyVisibilityViewModule",
->>>>>>> 75c19b2d
       "expo.modules.blueskyswissarmy.platforminfo.ExpoPlatformInfoModule"
     ]
   }
