import Foundation

public class SharedPrefs {
  public static let shared = SharedPrefs()

  private let defaults = UserDefaults(suiteName: "group.app.bsky")

  init() {
    if defaults == nil {
      NSLog("Failed to get user defaults for app group.")
    }
  }

  private func getDefaults(_ info: String = "(no info)") -> UserDefaults? {
    guard let defaults = self.defaults else {
      NSLog("Failed to get defaults for app group: \(info)")
      return nil
    }
    return defaults
  }

  public func setValue(_ key: String, _ value: String?) {
    getDefaults(key)?.setValue(value, forKey: key)
  }

  public func setValue(_ key: String, _ value: Double?) {
    getDefaults(key)?.setValue(value, forKey: key)
  }

  public func setValue(_ key: String, _ value: Bool?) {
    getDefaults(key)?.setValue(value, forKey: key)
  }

  public func _setAnyValue(_ key: String, _ value: Any?) {
    getDefaults(key)?.setValue(value, forKey: key)
  }

  public func removeValue(_ key: String) {
    getDefaults(key)?.removeObject(forKey: key)
  }

  public func getString(_ key: String) -> String? {
    return getDefaults(key)?.string(forKey: key)
  }

  public func getNumber(_ key: String) -> Double? {
    return getDefaults(key)?.double(forKey: key)
  }

  public func getBool(_ key: String) -> Bool? {
    return getDefaults(key)?.bool(forKey: key)
  }

  public func addToSet(_ key: String, _ value: String) {
    var dict: [String:Bool]?
    if var currDict = getDefaults(key)?.dictionary(forKey: key) as? [String:Bool] {
      currDict[value] = true
      dict = currDict
    } else {
      dict = [
        value : true
      ]
    }
    getDefaults(key)?.setValue(dict, forKey: key)
  }

  public func removeFromSet(_ key: String, _ value: String) {
    guard var dict = getDefaults(key)?.dictionary(forKey: key) as? [String:Bool] else {
      return
    }
    dict.removeValue(forKey: value)
    getDefaults(key)?.setValue(dict, forKey: key)
  }

  public func setContains(_ key: String, _ value: String) -> Bool {
    guard let dict = getDefaults(key)?.dictionary(forKey: key) as? [String:Bool] else {
      return false
    }
    return dict[value] == true
  }

  public func hasValue(_ key: String) -> Bool {
    return getDefaults(key)?.value(forKey: key) != nil
  }
<<<<<<< HEAD
  
=======

>>>>>>> ac0ba3ad
  public func getValues(_ keys: [String]) -> [String:Any?]? {
    return getDefaults("keys:\(keys)")?.dictionaryWithValues(forKeys: keys)
  }
}<|MERGE_RESOLUTION|>--- conflicted
+++ resolved
@@ -82,11 +82,7 @@
   public func hasValue(_ key: String) -> Bool {
     return getDefaults(key)?.value(forKey: key) != nil
   }
-<<<<<<< HEAD
-  
-=======
 
->>>>>>> ac0ba3ad
   public func getValues(_ keys: [String]) -> [String:Any?]? {
     return getDefaults("keys:\(keys)")?.dictionaryWithValues(forKeys: keys)
   }
