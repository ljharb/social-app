package expo.modules.backgroundnotificationhandler

import expo.modules.blueskyswissarmy.sharedprefs.Preferences
import expo.modules.kotlin.modules.Module
import expo.modules.kotlin.modules.ModuleDefinition

val DEFAULTS = mapOf<String, Any>(
  "playSoundChat" to true,
  "playSoundFollow" to false,
  "playSoundLike" to false,
  "playSoundMention" to false,
  "playSoundQuote" to false,
  "playSoundReply" to false,
  "playSoundRepost" to false,
  "mutedThreads" to mapOf<String, List<String>>()
)

class ExpoBackgroundNotificationHandlerModule : Module() {
  companion object {
    var isForegrounded = false
  }

  override fun definition() =
    ModuleDefinition {
      Name("ExpoBackgroundNotificationHandler")

<<<<<<< HEAD
    OnCreate {
      val context = appContext.reactContext ?: throw Error("Context is null")
      DEFAULTS.forEach { (key, value) ->
        if (Preferences(context).hasValue(key)) {
          return@forEach
        }
        Preferences(context)._setAnyValue(key, value)
      }
    }
=======
      OnCreate {
        NotificationPrefs(appContext.reactContext).initialize()
      }
>>>>>>> 3627a249

      OnActivityEntersForeground {
        isForegrounded = true
      }

      OnActivityEntersBackground {
        isForegrounded = false
      }

<<<<<<< HEAD
    AsyncFunction("getPrefsAsync") {
      val context = appContext.reactContext ?: throw Error("Context is null")
      val keys = DEFAULTS.keys
      return@AsyncFunction Preferences(context).getValues(keys)
    }

    AsyncFunction("resetGenericCountAsync") {
      // Not implemented
    }

    AsyncFunction("maybeIncrementMessagesCountAsync") {
      // Not implemented
    }

    AsyncFunction("maybeDecrementMessagesCountAsync") {
      // Not implemented
=======
      AsyncFunction("getAllPrefsAsync") {
        return@AsyncFunction NotificationPrefs(appContext.reactContext).getAllPrefs()
      }

      AsyncFunction("getBoolAsync") { forKey: String ->
        return@AsyncFunction NotificationPrefs(appContext.reactContext).getBoolean(forKey)
      }

      AsyncFunction("getStringAsync") { forKey: String ->
        return@AsyncFunction NotificationPrefs(appContext.reactContext).getString(forKey)
      }

      AsyncFunction("getStringArrayAsync") { forKey: String ->
        return@AsyncFunction NotificationPrefs(appContext.reactContext).getStringArray(forKey)
      }

      AsyncFunction("setBoolAsync") { forKey: String, value: Boolean ->
        NotificationPrefs(appContext.reactContext).setBoolean(forKey, value)
      }

      AsyncFunction("setStringAsync") { forKey: String, value: String ->
        NotificationPrefs(appContext.reactContext).setString(forKey, value)
      }

      AsyncFunction("setStringArrayAsync") { forKey: String, value: Array<String> ->
        NotificationPrefs(appContext.reactContext).setStringArray(forKey, value)
      }

      AsyncFunction("addToStringArrayAsync") { forKey: String, string: String ->
        NotificationPrefs(appContext.reactContext).addToStringArray(forKey, string)
      }

      AsyncFunction("removeFromStringArrayAsync") { forKey: String, string: String ->
        NotificationPrefs(appContext.reactContext).removeFromStringArray(forKey, string)
      }

      AsyncFunction("addManyToStringArrayAsync") { forKey: String, strings: Array<String> ->
        NotificationPrefs(appContext.reactContext).addManyToStringArray(forKey, strings)
      }

      AsyncFunction("removeManyFromStringArrayAsync") { forKey: String, strings: Array<String> ->
        NotificationPrefs(appContext.reactContext).removeManyFromStringArray(forKey, strings)
      }

      AsyncFunction("setBadgeCountAsync") { _: Int ->
        // This does nothing on Android
      }
>>>>>>> 3627a249
    }
}<|MERGE_RESOLUTION|>--- conflicted
+++ resolved
@@ -24,7 +24,6 @@
     ModuleDefinition {
       Name("ExpoBackgroundNotificationHandler")
 
-<<<<<<< HEAD
     OnCreate {
       val context = appContext.reactContext ?: throw Error("Context is null")
       DEFAULTS.forEach { (key, value) ->
@@ -34,11 +33,6 @@
         Preferences(context)._setAnyValue(key, value)
       }
     }
-=======
-      OnCreate {
-        NotificationPrefs(appContext.reactContext).initialize()
-      }
->>>>>>> 3627a249
 
       OnActivityEntersForeground {
         isForegrounded = true
@@ -48,7 +42,6 @@
         isForegrounded = false
       }
 
-<<<<<<< HEAD
     AsyncFunction("getPrefsAsync") {
       val context = appContext.reactContext ?: throw Error("Context is null")
       val keys = DEFAULTS.keys
@@ -65,54 +58,6 @@
 
     AsyncFunction("maybeDecrementMessagesCountAsync") {
       // Not implemented
-=======
-      AsyncFunction("getAllPrefsAsync") {
-        return@AsyncFunction NotificationPrefs(appContext.reactContext).getAllPrefs()
-      }
-
-      AsyncFunction("getBoolAsync") { forKey: String ->
-        return@AsyncFunction NotificationPrefs(appContext.reactContext).getBoolean(forKey)
-      }
-
-      AsyncFunction("getStringAsync") { forKey: String ->
-        return@AsyncFunction NotificationPrefs(appContext.reactContext).getString(forKey)
-      }
-
-      AsyncFunction("getStringArrayAsync") { forKey: String ->
-        return@AsyncFunction NotificationPrefs(appContext.reactContext).getStringArray(forKey)
-      }
-
-      AsyncFunction("setBoolAsync") { forKey: String, value: Boolean ->
-        NotificationPrefs(appContext.reactContext).setBoolean(forKey, value)
-      }
-
-      AsyncFunction("setStringAsync") { forKey: String, value: String ->
-        NotificationPrefs(appContext.reactContext).setString(forKey, value)
-      }
-
-      AsyncFunction("setStringArrayAsync") { forKey: String, value: Array<String> ->
-        NotificationPrefs(appContext.reactContext).setStringArray(forKey, value)
-      }
-
-      AsyncFunction("addToStringArrayAsync") { forKey: String, string: String ->
-        NotificationPrefs(appContext.reactContext).addToStringArray(forKey, string)
-      }
-
-      AsyncFunction("removeFromStringArrayAsync") { forKey: String, string: String ->
-        NotificationPrefs(appContext.reactContext).removeFromStringArray(forKey, string)
-      }
-
-      AsyncFunction("addManyToStringArrayAsync") { forKey: String, strings: Array<String> ->
-        NotificationPrefs(appContext.reactContext).addManyToStringArray(forKey, strings)
-      }
-
-      AsyncFunction("removeManyFromStringArrayAsync") { forKey: String, strings: Array<String> ->
-        NotificationPrefs(appContext.reactContext).removeManyFromStringArray(forKey, strings)
-      }
-
-      AsyncFunction("setBadgeCountAsync") { _: Int ->
-        // This does nothing on Android
-      }
->>>>>>> 3627a249
     }
+  }
 }