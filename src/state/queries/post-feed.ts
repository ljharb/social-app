--- conflicted
+++ resolved
@@ -3,12 +3,8 @@
 import {
   AppBskyFeedDefs,
   AppBskyFeedPost,
-<<<<<<< HEAD
   ModerationDecision,
-=======
   AtUri,
-  PostModeration,
->>>>>>> dd86d096
 } from '@atproto/api'
 import {
   useInfiniteQuery,
