--- conflicted
+++ resolved
@@ -3,11 +3,8 @@
 import {
   LabelPreference,
   BskyFeedViewPreference,
-<<<<<<< HEAD
   ModerationOpts,
-=======
   AppBskyActorDefs,
->>>>>>> dd86d096
 } from '@atproto/api'
 
 import {track} from '#/lib/analytics/analytics'
@@ -91,18 +88,13 @@
     }
     const moderationPrefs = prefs.data.moderationPrefs
     return {
-<<<<<<< HEAD
       userDid: currentAccount?.did,
       prefs: {
         ...moderationPrefs,
         hiddenPosts,
       },
+      mutedWords: prefs.data.mutedWords || [], // TODO
       labelDefs,
-=======
-      ...moderationOpts,
-      hiddenPosts,
-      mutedWords: prefs.data.mutedWords || [],
->>>>>>> dd86d096
     }
   }, [override, currentAccount, labelDefs, prefs.data, hiddenPosts])
   return opts
