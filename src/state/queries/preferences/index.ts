--- conflicted
+++ resolved
@@ -3,11 +3,8 @@
 import {
   LabelPreference,
   BskyFeedViewPreference,
-<<<<<<< HEAD
   ModerationOpts,
-=======
   LabelGroupDefinition,
->>>>>>> 332c9904
 } from '@atproto/api'
 
 import {track} from '#/lib/analytics/analytics'
