import {
  AppBskyActorDefs,
  AppBskyEmbedRecord,
  AppBskyFeedDefs,
  AppBskyFeedGetPostThread,
  AppBskyFeedPost,
  AppBskyFeedThreadgate,
  AtUri,
  ModerationDecision,
  ModerationOpts,
} from '@atproto/api'
import {QueryClient, useQuery, useQueryClient} from '@tanstack/react-query'

import {moderatePost_wrapped as moderatePost} from '#/lib/moderatePost_wrapped'
import {UsePreferencesQueryResponse} from '#/state/queries/preferences/types'
import {useAgent} from '#/state/session'
import {
  findAllPostsInQueryData as findAllPostsInSearchQueryData,
  findAllProfilesInQueryData as findAllProfilesInSearchQueryData,
} from 'state/queries/search-posts'
import {
  findAllPostsInQueryData as findAllPostsInNotifsQueryData,
  findAllProfilesInQueryData as findAllProfilesInNotifsQueryData,
} from './notifications/feed'
import {
  findAllPostsInQueryData as findAllPostsInFeedQueryData,
  findAllProfilesInQueryData as findAllProfilesInFeedQueryData,
} from './post-feed'
import {
  didOrHandleUriMatches,
  embedViewRecordToPostView,
  getEmbeddedPost,
} from './util'

const REPLY_TREE_DEPTH = 10
export const RQKEY_ROOT = 'post-thread'
export const RQKEY = (uri: string) => [RQKEY_ROOT, uri]
type ThreadViewNode = AppBskyFeedGetPostThread.OutputSchema['thread']

export interface ThreadCtx {
  depth: number
  isHighlightedPost?: boolean
  hasMore?: boolean
  isParentLoading?: boolean
  isChildLoading?: boolean
  isSelfThread?: boolean
  hasMoreSelfThread?: boolean
}

export type ThreadPost = {
  type: 'post'
  _reactKey: string
  uri: string
  post: AppBskyFeedDefs.PostView
  record: AppBskyFeedPost.Record
  parent?: ThreadNode
  replies?: ThreadNode[]
  ctx: ThreadCtx
}

export type ThreadNotFound = {
  type: 'not-found'
  _reactKey: string
  uri: string
  ctx: ThreadCtx
}

export type ThreadBlocked = {
  type: 'blocked'
  _reactKey: string
  uri: string
  ctx: ThreadCtx
}

export type ThreadUnknown = {
  type: 'unknown'
  uri: string
}

export type ThreadNode =
  | ThreadPost
  | ThreadNotFound
  | ThreadBlocked
  | ThreadUnknown

export type ThreadModerationCache = WeakMap<ThreadNode, ModerationDecision>

export function usePostThreadQuery(uri: string | undefined) {
  const queryClient = useQueryClient()
  const agent = useAgent()
  return useQuery<ThreadNode, Error>({
    gcTime: 0,
    queryKey: RQKEY(uri || ''),
    async queryFn() {
      const res = await agent.getPostThread({
        uri: uri!,
        depth: REPLY_TREE_DEPTH,
      })
      if (res.success) {
        const thread = responseToThreadNodes(res.data.thread)
        annotateSelfThread(thread)
        return thread
      }
      return {type: 'unknown', uri: uri!}
    },
    enabled: !!uri,
    placeholderData: () => {
      if (!uri) return
      const post = findPostInQueryData(queryClient, uri)
      if (post) {
        return post
      }
      return undefined
    },
  })
}

export function fillThreadModerationCache(
  cache: ThreadModerationCache,
  node: ThreadNode,
  moderationOpts: ModerationOpts,
) {
  if (node.type === 'post') {
    cache.set(node, moderatePost(node.post, moderationOpts))
    if (node.parent) {
      fillThreadModerationCache(cache, node.parent, moderationOpts)
    }
    if (node.replies) {
      for (const reply of node.replies) {
        fillThreadModerationCache(cache, reply, moderationOpts)
      }
    }
  }
}

export function sortThread(
  node: ThreadNode,
  opts: UsePreferencesQueryResponse['threadViewPrefs'],
  modCache: ThreadModerationCache,
<<<<<<< HEAD
  threadgateRecord?: AppBskyFeedThreadgate.Record,
=======
  currentDid: string | undefined,
  justPostedUris: Set<string>,
>>>>>>> e782db33
): ThreadNode {
  if (node.type !== 'post') {
    return node
  }
  if (node.replies) {
    node.replies.sort((a: ThreadNode, b: ThreadNode) => {
      if (a.type !== 'post') {
        return 1
      }
      if (b.type !== 'post') {
        return -1
      }

<<<<<<< HEAD
      /*
       * Hiding takes precendence over OP check below bc thread root author
       * can't hide their own posts, therefore this only applies to other
       * authors.
       */
      const aHidden = threadgateRecord?.hiddenReplies?.includes(a.uri)
      const bHidden = threadgateRecord?.hiddenReplies?.includes(b.uri)
      if (aHidden && !bHidden) {
        return 1
      } else if (bHidden && !aHidden) {
        return -1
      }

      /*
       * Here, OP is actually whatever node is highlighted in the thread view,
       * NOT necessarily the root post of the thread, though it can be.
       */
=======
      if (node.ctx.isHighlightedPost || opts.lab_treeViewEnabled) {
        const aIsJustPosted =
          a.post.author.did === currentDid && justPostedUris.has(a.post.uri)
        const bIsJustPosted =
          b.post.author.did === currentDid && justPostedUris.has(b.post.uri)
        if (aIsJustPosted && bIsJustPosted) {
          return a.post.indexedAt.localeCompare(b.post.indexedAt) // oldest
        } else if (aIsJustPosted) {
          return -1 // reply while onscreen
        } else if (bIsJustPosted) {
          return 1 // reply while onscreen
        }
      }

>>>>>>> e782db33
      const aIsByOp = a.post.author.did === node.post?.author.did
      const bIsByOp = b.post.author.did === node.post?.author.did
      if (aIsByOp && bIsByOp) {
        return a.post.indexedAt.localeCompare(b.post.indexedAt) // oldest
      } else if (aIsByOp) {
        return -1 // op's own reply
      } else if (bIsByOp) {
        return 1 // op's own reply
      }

      const aIsBySelf = a.post.author.did === currentDid
      const bIsBySelf = b.post.author.did === currentDid
      if (aIsBySelf && bIsBySelf) {
        return a.post.indexedAt.localeCompare(b.post.indexedAt) // oldest
      } else if (aIsBySelf) {
        return -1 // current account's reply
      } else if (bIsBySelf) {
        return 1 // current account's reply
      }

      const aBlur = Boolean(modCache.get(a)?.ui('contentList').blur)
      const bBlur = Boolean(modCache.get(b)?.ui('contentList').blur)
      if (aBlur !== bBlur) {
        if (aBlur) {
          return 1
        }
        if (bBlur) {
          return -1
        }
      }

      if (opts.prioritizeFollowedUsers) {
        const af = a.post.author.viewer?.following
        const bf = b.post.author.viewer?.following
        if (af && !bf) {
          return -1
        } else if (!af && bf) {
          return 1
        }
      }

      if (opts.sort === 'oldest') {
        return a.post.indexedAt.localeCompare(b.post.indexedAt)
      } else if (opts.sort === 'newest') {
        return b.post.indexedAt.localeCompare(a.post.indexedAt)
      } else if (opts.sort === 'most-likes') {
        if (a.post.likeCount === b.post.likeCount) {
          return b.post.indexedAt.localeCompare(a.post.indexedAt) // newest
        } else {
          return (b.post.likeCount || 0) - (a.post.likeCount || 0) // most likes
        }
      } else if (opts.sort === 'random') {
        return 0.5 - Math.random() // this is vaguely criminal but we can get away with it
      }
      return b.post.indexedAt.localeCompare(a.post.indexedAt)
    })
    node.replies.forEach(reply =>
<<<<<<< HEAD
      sortThread(reply, opts, modCache, threadgateRecord),
=======
      sortThread(reply, opts, modCache, currentDid, justPostedUris),
>>>>>>> e782db33
    )
  }
  return node
}

// internal methods
// =

function responseToThreadNodes(
  node: ThreadViewNode,
  depth = 0,
  direction: 'up' | 'down' | 'start' = 'start',
): ThreadNode {
  if (
    AppBskyFeedDefs.isThreadViewPost(node) &&
    AppBskyFeedPost.isRecord(node.post.record) &&
    AppBskyFeedPost.validateRecord(node.post.record).success
  ) {
    const post = node.post
    // These should normally be present. They're missing only for
    // posts that were *just* created. Ideally, the backend would
    // know to return zeros. Fill them in manually to compensate.
    post.replyCount ??= 0
    post.likeCount ??= 0
    post.repostCount ??= 0
    return {
      type: 'post',
      _reactKey: node.post.uri,
      uri: node.post.uri,
      post: post,
      record: node.post.record,
      parent:
        node.parent && direction !== 'down'
          ? responseToThreadNodes(node.parent, depth - 1, 'up')
          : undefined,
      replies:
        node.replies?.length && direction !== 'up'
          ? node.replies
              .map(reply => responseToThreadNodes(reply, depth + 1, 'down'))
              // do not show blocked posts in replies
              .filter(node => node.type !== 'blocked')
          : undefined,
      ctx: {
        depth,
        isHighlightedPost: depth === 0,
        hasMore:
          direction === 'down' && !node.replies?.length && !!node.replyCount,
        isSelfThread: false, // populated `annotateSelfThread`
        hasMoreSelfThread: false, // populated in `annotateSelfThread`
      },
    }
  } else if (AppBskyFeedDefs.isBlockedPost(node)) {
    return {type: 'blocked', _reactKey: node.uri, uri: node.uri, ctx: {depth}}
  } else if (AppBskyFeedDefs.isNotFoundPost(node)) {
    return {type: 'not-found', _reactKey: node.uri, uri: node.uri, ctx: {depth}}
  } else {
    return {type: 'unknown', uri: ''}
  }
}

function annotateSelfThread(thread: ThreadNode) {
  if (thread.type !== 'post') {
    return
  }
  const selfThreadNodes: ThreadPost[] = [thread]

  let parent: ThreadNode | undefined = thread.parent
  while (parent) {
    if (
      parent.type !== 'post' ||
      parent.post.author.did !== thread.post.author.did
    ) {
      // not a self-thread
      return
    }
    selfThreadNodes.unshift(parent)
    parent = parent.parent
  }

  let node = thread
  for (let i = 0; i < 10; i++) {
    const reply = node.replies?.find(
      r => r.type === 'post' && r.post.author.did === thread.post.author.did,
    )
    if (reply?.type !== 'post') {
      break
    }
    selfThreadNodes.push(reply)
    node = reply
  }

  if (selfThreadNodes.length > 1) {
    for (const selfThreadNode of selfThreadNodes) {
      selfThreadNode.ctx.isSelfThread = true
    }
    const last = selfThreadNodes[selfThreadNodes.length - 1]
    if (
      last &&
      last.ctx.depth === REPLY_TREE_DEPTH && // at the edge of the tree depth
      last.post.replyCount && // has replies
      !last.replies?.length // replies were not hydrated
    ) {
      last.ctx.hasMoreSelfThread = true
    }
  }
}

function findPostInQueryData(
  queryClient: QueryClient,
  uri: string,
): ThreadNode | void {
  let partial
  for (let item of findAllPostsInQueryData(queryClient, uri)) {
    if (item.type === 'post') {
      // Currently, the backend doesn't send full post info in some cases
      // (for example, for quoted posts). We use missing `likeCount`
      // as a way to detect that. In the future, we should fix this on
      // the backend, which will let us always stop on the first result.
      const hasAllInfo = item.post.likeCount != null
      if (hasAllInfo) {
        return item
      } else {
        partial = item
        // Keep searching, we might still find a full post in the cache.
      }
    }
  }
  return partial
}

export function* findAllPostsInQueryData(
  queryClient: QueryClient,
  uri: string,
): Generator<ThreadNode, void> {
  const atUri = new AtUri(uri)

  const queryDatas = queryClient.getQueriesData<ThreadNode>({
    queryKey: [RQKEY_ROOT],
  })
  for (const [_queryKey, queryData] of queryDatas) {
    if (!queryData) {
      continue
    }
    for (const item of traverseThread(queryData)) {
      if (item.type === 'post' && didOrHandleUriMatches(atUri, item.post)) {
        const placeholder = threadNodeToPlaceholderThread(item)
        if (placeholder) {
          yield placeholder
        }
      }
      const quotedPost =
        item.type === 'post' ? getEmbeddedPost(item.post.embed) : undefined
      if (quotedPost && didOrHandleUriMatches(atUri, quotedPost)) {
        yield embedViewRecordToPlaceholderThread(quotedPost)
      }
    }
  }
  for (let post of findAllPostsInFeedQueryData(queryClient, uri)) {
    yield postViewToPlaceholderThread(post)
  }
  for (let post of findAllPostsInNotifsQueryData(queryClient, uri)) {
    yield postViewToPlaceholderThread(post)
  }
  for (let post of findAllPostsInSearchQueryData(queryClient, uri)) {
    yield postViewToPlaceholderThread(post)
  }
}

export function* findAllProfilesInQueryData(
  queryClient: QueryClient,
  did: string,
): Generator<AppBskyActorDefs.ProfileView, void> {
  const queryDatas = queryClient.getQueriesData<ThreadNode>({
    queryKey: [RQKEY_ROOT],
  })
  for (const [_queryKey, queryData] of queryDatas) {
    if (!queryData) {
      continue
    }
    for (const item of traverseThread(queryData)) {
      if (item.type === 'post' && item.post.author.did === did) {
        yield item.post.author
      }
      const quotedPost =
        item.type === 'post' ? getEmbeddedPost(item.post.embed) : undefined
      if (quotedPost?.author.did === did) {
        yield quotedPost?.author
      }
    }
  }
  for (let profile of findAllProfilesInFeedQueryData(queryClient, did)) {
    yield profile
  }
  for (let profile of findAllProfilesInNotifsQueryData(queryClient, did)) {
    yield profile
  }
  for (let profile of findAllProfilesInSearchQueryData(queryClient, did)) {
    yield profile
  }
}

function* traverseThread(node: ThreadNode): Generator<ThreadNode, void> {
  if (node.type === 'post') {
    if (node.parent) {
      yield* traverseThread(node.parent)
    }
    yield node
    if (node.replies?.length) {
      for (const reply of node.replies) {
        yield* traverseThread(reply)
      }
    }
  }
}

function threadNodeToPlaceholderThread(
  node: ThreadNode,
): ThreadNode | undefined {
  if (node.type !== 'post') {
    return undefined
  }
  return {
    type: node.type,
    _reactKey: node._reactKey,
    uri: node.uri,
    post: node.post,
    record: node.record,
    parent: undefined,
    replies: undefined,
    ctx: {
      depth: 0,
      isHighlightedPost: true,
      hasMore: false,
      isParentLoading: !!node.record.reply,
      isChildLoading: !!node.post.replyCount,
    },
  }
}

function postViewToPlaceholderThread(
  post: AppBskyFeedDefs.PostView,
): ThreadNode {
  return {
    type: 'post',
    _reactKey: post.uri,
    uri: post.uri,
    post: post,
    record: post.record as AppBskyFeedPost.Record, // validated in notifs
    parent: undefined,
    replies: undefined,
    ctx: {
      depth: 0,
      isHighlightedPost: true,
      hasMore: false,
      isParentLoading: !!(post.record as AppBskyFeedPost.Record).reply,
      isChildLoading: true, // assume yes (show the spinner) just in case
    },
  }
}

function embedViewRecordToPlaceholderThread(
  record: AppBskyEmbedRecord.ViewRecord,
): ThreadNode {
  return {
    type: 'post',
    _reactKey: record.uri,
    uri: record.uri,
    post: embedViewRecordToPostView(record),
    record: record.value as AppBskyFeedPost.Record, // validated in getEmbeddedPost
    parent: undefined,
    replies: undefined,
    ctx: {
      depth: 0,
      isHighlightedPost: true,
      hasMore: false,
      isParentLoading: !!(record.value as AppBskyFeedPost.Record).reply,
      isChildLoading: true, // not available, so assume yes (to show the spinner)
    },
  }
}<|MERGE_RESOLUTION|>--- conflicted
+++ resolved
@@ -137,12 +137,9 @@
   node: ThreadNode,
   opts: UsePreferencesQueryResponse['threadViewPrefs'],
   modCache: ThreadModerationCache,
-<<<<<<< HEAD
-  threadgateRecord?: AppBskyFeedThreadgate.Record,
-=======
   currentDid: string | undefined,
   justPostedUris: Set<string>,
->>>>>>> e782db33
+  threadgateRecord?: AppBskyFeedThreadgate.Record,
 ): ThreadNode {
   if (node.type !== 'post') {
     return node
@@ -156,7 +153,6 @@
         return -1
       }
 
-<<<<<<< HEAD
       /*
        * Hiding takes precendence over OP check below bc thread root author
        * can't hide their own posts, therefore this only applies to other
@@ -170,11 +166,6 @@
         return -1
       }
 
-      /*
-       * Here, OP is actually whatever node is highlighted in the thread view,
-       * NOT necessarily the root post of the thread, though it can be.
-       */
-=======
       if (node.ctx.isHighlightedPost || opts.lab_treeViewEnabled) {
         const aIsJustPosted =
           a.post.author.did === currentDid && justPostedUris.has(a.post.uri)
@@ -189,7 +180,6 @@
         }
       }
 
->>>>>>> e782db33
       const aIsByOp = a.post.author.did === node.post?.author.did
       const bIsByOp = b.post.author.did === node.post?.author.did
       if (aIsByOp && bIsByOp) {
@@ -247,11 +237,14 @@
       return b.post.indexedAt.localeCompare(a.post.indexedAt)
     })
     node.replies.forEach(reply =>
-<<<<<<< HEAD
-      sortThread(reply, opts, modCache, threadgateRecord),
-=======
-      sortThread(reply, opts, modCache, currentDid, justPostedUris),
->>>>>>> e782db33
+      sortThread(
+        reply,
+        opts,
+        modCache,
+        currentDid,
+        justPostedUris,
+        threadgateRecord,
+      ),
     )
   }
   return node
