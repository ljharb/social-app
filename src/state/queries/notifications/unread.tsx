--- conflicted
+++ resolved
@@ -119,11 +119,7 @@
         // update & broadcast
         setNumUnread('')
         broadcast.postMessage({event: ''})
-<<<<<<< HEAD
         decrementBadgeCount(Math.min(cacheRef.current.unreadCount, 30))
-=======
-        decrementBadgeCount('reset')
->>>>>>> fefae273
       },
 
       async checkUnread({
