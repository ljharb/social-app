--- conflicted
+++ resolved
@@ -71,20 +71,12 @@
 const MAX_SLICE_LENGTH = 1000
 
 // Not gated.
-<<<<<<< HEAD
-export function addSessionEventLog(did: string, event: AtpSessionEvent) {
-=======
 export function addSessionErrorLog(did: string, event: AtpSessionEvent) {
->>>>>>> 2cd98e9e
   try {
     if (!Statsig.initializeCalled() || !Statsig.getStableID()) {
       return
     }
-<<<<<<< HEAD
-    Statsig.logEvent('session:event', null, {did, event})
-=======
     Statsig.logEvent('session:error', null, {did, event})
->>>>>>> 2cd98e9e
   } catch (e) {
     console.error(e)
   }
