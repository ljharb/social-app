import {AtpSessionData, AtpSessionEvent, BskyAgent} from '@atproto/api'
import {TID} from '@atproto/common-web'

import {networkRetry} from '#/lib/async/retry'
import {
  DISCOVER_SAVED_FEED,
  IS_PROD_SERVICE,
  PUBLIC_BSKY_SERVICE,
  TIMELINE_SAVED_FEED,
} from '#/lib/constants'
import {tryFetchGates} from '#/lib/statsig/statsig'
import {getAge} from '#/lib/strings/time'
import {logger} from '#/logger'
import {snoozeEmailConfirmationPrompt} from '#/state/shell/reminders'
<<<<<<< HEAD
import {addSessionEventLog} from './logging'
=======
import {addSessionErrorLog} from './logging'
>>>>>>> 2cd98e9e
import {
  configureModerationForAccount,
  configureModerationForGuest,
} from './moderation'
import {SessionAccount} from './types'
import {isSessionExpired, isSignupQueued} from './util'

export function createPublicAgent() {
  configureModerationForGuest() // Side effect but only relevant for tests
  return new BskyAgent({service: PUBLIC_BSKY_SERVICE})
}

export async function createAgentAndResume(
  storedAccount: SessionAccount,
  onSessionChange: (
    agent: BskyAgent,
    did: string,
    event: AtpSessionEvent,
  ) => void,
) {
  const agent = new BskyAgent({service: storedAccount.service})
  if (storedAccount.pdsUrl) {
    agent.pdsUrl = agent.api.xrpc.uri = new URL(storedAccount.pdsUrl)
  }
  const gates = tryFetchGates(storedAccount.did, 'prefer-low-latency')
  const moderation = configureModerationForAccount(agent, storedAccount)
  const prevSession: AtpSessionData = sessionAccountToSession(storedAccount)
  if (isSessionExpired(storedAccount)) {
    await networkRetry(1, () => agent.resumeSession(prevSession))
  } else {
    agent.session = prevSession
    if (!storedAccount.signupQueued) {
      // Intentionally not awaited to unblock the UI:
      networkRetry(3, () => agent.resumeSession(prevSession)).catch(
        (e: any) => {
          logger.error(`networkRetry failed to resume session`, {
            status: e?.status || 'unknown',
            // this field name is ignored by Sentry scrubbers
            safeMessage: e?.message || 'unknown',
          })

          throw e
        },
      )
    }
  }

  return prepareAgent(agent, gates, moderation, onSessionChange)
}

export async function createAgentAndLogin(
  {
    service,
    identifier,
    password,
    authFactorToken,
  }: {
    service: string
    identifier: string
    password: string
    authFactorToken?: string
  },
  onSessionChange: (
    agent: BskyAgent,
    did: string,
    event: AtpSessionEvent,
  ) => void,
) {
  const agent = new BskyAgent({service})
  await agent.login({identifier, password, authFactorToken})

  const account = agentToSessionAccountOrThrow(agent)
  const gates = tryFetchGates(account.did, 'prefer-fresh-gates')
  const moderation = configureModerationForAccount(agent, account)
  return prepareAgent(agent, moderation, gates, onSessionChange)
}

export async function createAgentAndCreateAccount(
  {
    service,
    email,
    password,
    handle,
    birthDate,
    inviteCode,
    verificationPhone,
    verificationCode,
  }: {
    service: string
    email: string
    password: string
    handle: string
    birthDate: Date
    inviteCode?: string
    verificationPhone?: string
    verificationCode?: string
  },
  onSessionChange: (
    agent: BskyAgent,
    did: string,
    event: AtpSessionEvent,
  ) => void,
) {
  const agent = new BskyAgent({service})
  await agent.createAccount({
    email,
    password,
    handle,
    inviteCode,
    verificationPhone,
    verificationCode,
  })
  const account = agentToSessionAccountOrThrow(agent)
  const gates = tryFetchGates(account.did, 'prefer-fresh-gates')
  const moderation = configureModerationForAccount(agent, account)

  // Not awaited so that we can still get into onboarding.
  // This is OK because we won't let you toggle adult stuff until you set the date.
  if (IS_PROD_SERVICE(service)) {
    try {
      networkRetry(1, async () => {
        await agent.setPersonalDetails({birthDate: birthDate.toISOString()})
        await agent.overwriteSavedFeeds([
          {
            ...DISCOVER_SAVED_FEED,
            id: TID.nextStr(),
          },
          {
            ...TIMELINE_SAVED_FEED,
            id: TID.nextStr(),
          },
        ])

        if (getAge(birthDate) < 18) {
          await agent.api.com.atproto.repo.putRecord({
            repo: account.did,
            collection: 'chat.bsky.actor.declaration',
            rkey: 'self',
            record: {
              $type: 'chat.bsky.actor.declaration',
              allowIncoming: 'none',
            },
          })
        }
      })
    } catch (e: any) {
      logger.error(e, {
        context: `session: createAgentAndCreateAccount failed to save personal details and feeds`,
      })
    }
  } else {
    agent.setPersonalDetails({birthDate: birthDate.toISOString()})
  }

  try {
    // snooze first prompt after signup, defer to next prompt
    snoozeEmailConfirmationPrompt()
  } catch (e: any) {
    logger.error(e, {context: `session: failed snoozeEmailConfirmationPrompt`})
  }

  return prepareAgent(agent, gates, moderation, onSessionChange)
}

async function prepareAgent(
  agent: BskyAgent,
  // Not awaited in the calling code so we can delay blocking on them.
  gates: Promise<void>,
  moderation: Promise<void>,
  onSessionChange: (
    agent: BskyAgent,
    did: string,
    event: AtpSessionEvent,
  ) => void,
) {
  // There's nothing else left to do, so block on them here.
  await Promise.all([gates, moderation])

  // Now the agent is ready.
  const account = agentToSessionAccountOrThrow(agent)
  agent.setPersistSessionHandler(event => {
    onSessionChange(agent, account.did, event)
<<<<<<< HEAD
    addSessionEventLog(account.did, event)
=======
    if (event !== 'create' && event !== 'update') {
      addSessionErrorLog(account.did, event)
    }
>>>>>>> 2cd98e9e
  })
  return {agent, account}
}

export function agentToSessionAccountOrThrow(agent: BskyAgent): SessionAccount {
  const account = agentToSessionAccount(agent)
  if (!account) {
    throw Error('Expected an active session')
  }
  return account
}

export function agentToSessionAccount(
  agent: BskyAgent,
): SessionAccount | undefined {
  if (!agent.session) {
    return undefined
  }
  return {
    service: agent.service.toString(),
    did: agent.session.did,
    handle: agent.session.handle,
    email: agent.session.email,
    emailConfirmed: agent.session.emailConfirmed || false,
    emailAuthFactor: agent.session.emailAuthFactor || false,
    refreshJwt: agent.session.refreshJwt,
    accessJwt: agent.session.accessJwt,
    signupQueued: isSignupQueued(agent.session.accessJwt),
    active: agent.session.active,
    status: agent.session.status as SessionAccount['status'],
    pdsUrl: agent.pdsUrl?.toString(),
  }
}

export function sessionAccountToSession(
  account: SessionAccount,
): AtpSessionData {
  return {
    // Sorted in the same property order as when returned by BskyAgent (alphabetical).
    accessJwt: account.accessJwt ?? '',
    did: account.did,
    email: account.email,
    emailAuthFactor: account.emailAuthFactor,
    emailConfirmed: account.emailConfirmed,
    handle: account.handle,
    refreshJwt: account.refreshJwt ?? '',
    /**
     * @see https://github.com/bluesky-social/atproto/blob/c5d36d5ba2a2c2a5c4f366a5621c06a5608e361e/packages/api/src/agent.ts#L188
     */
    active: account.active ?? true,
    status: account.status,
  }
}<|MERGE_RESOLUTION|>--- conflicted
+++ resolved
@@ -12,11 +12,7 @@
 import {getAge} from '#/lib/strings/time'
 import {logger} from '#/logger'
 import {snoozeEmailConfirmationPrompt} from '#/state/shell/reminders'
-<<<<<<< HEAD
-import {addSessionEventLog} from './logging'
-=======
 import {addSessionErrorLog} from './logging'
->>>>>>> 2cd98e9e
 import {
   configureModerationForAccount,
   configureModerationForGuest,
@@ -199,13 +195,9 @@
   const account = agentToSessionAccountOrThrow(agent)
   agent.setPersistSessionHandler(event => {
     onSessionChange(agent, account.did, event)
-<<<<<<< HEAD
-    addSessionEventLog(account.did, event)
-=======
     if (event !== 'create' && event !== 'update') {
       addSessionErrorLog(account.did, event)
     }
->>>>>>> 2cd98e9e
   })
   return {agent, account}
 }
