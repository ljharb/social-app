import React from 'react'
import {AppState, AppStateStatus} from 'react-native'
import {AppBskyFeedDefs, BskyAgent} from '@atproto/api'
import throttle from 'lodash.throttle'

import {PROD_DEFAULT_FEED} from '#/lib/constants'
import {logEvent} from '#/lib/statsig/statsig'
import {useGate} from '#/lib/statsig/statsig'
import {logger} from '#/logger'
import {FeedDescriptor, FeedPostSliceItem} from '#/state/queries/post-feed'
import {getFeedPostSlice} from '#/view/com/posts/Feed'
import {useAgent} from './session'

type StateContext = {
  enabled: boolean
  onItemSeen: (item: any) => void
  sendInteraction: (interaction: AppBskyFeedDefs.Interaction) => void
}

const stateContext = React.createContext<StateContext>({
  enabled: false,
  onItemSeen: (_item: any) => {},
  sendInteraction: (_interaction: AppBskyFeedDefs.Interaction) => {},
})

export function useFeedFeedback(feed: FeedDescriptor, hasSession: boolean) {
  const agent = useAgent()
  const gate = useGate()
  const enabled = isDiscoverFeed(feed) && hasSession
  const queue = React.useRef<Set<string>>(new Set())
  const history = React.useRef<
    // Use a WeakSet so that we don't need to clear it.
    // This assumes that referential identity of slice items maps 1:1 to feed (re)fetches.
    WeakSet<FeedPostSliceItem | AppBskyFeedDefs.Interaction>
  >(new WeakSet())

  const aggregatedStats = React.useRef<AggregatedStats | null>(null)
  const throttledFlushAggregatedStats = React.useMemo(
    () =>
      throttle(() => flushToStatsig(aggregatedStats.current), 5e3, {
        leading: true, // The outer call is already throttled somewhat.
        trailing: true,
      }),
    [],
  )

  const sendToFeedNoDelay = React.useCallback(() => {
    const interactions = Array.from(queue.current).map(toInteraction)
    queue.current.clear()

<<<<<<< HEAD
    if (true) {
      // Send to the feed
      agent.app.bsky.feed
        .sendInteractions({ interactions }, {
          encoding: 'application/json',
          headers: {
            'atproto-proxy': 'did:web:discover.bsky.app#bsky_fg'
          }
        })
        .catch((e: any) => {
          logger.warn('Failed to send feed interactions', { error: e })
=======
    // Send to the feed
    if (gate('session_withproxy_fix')) {
      agent.app.bsky.feed
        .sendInteractions(
          {interactions},
          {
            encoding: 'application/json',
            headers: {
              // TODO when we start sending to other feeds, we need to grab their DID -prf
              'atproto-proxy': 'did:web:discover.bsky.app#bsky_fg',
            },
          },
        )
        .catch((e: any) => {
          logger.warn('Failed to send feed interactions', {error: e})
>>>>>>> 9b9e09d0
        })
    } else {
      const proxyAgent = agent.withProxy(
        // @ts-ignore TODO need to update withProxy() to support this key -prf
        'bsky_fg',
        // TODO when we start sending to other feeds, we need to grab their DID -prf
        'did:web:discover.bsky.app',
      ) as BskyAgent
<<<<<<< HEAD

      // Send to the feed
      proxyAgent.app.bsky.feed
        .sendInteractions({ interactions }, {
          encoding: 'application/json',
          headers: {
            'atproto-proxy': 'did:web:discover.bsky.app#bsky_fg'
          }
        })
        .catch((e: any) => {
          logger.warn('Failed to send feed interactions', { error: e })
=======
      proxyAgent.app.bsky.feed
        .sendInteractions({interactions})
        .catch((e: any) => {
          logger.warn('Failed to send feed interactions', {error: e})
>>>>>>> 9b9e09d0
        })
    }

    // Send to Statsig
    if (aggregatedStats.current === null) {
      aggregatedStats.current = createAggregatedStats()
    }
    sendOrAggregateInteractionsForStats(aggregatedStats.current, interactions)
    throttledFlushAggregatedStats()
  }, [agent, gate, throttledFlushAggregatedStats])

  const sendToFeed = React.useMemo(
    () =>
      throttle(sendToFeedNoDelay, 1e3, {
        leading: false,
        trailing: true,
      }),
    [sendToFeedNoDelay],
  )

  React.useEffect(() => {
    if (!enabled) {
      return
    }
    const sub = AppState.addEventListener('change', (state: AppStateStatus) => {
      if (state === 'background') {
        sendToFeed.flush()
      }
    })
    return () => sub.remove()
  }, [enabled, sendToFeed])

  const onItemSeen = React.useCallback(
    (feedItem: any) => {
      if (!enabled) {
        return
      }
      const slice = getFeedPostSlice(feedItem)
      if (slice === null) {
        return
      }
      for (const postItem of slice.items) {
        if (!history.current.has(postItem)) {
          history.current.add(postItem)
          queue.current.add(
            toString({
              item: postItem.uri,
              event: 'app.bsky.feed.defs#interactionSeen',
              feedContext: postItem.feedContext,
            }),
          )
          sendToFeed()
        }
      }
    },
    [enabled, sendToFeed],
  )

  const sendInteraction = React.useCallback(
    (interaction: AppBskyFeedDefs.Interaction) => {
      if (!enabled) {
        return
      }
      if (!history.current.has(interaction)) {
        history.current.add(interaction)
        queue.current.add(toString(interaction))
        sendToFeed()
      }
    },
    [enabled, sendToFeed],
  )

  return React.useMemo(() => {
    return {
      enabled,
      // pass this method to the <List> onItemSeen
      onItemSeen,
      // call on various events
      // queues the event to be sent with the throttled sendToFeed call
      sendInteraction,
    }
  }, [enabled, onItemSeen, sendInteraction])
}

export const FeedFeedbackProvider = stateContext.Provider

export function useFeedFeedbackContext() {
  return React.useContext(stateContext)
}

// TODO
// We will introduce a permissions framework for 3p feeds to
// take advantage of the feed feedback API. Until that's in
// place, we're hardcoding it to the discover feed.
// -prf
function isDiscoverFeed(feed: FeedDescriptor) {
  return feed === `feedgen|${PROD_DEFAULT_FEED('whats-hot')}`
}

function toString(interaction: AppBskyFeedDefs.Interaction): string {
  return `${interaction.item}|${interaction.event}|${
    interaction.feedContext || ''
  }`
}

function toInteraction(str: string): AppBskyFeedDefs.Interaction {
  const [item, event, feedContext] = str.split('|')
  return {item, event, feedContext}
}

type AggregatedStats = {
  clickthroughCount: number
  engagedCount: number
  seenCount: number
}

function createAggregatedStats(): AggregatedStats {
  return {
    clickthroughCount: 0,
    engagedCount: 0,
    seenCount: 0,
  }
}

function sendOrAggregateInteractionsForStats(
  stats: AggregatedStats,
  interactions: AppBskyFeedDefs.Interaction[],
) {
  for (let interaction of interactions) {
    switch (interaction.event) {
      // Pressing "Show more" / "Show less" is relatively uncommon so we won't aggregate them.
      // This lets us send the feed context together with them.
      case 'app.bsky.feed.defs#requestLess': {
        logEvent('discover:showLess', {
          feedContext: interaction.feedContext ?? '',
        })
        break
      }
      case 'app.bsky.feed.defs#requestMore': {
        logEvent('discover:showMore', {
          feedContext: interaction.feedContext ?? '',
        })
        break
      }

      // The rest of the events are aggregated and sent later in batches.
      case 'app.bsky.feed.defs#clickthroughAuthor':
      case 'app.bsky.feed.defs#clickthroughEmbed':
      case 'app.bsky.feed.defs#clickthroughItem':
      case 'app.bsky.feed.defs#clickthroughReposter': {
        stats.clickthroughCount++
        break
      }
      case 'app.bsky.feed.defs#interactionLike':
      case 'app.bsky.feed.defs#interactionQuote':
      case 'app.bsky.feed.defs#interactionReply':
      case 'app.bsky.feed.defs#interactionRepost':
      case 'app.bsky.feed.defs#interactionShare': {
        stats.engagedCount++
        break
      }
      case 'app.bsky.feed.defs#interactionSeen': {
        stats.seenCount++
        break
      }
    }
  }
}

function flushToStatsig(stats: AggregatedStats | null) {
  if (stats === null) {
    return
  }

  if (stats.clickthroughCount > 0) {
    logEvent('discover:clickthrough:sampled', {
      count: stats.clickthroughCount,
    })
    stats.clickthroughCount = 0
  }

  if (stats.engagedCount > 0) {
    logEvent('discover:engaged:sampled', {
      count: stats.engagedCount,
    })
    stats.engagedCount = 0
  }

  if (stats.seenCount > 0) {
    logEvent('discover:seen:sampled', {
      count: stats.seenCount,
    })
    stats.seenCount = 0
  }
}<|MERGE_RESOLUTION|>--- conflicted
+++ resolved
@@ -48,19 +48,6 @@
     const interactions = Array.from(queue.current).map(toInteraction)
     queue.current.clear()
 
-<<<<<<< HEAD
-    if (true) {
-      // Send to the feed
-      agent.app.bsky.feed
-        .sendInteractions({ interactions }, {
-          encoding: 'application/json',
-          headers: {
-            'atproto-proxy': 'did:web:discover.bsky.app#bsky_fg'
-          }
-        })
-        .catch((e: any) => {
-          logger.warn('Failed to send feed interactions', { error: e })
-=======
     // Send to the feed
     if (gate('session_withproxy_fix')) {
       agent.app.bsky.feed
@@ -76,7 +63,6 @@
         )
         .catch((e: any) => {
           logger.warn('Failed to send feed interactions', {error: e})
->>>>>>> 9b9e09d0
         })
     } else {
       const proxyAgent = agent.withProxy(
@@ -85,24 +71,11 @@
         // TODO when we start sending to other feeds, we need to grab their DID -prf
         'did:web:discover.bsky.app',
       ) as BskyAgent
-<<<<<<< HEAD
-
-      // Send to the feed
-      proxyAgent.app.bsky.feed
-        .sendInteractions({ interactions }, {
-          encoding: 'application/json',
-          headers: {
-            'atproto-proxy': 'did:web:discover.bsky.app#bsky_fg'
-          }
-        })
-        .catch((e: any) => {
-          logger.warn('Failed to send feed interactions', { error: e })
-=======
+
       proxyAgent.app.bsky.feed
         .sendInteractions({interactions})
         .catch((e: any) => {
           logger.warn('Failed to send feed interactions', {error: e})
->>>>>>> 9b9e09d0
         })
     }
 
