--- conflicted
+++ resolved
@@ -1,9 +1,6 @@
 import {z} from 'zod'
 
-<<<<<<< HEAD
-=======
 import {logger} from '#/logger'
->>>>>>> 75c19b2d
 import {deviceLocales} from '#/platform/detection'
 import {PlatformInfo} from '../../../modules/expo-bluesky-swiss-army'
 
