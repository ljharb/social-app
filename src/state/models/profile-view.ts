--- conflicted
+++ resolved
@@ -43,11 +43,7 @@
   postsCount: number = 0
   myState = new ProfileViewMyStateModel()
 
-<<<<<<< HEAD
-  // data to be implemented in the protocol
-=======
   // TODO TEMP data to be implemented in the protocol
->>>>>>> fc7fa8a3
   userAvatar: string | null = null
   userBanner: string | null = null
 
@@ -125,11 +121,6 @@
 
   async updateProfile(
     fn: (existing?: Profile.Record) => Profile.Record,
-<<<<<<< HEAD
-    userAvatar: string | null,
-    userBanner: string | null,
-  ) {
-=======
     userAvatar: string | null, // TODO TEMP
     userBanner: string | null, // TODO TEMP
   ) {
@@ -137,11 +128,7 @@
     this.userAvatar = userAvatar
     this.userBanner = userBanner
 
->>>>>>> fc7fa8a3
     await apilib.updateProfile(this.rootStore, this.did, fn)
-    // add userBanner & userAvatar in the protocol when suported
-    this.userAvatar = userAvatar
-    this.userBanner = userBanner
     await this.refresh()
   }
 
