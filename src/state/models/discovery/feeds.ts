--- conflicted
+++ resolved
@@ -65,17 +65,10 @@
   })
 
   loadMore = bundleAsync(async () => {
-<<<<<<< HEAD
-    this._xLoading()
-    if (!this.hasMore) {
-      return
-    }
-=======
     if (!this.hasMore) {
       return
     }
     this._xLoading()
->>>>>>> 44b39292
     try {
       const res =
         await this.rootStore.agent.app.bsky.unspecced.getPopularFeedGenerators({
@@ -89,7 +82,6 @@
     this._xIdle()
   })
 
-<<<<<<< HEAD
   search = (query: string) => {
     this._xLoading()
     try {
@@ -105,8 +97,6 @@
     this._xIdle()
   }
 
-=======
->>>>>>> 44b39292
   clear() {
     this.isLoading = false
     this.isRefreshing = false
@@ -140,19 +130,8 @@
   _replaceAll(res: AppBskyUnspeccedGetPopularFeedGenerators.Response) {
     // 1. set feeds data to empty array
     this.feeds = []
-<<<<<<< HEAD
-
-    // 2. push data into feeds array
-    for (const f of res.data.feeds) {
-      this.feeds.push(new CustomFeedModel(this.rootStore, f))
-    }
-
-    // 3. set loadMoreCursor
-    this.loadMoreCursor = res.data.cursor
-=======
     // 2. call this._append()
     this._append(res)
->>>>>>> 44b39292
   }
 
   _append(res: AppBskyUnspeccedGetPopularFeedGenerators.Response) {
