/**
 * The root store is the base of all modeled state.
 */

import {makeAutoObservable} from 'mobx'
import {BskyAgent} from '@atproto/api'
import {createContext, useContext} from 'react'
import {DeviceEventEmitter, EmitterSubscription} from 'react-native'
import {z} from 'zod'
import {isObj, hasProp} from 'lib/type-guards'
import {LogModel} from './log'
import {SessionModel} from './session'
import {ShellUiModel} from './ui/shell'
import {HandleResolutionsCache} from './cache/handle-resolutions'
import {ProfilesCache} from './cache/profiles-view'
import {PostsCache} from './cache/posts'
import {LinkMetasCache} from './cache/link-metas'
import {MeModel} from './me'
import {InvitedUsers} from './invited-users'
import {PreferencesModel} from './ui/preferences'
import {resetToTab} from '../../Navigation'
import {ImageSizesCache} from './cache/image-sizes'
import {MutedThreads} from './muted-threads'
import {Reminders} from './ui/reminders'
import {reset as resetNavigation} from '../../Navigation'
import {RecentTagsModel} from './ui/tags-autocomplete'

// TEMPORARY (APP-700)
// remove after backend testing finishes
// -prf
import {applyDebugHeader} from 'lib/api/debug-appview-proxy-header'
import {OnboardingModel} from './discovery/onboarding'

export const appInfo = z.object({
  build: z.string(),
  name: z.string(),
  namespace: z.string(),
  version: z.string(),
})
export type AppInfo = z.infer<typeof appInfo>

export class RootStoreModel {
  agent: BskyAgent
  appInfo?: AppInfo
  log = new LogModel()
  session = new SessionModel(this)
  shell = new ShellUiModel(this)
  preferences = new PreferencesModel(this)
  me = new MeModel(this)
  onboarding = new OnboardingModel(this)
  invitedUsers = new InvitedUsers(this)
  handleResolutions = new HandleResolutionsCache()
  profiles = new ProfilesCache(this)
  posts = new PostsCache(this)
  linkMetas = new LinkMetasCache(this)
  imageSizes = new ImageSizesCache()
  mutedThreads = new MutedThreads()
<<<<<<< HEAD
  recentTags = new RecentTagsModel()
=======
  reminders = new Reminders(this)
>>>>>>> 9cff8244

  constructor(agent: BskyAgent) {
    this.agent = agent
    makeAutoObservable(this, {
      agent: false,
      serialize: false,
      hydrate: false,
    })
  }

  setAppInfo(info: AppInfo) {
    this.appInfo = info
  }

  serialize(): unknown {
    return {
      appInfo: this.appInfo,
      session: this.session.serialize(),
      me: this.me.serialize(),
      onboarding: this.onboarding.serialize(),
      shell: this.shell.serialize(),
      preferences: this.preferences.serialize(),
      invitedUsers: this.invitedUsers.serialize(),
      mutedThreads: this.mutedThreads.serialize(),
<<<<<<< HEAD
      recentTags: this.recentTags.serialize(),
=======
      reminders: this.reminders.serialize(),
>>>>>>> 9cff8244
    }
  }

  hydrate(v: unknown) {
    if (isObj(v)) {
      if (hasProp(v, 'appInfo')) {
        const appInfoParsed = appInfo.safeParse(v.appInfo)
        if (appInfoParsed.success) {
          this.setAppInfo(appInfoParsed.data)
        }
      }
      if (hasProp(v, 'me')) {
        this.me.hydrate(v.me)
      }
      if (hasProp(v, 'onboarding')) {
        this.onboarding.hydrate(v.onboarding)
      }
      if (hasProp(v, 'session')) {
        this.session.hydrate(v.session)
      }
      if (hasProp(v, 'shell')) {
        this.shell.hydrate(v.shell)
      }
      if (hasProp(v, 'preferences')) {
        this.preferences.hydrate(v.preferences)
      }
      if (hasProp(v, 'invitedUsers')) {
        this.invitedUsers.hydrate(v.invitedUsers)
      }
      if (hasProp(v, 'mutedThreads')) {
        this.mutedThreads.hydrate(v.mutedThreads)
      }
<<<<<<< HEAD
      if (hasProp(v, 'recentTags')) {
        this.recentTags.hydrate(v.recentTags)
=======
      if (hasProp(v, 'reminders')) {
        this.reminders.hydrate(v.reminders)
>>>>>>> 9cff8244
      }
    }
  }

  /**
   * Called during init to resume any stored session.
   */
  async attemptSessionResumption() {
    this.log.debug('RootStoreModel:attemptSessionResumption')
    try {
      await this.session.attemptSessionResumption()
      this.log.debug('Session initialized', {
        hasSession: this.session.hasSession,
      })
      this.updateSessionState()
    } catch (e: any) {
      this.log.warn('Failed to initialize session', e)
    }
  }

  /**
   * Called by the session model. Refreshes session-oriented state.
   */
  async handleSessionChange(
    agent: BskyAgent,
    {hadSession}: {hadSession: boolean},
  ) {
    this.log.debug('RootStoreModel:handleSessionChange')
    this.agent = agent
    applyDebugHeader(this.agent)
    this.me.clear()
    await this.preferences.sync()
    await this.me.load()
    if (!hadSession) {
      await resetNavigation()
    }
    this.emitSessionReady()
  }

  /**
   * Called by the session model. Handles session drops by informing the user.
   */
  async handleSessionDrop() {
    this.log.debug('RootStoreModel:handleSessionDrop')
    resetToTab('HomeTab')
    this.me.clear()
    this.emitSessionDropped()
  }

  /**
   * Clears all session-oriented state.
   */
  clearAllSessionState() {
    this.log.debug('RootStoreModel:clearAllSessionState')
    this.session.clear()
    resetToTab('HomeTab')
    this.me.clear()
  }

  /**
   * Periodic poll for new session state.
   */
  async updateSessionState() {
    if (!this.session.hasSession) {
      return
    }
    try {
      await this.me.updateIfNeeded()
      await this.preferences.sync()
    } catch (e: any) {
      this.log.error('Failed to fetch latest state', e)
    }
  }

  // global event bus
  // =
  // - some events need to be passed around between views and models
  //   in order to keep state in sync; these methods are for that

  // a post was deleted by the local user
  onPostDeleted(handler: (uri: string) => void): EmitterSubscription {
    return DeviceEventEmitter.addListener('post-deleted', handler)
  }
  emitPostDeleted(uri: string) {
    DeviceEventEmitter.emit('post-deleted', uri)
  }

  // a list was deleted by the local user
  onListDeleted(handler: (uri: string) => void): EmitterSubscription {
    return DeviceEventEmitter.addListener('list-deleted', handler)
  }
  emitListDeleted(uri: string) {
    DeviceEventEmitter.emit('list-deleted', uri)
  }

  // the session has started and been fully hydrated
  onSessionLoaded(handler: () => void): EmitterSubscription {
    return DeviceEventEmitter.addListener('session-loaded', handler)
  }
  emitSessionLoaded() {
    DeviceEventEmitter.emit('session-loaded')
  }

  // the session has completed all setup; good for post-initialization behaviors like triggering modals
  onSessionReady(handler: () => void): EmitterSubscription {
    return DeviceEventEmitter.addListener('session-ready', handler)
  }
  emitSessionReady() {
    DeviceEventEmitter.emit('session-ready')
  }

  // the session was dropped due to bad/expired refresh tokens
  onSessionDropped(handler: () => void): EmitterSubscription {
    return DeviceEventEmitter.addListener('session-dropped', handler)
  }
  emitSessionDropped() {
    DeviceEventEmitter.emit('session-dropped')
  }

  // the current screen has changed
  // TODO is this still needed?
  onNavigation(handler: () => void): EmitterSubscription {
    return DeviceEventEmitter.addListener('navigation', handler)
  }
  emitNavigation() {
    DeviceEventEmitter.emit('navigation')
  }

  // a "soft reset" typically means scrolling to top and loading latest
  // but it can depend on the screen
  onScreenSoftReset(handler: () => void): EmitterSubscription {
    return DeviceEventEmitter.addListener('screen-soft-reset', handler)
  }
  emitScreenSoftReset() {
    DeviceEventEmitter.emit('screen-soft-reset')
  }

  // the unread notifications count has changed
  onUnreadNotifications(handler: (count: number) => void): EmitterSubscription {
    return DeviceEventEmitter.addListener('unread-notifications', handler)
  }
  emitUnreadNotifications(count: number) {
    DeviceEventEmitter.emit('unread-notifications', count)
  }
}

const throwawayInst = new RootStoreModel(
  new BskyAgent({service: 'http://localhost'}),
) // this will be replaced by the loader, we just need to supply a value at init
const RootStoreContext = createContext<RootStoreModel>(throwawayInst)
export const RootStoreProvider = RootStoreContext.Provider
export const useStores = () => useContext(RootStoreContext)<|MERGE_RESOLUTION|>--- conflicted
+++ resolved
@@ -55,11 +55,8 @@
   linkMetas = new LinkMetasCache(this)
   imageSizes = new ImageSizesCache()
   mutedThreads = new MutedThreads()
-<<<<<<< HEAD
+  reminders = new Reminders(this)
   recentTags = new RecentTagsModel()
-=======
-  reminders = new Reminders(this)
->>>>>>> 9cff8244
 
   constructor(agent: BskyAgent) {
     this.agent = agent
@@ -84,11 +81,8 @@
       preferences: this.preferences.serialize(),
       invitedUsers: this.invitedUsers.serialize(),
       mutedThreads: this.mutedThreads.serialize(),
-<<<<<<< HEAD
+      reminders: this.reminders.serialize(),
       recentTags: this.recentTags.serialize(),
-=======
-      reminders: this.reminders.serialize(),
->>>>>>> 9cff8244
     }
   }
 
@@ -121,13 +115,11 @@
       if (hasProp(v, 'mutedThreads')) {
         this.mutedThreads.hydrate(v.mutedThreads)
       }
-<<<<<<< HEAD
       if (hasProp(v, 'recentTags')) {
         this.recentTags.hydrate(v.recentTags)
-=======
+      }
       if (hasProp(v, 'reminders')) {
         this.reminders.hydrate(v.reminders)
->>>>>>> 9cff8244
       }
     }
   }
