--- conflicted
+++ resolved
@@ -1,17 +1,13 @@
 import React, {useRef} from 'react'
 import {StyleSheet, useWindowDimensions, View} from 'react-native'
 import {runOnJS} from 'react-native-reanimated'
-<<<<<<< HEAD
+import Animated from 'react-native-reanimated'
+import {useSafeAreaInsets} from 'react-native-safe-area-context'
 import {
   AppBskyFeedDefs,
   AppBskyFeedPost,
   AppBskyFeedThreadgate,
 } from '@atproto/api'
-=======
-import Animated from 'react-native-reanimated'
-import {useSafeAreaInsets} from 'react-native-safe-area-context'
-import {AppBskyFeedDefs} from '@atproto/api'
->>>>>>> e782db33
 import {msg, Trans} from '@lingui/macro'
 import {useLingui} from '@lingui/react'
 
@@ -192,20 +188,15 @@
         thread,
         threadViewPrefs,
         threadModerationCache,
-<<<<<<< HEAD
+        currentDid,
+        justPostedUris,
         threadgateRecord ?? undefined,
       ),
-      hasSession,
-=======
-        currentDid,
-        justPostedUris,
-      ),
       !!currentDid,
->>>>>>> e782db33
       treeView,
       threadModerationCache,
       hiddenRepliesState !== HiddenRepliesState.Hide,
-      threadgateRecord || undefined,
+      threadgateRecord ?? undefined,
     )
   }, [
     thread,
@@ -214,11 +205,8 @@
     treeView,
     threadModerationCache,
     hiddenRepliesState,
-<<<<<<< HEAD
+    justPostedUris,
     threadgateRecord,
-=======
-    justPostedUris,
->>>>>>> e782db33
   ])
 
   const error = React.useMemo(() => {
@@ -579,7 +567,7 @@
   treeView: boolean,
   modCache: ThreadModerationCache,
   showHiddenReplies: boolean,
-  threadgateRecord: AppBskyFeedThreadgate.Record | undefined,
+  threadgateRecord?: AppBskyFeedThreadgate.Record,
 ): ThreadSkeletonParts | null {
   if (!node) return null
 
@@ -630,7 +618,7 @@
   treeView: boolean,
   modCache: ThreadModerationCache,
   showHiddenReplies: boolean,
-  threadgateRecord: AppBskyFeedThreadgate.Record | undefined,
+  threadgateRecord?: AppBskyFeedThreadgate.Record,
 ): Generator<YieldedItem, HiddenReplyType> {
   if (node.type === 'post') {
     // dont show pwi-opted-out posts to logged out users
