import React, {useMemo} from 'react'
import {observer} from 'mobx-react-lite'
import {Linking, StyleSheet, View} from 'react-native'
import Clipboard from '@react-native-clipboard/clipboard'
import {AtUri, AppBskyFeedDefs, AppBskyFeedPost} from '@atproto/api'
import {
  FontAwesomeIcon,
  FontAwesomeIconStyle,
} from '@fortawesome/react-native-fontawesome'
import {PostThreadItemModel} from 'state/models/content/post-thread-item'
import {Link} from '../util/Link'
import {RichText} from '../util/text/RichText'
import {Text} from '../util/text/Text'
import {PostDropdownBtn} from '../util/forms/PostDropdownBtn'
import * as Toast from '../util/Toast'
import {PreviewableUserAvatar} from '../util/UserAvatar'
import {s} from 'lib/styles'
import {niceDate} from 'lib/strings/time'
import {sanitizeDisplayName} from 'lib/strings/display-names'
import {sanitizeHandle} from 'lib/strings/handles'
import {pluralize} from 'lib/strings/helpers'
import {isEmbedByEmbedder} from 'lib/embeds'
import {getTranslatorLink, isPostInLanguage} from '../../../locale/helpers'
import {useStores} from 'state/index'
import {PostMeta} from '../util/PostMeta'
import {PostEmbeds} from '../util/post-embeds'
import {PostCtrls} from '../util/post-ctrls/PostCtrls'
import {PostHider} from '../util/moderation/PostHider'
import {ContentHider} from '../util/moderation/ContentHider'
import {PostAlerts} from '../util/moderation/PostAlerts'
import {PostSandboxWarning} from '../util/PostSandboxWarning'
import {ErrorMessage} from '../util/error/ErrorMessage'
import {usePalette} from 'lib/hooks/usePalette'
import {formatCount} from '../util/numeric/format'
import {TimeElapsed} from 'view/com/util/TimeElapsed'
import {makeProfileLink} from 'lib/routes/links'
import {useWebMediaQueries} from 'lib/hooks/useWebMediaQueries'
import {Tag} from 'view/com/Tag'

export const PostThreadItem = observer(function PostThreadItem({
  item,
  onPostReply,
  hasPrecedingItem,
  treeView,
}: {
  item: PostThreadItemModel
  onPostReply: () => void
  hasPrecedingItem: boolean
  treeView: boolean
}) {
  const pal = usePalette('default')
  const store = useStores()
  const [deleted, setDeleted] = React.useState(false)
  const styles = useStyles()
  const record = item.postRecord
  const hasEngagement = item.post.likeCount || item.post.repostCount

  const itemUri = item.post.uri
  const itemCid = item.post.cid
  const itemHref = React.useMemo(() => {
    const urip = new AtUri(item.post.uri)
    return makeProfileLink(item.post.author, 'post', urip.rkey)
  }, [item.post.uri, item.post.author])
  const itemTitle = `Post by ${item.post.author.handle}`
  const authorHref = makeProfileLink(item.post.author)
  const authorTitle = item.post.author.handle
  const isAuthorMuted = item.post.author.viewer?.muted
  const likesHref = React.useMemo(() => {
    const urip = new AtUri(item.post.uri)
    return makeProfileLink(item.post.author, 'post', urip.rkey, 'liked-by')
  }, [item.post.uri, item.post.author])
  const likesTitle = 'Likes on this post'
  const repostsHref = React.useMemo(() => {
    const urip = new AtUri(item.post.uri)
    return makeProfileLink(item.post.author, 'post', urip.rkey, 'reposted-by')
  }, [item.post.uri, item.post.author])
  const repostsTitle = 'Reposts of this post'

  const translatorUrl = getTranslatorLink(
    record?.text || '',
    store.preferences.primaryLanguage,
  )
  const needsTranslation = useMemo(
    () =>
      Boolean(
        store.preferences.primaryLanguage &&
          !isPostInLanguage(item.post, [store.preferences.primaryLanguage]),
      ),
    [item.post, store.preferences.primaryLanguage],
  )

  const onPressReply = React.useCallback(() => {
    store.shell.openComposer({
      replyTo: {
        uri: item.post.uri,
        cid: item.post.cid,
        text: record?.text as string,
        author: {
          handle: item.post.author.handle,
          displayName: item.post.author.displayName,
          avatar: item.post.author.avatar,
        },
      },
      onPost: onPostReply,
    })
  }, [store, item, record, onPostReply])

  const onPressToggleRepost = React.useCallback(() => {
    return item
      .toggleRepost()
      .catch(e => store.log.error('Failed to toggle repost', e))
  }, [item, store])

  const onPressToggleLike = React.useCallback(() => {
    return item
      .toggleLike()
      .catch(e => store.log.error('Failed to toggle like', e))
  }, [item, store])

  const onCopyPostText = React.useCallback(() => {
    Clipboard.setString(record?.text || '')
    Toast.show('Copied to clipboard')
  }, [record])

  const onOpenTranslate = React.useCallback(() => {
    Linking.openURL(translatorUrl)
  }, [translatorUrl])

  const onToggleThreadMute = React.useCallback(async () => {
    try {
      await item.toggleThreadMute()
      if (item.isThreadMuted) {
        Toast.show('You will no longer receive notifications for this thread')
      } else {
        Toast.show('You will now receive notifications for this thread')
      }
    } catch (e) {
      store.log.error('Failed to toggle thread mute', e)
    }
  }, [item, store])

  const onDeletePost = React.useCallback(() => {
    item.delete().then(
      () => {
        setDeleted(true)
        Toast.show('Post deleted')
      },
      e => {
        store.log.error('Failed to delete post', e)
        Toast.show('Failed to delete post, please try again')
      },
    )
  }, [item, store])

  if (!record) {
    return <ErrorMessage message="Invalid or unsupported post record" />
  }

  if (deleted) {
    return (
      <View style={[styles.outer, pal.border, pal.view, s.p20, s.flexRow]}>
        <FontAwesomeIcon
          icon={['far', 'trash-can']}
          style={pal.icon as FontAwesomeIconStyle}
        />
        <Text style={[pal.textLight, s.ml10]}>This post has been deleted.</Text>
      </View>
    )
  }

  if (item._isHighlightedPost) {
    return (
      <>
        {item.rootUri !== item.uri && (
          <View style={{paddingLeft: 16, flexDirection: 'row', height: 16}}>
            <View style={{width: 38}}>
              <View
                style={[
                  styles.replyLine,
                  {
                    flexGrow: 1,
                    backgroundColor: pal.colors.border,
                  },
                ]}
              />
            </View>
          </View>
        )}

        <Link
          testID={`postThreadItem-by-${item.post.author.handle}`}
          style={[styles.outer, styles.outerHighlighted, pal.border, pal.view]}
          noFeedback
          accessible={false}>
          <PostSandboxWarning />
          <View style={styles.layout}>
            <View style={[styles.layoutAvi, {paddingBottom: 8}]}>
              <PreviewableUserAvatar
                size={52}
                did={item.post.author.did}
                handle={item.post.author.handle}
                avatar={item.post.author.avatar}
                moderation={item.moderation.avatar}
              />
            </View>
            <View style={styles.layoutContent}>
              <View
                style={[styles.meta, styles.metaExpandedLine1, {zIndex: 1}]}>
                <View style={[s.flexRow]}>
                  <Link
                    style={styles.metaItem}
                    href={authorHref}
                    title={authorTitle}>
                    <Text
                      type="xl-bold"
                      style={[pal.text]}
                      numberOfLines={1}
                      lineHeight={1.2}>
                      {sanitizeDisplayName(
                        item.post.author.displayName ||
                          sanitizeHandle(item.post.author.handle),
                      )}
                    </Text>
                  </Link>
                  <TimeElapsed timestamp={item.post.indexedAt}>
                    {({timeElapsed}) => (
                      <Text
                        type="md"
                        style={[styles.metaItem, pal.textLight]}
                        title={niceDate(item.post.indexedAt)}>
                        &middot;&nbsp;{timeElapsed}
                      </Text>
                    )}
                  </TimeElapsed>
                </View>
              </View>
              <View style={styles.meta}>
                {isAuthorMuted && (
                  <View
                    style={[
                      pal.viewLight,
                      {
                        flexDirection: 'row',
                        alignItems: 'center',
                        gap: 4,
                        borderRadius: 6,
                        paddingHorizontal: 6,
                        paddingVertical: 2,
                        marginRight: 4,
                      },
                    ]}>
                    <FontAwesomeIcon
                      icon={['far', 'eye-slash']}
                      size={12}
                      color={pal.colors.textLight}
                    />
                    <Text type="sm-medium" style={pal.textLight}>
                      Muted
                    </Text>
                  </View>
                )}
                <Link
                  style={styles.metaItem}
                  href={authorHref}
                  title={authorTitle}>
                  <Text type="md" style={[pal.textLight]} numberOfLines={1}>
                    {sanitizeHandle(item.post.author.handle, '@')}
                  </Text>
                </Link>
              </View>
            </View>
            <PostDropdownBtn
              testID="postDropdownBtn"
              itemUri={itemUri}
              itemCid={itemCid}
              itemHref={itemHref}
              itemTitle={itemTitle}
              isAuthor={item.post.author.did === store.me.did}
              isThreadMuted={item.isThreadMuted}
              onCopyPostText={onCopyPostText}
              onOpenTranslate={onOpenTranslate}
              onToggleThreadMute={onToggleThreadMute}
              onDeletePost={onDeletePost}
              style={{
                paddingVertical: 6,
                paddingHorizontal: 10,
                marginLeft: 'auto',
                width: 40,
              }}
            />
          </View>
          <View style={[s.pl10, s.pr10, s.pb10]}>
            <ContentHider
              moderation={item.moderation.content}
              ignoreMute
              style={styles.contentHider}
              childContainerStyle={styles.contentHiderChild}>
              <PostAlerts
                moderation={item.moderation.content}
                includeMute
                style={styles.alert}
              />
              {item.richText?.text ? (
                <View
                  style={[
                    styles.postTextContainer,
                    styles.postTextLargeContainer,
                  ]}>
                  <RichText
                    type="post-text-lg"
                    richText={item.richText}
                    lineHeight={1.3}
                    style={s.flex1}
                  />
                </View>
              ) : undefined}
              {item.post.embed && (
                <ContentHider
                  moderation={item.moderation.embed}
                  ignoreMute={isEmbedByEmbedder(
                    item.post.embed,
                    item.post.author.did,
                  )}
                  style={s.mb10}>
                  <PostEmbeds
                    embed={item.post.embed}
                    moderation={item.moderation.embed}
                  />
                </ContentHider>
              )}
            </ContentHider>

            {AppBskyFeedPost.isRecord(item.post.record) &&
            item.post.record.tags?.length ? (
              <View
                style={{
                  flexDirection: 'row',
                  flexWrap: 'wrap',
                  gap: 8,
                  paddingBottom: 12,
                }}>
                {item.post.record.tags.map(tag => (
                  <Tag key={tag} value={tag} textSize="post-text-lg" />
                ))}
              </View>
            ) : null}

            <ExpandedPostDetails
              post={item.post}
              translatorUrl={translatorUrl}
              needsTranslation={needsTranslation}
            />

            {hasEngagement ? (
              <View style={[styles.expandedInfo, pal.border]}>
                {item.post.repostCount ? (
                  <Link
                    style={styles.expandedInfoItem}
                    href={repostsHref}
                    title={repostsTitle}>
                    <Text testID="repostCount" type="lg" style={pal.textLight}>
                      <Text type="xl-bold" style={pal.text}>
                        {formatCount(item.post.repostCount)}
                      </Text>{' '}
                      {pluralize(item.post.repostCount, 'repost')}
                    </Text>
                  </Link>
                ) : (
                  <></>
                )}
                {item.post.likeCount ? (
                  <Link
                    style={styles.expandedInfoItem}
                    href={likesHref}
                    title={likesTitle}>
                    <Text testID="likeCount" type="lg" style={pal.textLight}>
                      <Text type="xl-bold" style={pal.text}>
                        {formatCount(item.post.likeCount)}
                      </Text>{' '}
                      {pluralize(item.post.likeCount, 'like')}
                    </Text>
                  </Link>
                ) : (
                  <></>
                )}
              </View>
            ) : (
              <></>
            )}
            <View style={[s.pl10, s.pb5]}>
              <PostCtrls
                big
                itemUri={itemUri}
                itemCid={itemCid}
                itemHref={itemHref}
                itemTitle={itemTitle}
                author={item.post.author}
                text={item.richText?.text || record.text}
                indexedAt={item.post.indexedAt}
                isAuthor={item.post.author.did === store.me.did}
                isReposted={!!item.post.viewer?.repost}
                isLiked={!!item.post.viewer?.like}
                isThreadMuted={item.isThreadMuted}
                onPressReply={onPressReply}
                onPressToggleRepost={onPressToggleRepost}
                onPressToggleLike={onPressToggleLike}
                onCopyPostText={onCopyPostText}
                onOpenTranslate={onOpenTranslate}
                onToggleThreadMute={onToggleThreadMute}
                onDeletePost={onDeletePost}
              />
            </View>
          </View>
        </Link>
      </>
    )
  } else {
    const isThreadedChild = treeView && item._depth > 1
    return (
      <PostOuterWrapper
        item={item}
        hasPrecedingItem={hasPrecedingItem}
        treeView={treeView}>
        <PostHider
          testID={`postThreadItem-by-${item.post.author.handle}`}
          href={itemHref}
          style={[pal.view]}
          moderation={item.moderation.content}>
          <PostSandboxWarning />

          <View
            style={{
              flexDirection: 'row',
              gap: 10,
              paddingLeft: 8,
              height: isThreadedChild ? 8 : 16,
            }}>
            <View style={{width: 38}}>
              {!isThreadedChild && item._showParentReplyLine && (
                <View
                  style={[
                    styles.replyLine,
                    {
                      flexGrow: 1,
                      backgroundColor: pal.colors.border,
                      marginBottom: 4,
                    },
                  ]}
                />
              )}
            </View>
          </View>

          <View
            style={[
              styles.layout,
              {
                paddingBottom:
                  item._showChildReplyLine && !isThreadedChild ? 0 : 8,
              },
            ]}>
            {!isThreadedChild && (
              <View style={styles.layoutAvi}>
                <PreviewableUserAvatar
                  size={38}
                  did={item.post.author.did}
                  handle={item.post.author.handle}
                  avatar={item.post.author.avatar}
                  moderation={item.moderation.avatar}
                />

                {item._showChildReplyLine && (
                  <View
                    style={[
                      styles.replyLine,
                      {
                        flexGrow: 1,
                        backgroundColor: pal.colors.border,
                        marginTop: 4,
                      },
                    ]}
                  />
                )}
              </View>
            )}

            <View style={styles.layoutContent}>
              <PostMeta
                author={item.post.author}
                authorHasWarning={!!item.post.author.labels?.length}
                timestamp={item.post.indexedAt}
                postHref={itemHref}
                showAvatar={isThreadedChild}
                avatarSize={26}
                displayNameType="md-bold"
                displayNameStyle={isThreadedChild && s.ml2}
                style={isThreadedChild && s.mb5}
              />
              <PostAlerts
                moderation={item.moderation.content}
                style={styles.alert}
              />
              {item.richText?.text ? (
                <View style={styles.postTextContainer}>
                  <RichText
                    type="post-text"
                    richText={item.richText}
                    style={[pal.text, s.flex1]}
                    lineHeight={1.3}
                  />
                </View>
              ) : undefined}
              {item.post.embed && (
                <ContentHider
                  style={styles.contentHider}
                  moderation={item.moderation.embed}>
                  <PostEmbeds
                    embed={item.post.embed}
                    moderation={item.moderation.embed}
                  />
                </ContentHider>
              )}
              <PostCtrls
                itemUri={itemUri}
                itemCid={itemCid}
                itemHref={itemHref}
                itemTitle={itemTitle}
                author={item.post.author}
                text={item.richText?.text || record.text}
                indexedAt={item.post.indexedAt}
                isAuthor={item.post.author.did === store.me.did}
                replyCount={item.post.replyCount}
                repostCount={item.post.repostCount}
                likeCount={item.post.likeCount}
                isReposted={!!item.post.viewer?.repost}
                isLiked={!!item.post.viewer?.like}
                isThreadMuted={item.isThreadMuted}
                onPressReply={onPressReply}
                onPressToggleRepost={onPressToggleRepost}
                onPressToggleLike={onPressToggleLike}
                onCopyPostText={onCopyPostText}
                onOpenTranslate={onOpenTranslate}
                onToggleThreadMute={onToggleThreadMute}
                onDeletePost={onDeletePost}
              />
            </View>
          </View>
          {item._hasMore ? (
            <Link
              style={[
                styles.loadMore,
                {
                  paddingLeft: treeView ? 8 : 70,
                  paddingTop: 0,
                  paddingBottom: treeView ? 4 : 12,
                },
              ]}
              href={itemHref}
              title={itemTitle}
              noFeedback>
              <Text type="sm-medium" style={pal.textLight}>
                More
              </Text>
              <FontAwesomeIcon
                icon="angle-right"
                color={pal.colors.textLight}
                size={14}
              />
            </Link>
          ) : undefined}
        </PostHider>
      </PostOuterWrapper>
    )
  }
})

function PostOuterWrapper({
  item,
  hasPrecedingItem,
  treeView,
  children,
}: React.PropsWithChildren<{
  item: PostThreadItemModel
  hasPrecedingItem: boolean
  treeView: boolean
}>) {
  const {isMobile} = useWebMediaQueries()
  const pal = usePalette('default')
  const styles = useStyles()
  if (treeView && item._depth > 1) {
    return (
      <View
        style={[
          pal.view,
          pal.border,
          styles.cursor,
          {
            flexDirection: 'row',
            paddingLeft: 20,
            borderTopWidth: item._depth === 1 ? 1 : 0,
            paddingTop: item._depth === 1 ? 8 : 0,
          },
        ]}>
        {Array.from(Array(item._depth - 1)).map((_, n: number) => (
          <View
            key={`${item.uri}-padding-${n}`}
            style={{
              borderLeftWidth: 2,
              borderLeftColor: pal.colors.border,
              marginLeft: n === 0 ? 14 : isMobile ? 6 : 14,
              paddingLeft: n === 0 ? 18 : isMobile ? 6 : 12,
            }}
          />
        ))}
        <View style={{flex: 1}}>{children}</View>
      </View>
    )
  }
  return (
    <View
      style={[
        styles.outer,
        pal.view,
        pal.border,
        item._showParentReplyLine && hasPrecedingItem && styles.noTopBorder,
        styles.cursor,
      ]}>
      {children}
    </View>
  )
}

function ExpandedPostDetails({
  post,
  needsTranslation,
  translatorUrl,
}: {
  post: AppBskyFeedDefs.PostView
  needsTranslation: boolean
  translatorUrl: string
}) {
  const pal = usePalette('default')
  return (
    <View style={[s.flexRow, s.mt2, s.mb10]}>
      <Text style={pal.textLight}>{niceDate(post.indexedAt)}</Text>
      {needsTranslation && (
        <>
          <Text style={pal.textLight}> • </Text>
          <Link href={translatorUrl} title="Translate">
            <Text style={pal.link}>Translate</Text>
          </Link>
        </>
      )}
    </View>
  )
}

<<<<<<< HEAD
const styles = StyleSheet.create({
  outer: {
    borderTopWidth: 1,
    paddingLeft: 8,
  },
  outerHighlighted: {
    paddingTop: 16,
    paddingLeft: 8,
    paddingRight: 8,
  },
  noTopBorder: {
    borderTopWidth: 0,
  },
  layout: {
    flexDirection: 'row',
    gap: 10,
    paddingLeft: 8,
  },
  layoutAvi: {},
  layoutContent: {
    flex: 1,
    paddingRight: 10,
  },
  meta: {
    flexDirection: 'row',
    paddingTop: 2,
    paddingBottom: 2,
  },
  metaExpandedLine1: {
    paddingTop: 5,
    paddingBottom: 0,
  },
  metaItem: {
    paddingRight: 5,
    maxWidth: isDesktopWeb ? 380 : 220,
  },
  alert: {
    marginBottom: 6,
  },
  postTextContainer: {
    flexDirection: 'row',
    alignItems: 'center',
    flexWrap: 'wrap',
    paddingBottom: 4,
    paddingRight: 10,
  },
  postTextLargeContainer: {
    paddingHorizontal: 0,
    paddingBottom: 10,
  },
  translateLink: {
    marginBottom: 6,
  },
  contentHider: {
    marginBottom: 6,
  },
  contentHiderChild: {
    marginTop: 6,
  },
  expandedInfo: {
    flexDirection: 'row',
    padding: 10,
    borderTopWidth: 1,
    borderBottomWidth: 1,
    marginTop: 5,
    marginBottom: 15,
  },
  expandedInfoItem: {
    marginRight: 10,
  },
  loadMore: {
    flexDirection: 'row',
    alignItems: 'center',
    justifyContent: 'flex-start',
    gap: 4,
    paddingHorizontal: 20,
  },
  replyLine: {
    width: 2,
    marginLeft: 'auto',
    marginRight: 'auto',
  },
  cursor: {
    // @ts-ignore web only
    cursor: 'pointer',
  },
  tag: {
    paddingVertical: 4,
    paddingHorizontal: 8,
    borderRadius: 4,
  },
})
=======
const useStyles = () => {
  const {isDesktop} = useWebMediaQueries()
  return StyleSheet.create({
    outer: {
      borderTopWidth: 1,
      paddingLeft: 8,
    },
    outerHighlighted: {
      paddingTop: 16,
      paddingLeft: 8,
      paddingRight: 8,
    },
    noTopBorder: {
      borderTopWidth: 0,
    },
    layout: {
      flexDirection: 'row',
      gap: 10,
      paddingLeft: 8,
    },
    layoutAvi: {},
    layoutContent: {
      flex: 1,
      paddingRight: 10,
    },
    meta: {
      flexDirection: 'row',
      paddingTop: 2,
      paddingBottom: 2,
    },
    metaExpandedLine1: {
      paddingTop: 5,
      paddingBottom: 0,
    },
    metaItem: {
      paddingRight: 5,
      maxWidth: isDesktop ? 380 : 220,
    },
    alert: {
      marginBottom: 6,
    },
    postTextContainer: {
      flexDirection: 'row',
      alignItems: 'center',
      flexWrap: 'wrap',
      paddingBottom: 4,
      paddingRight: 10,
    },
    postTextLargeContainer: {
      paddingHorizontal: 0,
      paddingBottom: 10,
    },
    translateLink: {
      marginBottom: 6,
    },
    contentHider: {
      marginBottom: 6,
    },
    contentHiderChild: {
      marginTop: 6,
    },
    expandedInfo: {
      flexDirection: 'row',
      padding: 10,
      borderTopWidth: 1,
      borderBottomWidth: 1,
      marginTop: 5,
      marginBottom: 15,
    },
    expandedInfoItem: {
      marginRight: 10,
    },
    loadMore: {
      flexDirection: 'row',
      alignItems: 'center',
      justifyContent: 'flex-start',
      gap: 4,
      paddingHorizontal: 20,
    },
    replyLine: {
      width: 2,
      marginLeft: 'auto',
      marginRight: 'auto',
    },
    cursor: {
      // @ts-ignore web only
      cursor: 'pointer',
    },
  })
}
>>>>>>> 9cff8244
<|MERGE_RESOLUTION|>--- conflicted
+++ resolved
@@ -655,100 +655,6 @@
   )
 }
 
-<<<<<<< HEAD
-const styles = StyleSheet.create({
-  outer: {
-    borderTopWidth: 1,
-    paddingLeft: 8,
-  },
-  outerHighlighted: {
-    paddingTop: 16,
-    paddingLeft: 8,
-    paddingRight: 8,
-  },
-  noTopBorder: {
-    borderTopWidth: 0,
-  },
-  layout: {
-    flexDirection: 'row',
-    gap: 10,
-    paddingLeft: 8,
-  },
-  layoutAvi: {},
-  layoutContent: {
-    flex: 1,
-    paddingRight: 10,
-  },
-  meta: {
-    flexDirection: 'row',
-    paddingTop: 2,
-    paddingBottom: 2,
-  },
-  metaExpandedLine1: {
-    paddingTop: 5,
-    paddingBottom: 0,
-  },
-  metaItem: {
-    paddingRight: 5,
-    maxWidth: isDesktopWeb ? 380 : 220,
-  },
-  alert: {
-    marginBottom: 6,
-  },
-  postTextContainer: {
-    flexDirection: 'row',
-    alignItems: 'center',
-    flexWrap: 'wrap',
-    paddingBottom: 4,
-    paddingRight: 10,
-  },
-  postTextLargeContainer: {
-    paddingHorizontal: 0,
-    paddingBottom: 10,
-  },
-  translateLink: {
-    marginBottom: 6,
-  },
-  contentHider: {
-    marginBottom: 6,
-  },
-  contentHiderChild: {
-    marginTop: 6,
-  },
-  expandedInfo: {
-    flexDirection: 'row',
-    padding: 10,
-    borderTopWidth: 1,
-    borderBottomWidth: 1,
-    marginTop: 5,
-    marginBottom: 15,
-  },
-  expandedInfoItem: {
-    marginRight: 10,
-  },
-  loadMore: {
-    flexDirection: 'row',
-    alignItems: 'center',
-    justifyContent: 'flex-start',
-    gap: 4,
-    paddingHorizontal: 20,
-  },
-  replyLine: {
-    width: 2,
-    marginLeft: 'auto',
-    marginRight: 'auto',
-  },
-  cursor: {
-    // @ts-ignore web only
-    cursor: 'pointer',
-  },
-  tag: {
-    paddingVertical: 4,
-    paddingHorizontal: 8,
-    borderRadius: 4,
-  },
-})
-=======
 const useStyles = () => {
   const {isDesktop} = useWebMediaQueries()
   return StyleSheet.create({
@@ -837,6 +743,10 @@
       // @ts-ignore web only
       cursor: 'pointer',
     },
+    tag: {
+      paddingVertical: 4,
+      paddingHorizontal: 8,
+      borderRadius: 4,
+    },
   })
-}
->>>>>>> 9cff8244
+}