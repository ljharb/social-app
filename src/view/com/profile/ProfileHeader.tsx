--- conflicted
+++ resolved
@@ -225,22 +225,6 @@
               </Text>
             </TouchableOpacity>
           ) : undefined}
-<<<<<<< HEAD
-=======
-          {view.isScene ? (
-            <TouchableOpacity
-              testID="profileHeaderMembersButton"
-              style={[s.flexRow, s.mr10]}
-              onPress={onPressMembers}>
-              <Text type="body2" style={[s.bold, s.mr2, pal.text]}>
-                {view.membersCount}
-              </Text>
-              <Text type="body2" style={[pal.textLight]}>
-                {pluralize(view.membersCount, 'member')}
-              </Text>
-            </TouchableOpacity>
-          ) : undefined}
->>>>>>> d636ec63
           <View style={[s.flexRow, s.mr10]}>
             <Text type="body2" style={[s.bold, s.mr2, pal.text]}>
               {view.postsCount}
@@ -270,31 +254,6 @@
           </View>
         ) : undefined}
       </View>
-<<<<<<< HEAD
-=======
-      {view.isScene && view.creator === store.me.did ? (
-        <View style={[styles.sceneAdminContainer, pal.border]}>
-          <TouchableOpacity
-            testID="profileHeaderInviteMembersButton"
-            onPress={onPressInviteMembers}>
-            <LinearGradient
-              colors={[gradient[1], gradient[0]]}
-              start={{x: 0, y: 0}}
-              end={{x: 1, y: 1}}
-              style={[styles.btn, styles.gradientBtn, styles.sceneAdminBtn]}>
-              <FontAwesomeIcon
-                icon="user-plus"
-                style={[s.mr5, s.white]}
-                size={15}
-              />
-              <Text type="button" style={[s.bold, s.white]}>
-                Invite Members
-              </Text>
-            </LinearGradient>
-          </TouchableOpacity>
-        </View>
-      ) : undefined}
->>>>>>> d636ec63
       <TouchableOpacity
         testID="profileHeaderAviButton"
         style={[pal.view, {borderColor: pal.colors.background}, styles.avi]}
