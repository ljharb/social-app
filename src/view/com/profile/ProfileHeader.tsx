--- conflicted
+++ resolved
@@ -40,12 +40,9 @@
 import {Link} from '../util/Link'
 import {ProfileHeaderSuggestedFollows} from './ProfileHeaderSuggestedFollows'
 import {logger} from '#/logger'
-<<<<<<< HEAD
 import {Trans, msg} from '@lingui/macro'
 import {useLingui} from '@lingui/react'
-=======
 import {useModalControls} from '#/state/modals'
->>>>>>> bd531f23
 
 interface Props {
   view: ProfileModel
@@ -119,11 +116,8 @@
   const pal = usePalette('default')
   const palInverted = usePalette('inverted')
   const store = useStores()
-<<<<<<< HEAD
   const {_} = useLingui()
-=======
   const {openModal} = useModalControls()
->>>>>>> bd531f23
   const navigation = useNavigation<NavigationProp>()
   const {track} = useAnalytics()
   const invalidHandle = isInvalidHandle(view.handle)
