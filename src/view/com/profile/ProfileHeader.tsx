import React, {memo, useMemo} from 'react'
import {
  StyleSheet,
  TouchableOpacity,
  TouchableWithoutFeedback,
  View,
} from 'react-native'
import {FontAwesomeIcon} from '@fortawesome/react-native-fontawesome'
import {useNavigation} from '@react-navigation/native'
import {useQueryClient} from '@tanstack/react-query'
import {
  AppBskyActorDefs,
  ModerationOpts,
  moderateProfile,
  RichText as RichTextAPI,
} from '@atproto/api'
import {Trans, msg} from '@lingui/macro'
import {useLingui} from '@lingui/react'
import {NavigationProp} from 'lib/routes/types'
import {isNative, isWeb} from 'platform/detection'
import {BlurView} from '../util/BlurView'
import * as Toast from '../util/Toast'
import {LoadingPlaceholder} from '../util/LoadingPlaceholder'
import {Text} from '../util/text/Text'
import {ThemedText} from '../util/text/ThemedText'
import {RichText} from '#/components/RichText'
import {UserAvatar} from '../util/UserAvatar'
import {UserBanner} from '../util/UserBanner'
import {ProfileHeaderAlerts} from '../util/moderation/ProfileHeaderAlerts'
import {formatCount} from '../util/numeric/format'
import {NativeDropdown, DropdownItem} from '../util/forms/NativeDropdown'
import {Link} from '../util/Link'
import {ProfileHeaderSuggestedFollows} from './ProfileHeaderSuggestedFollows'
import {useModalControls} from '#/state/modals'
import {useLightboxControls, ProfileImageLightbox} from '#/state/lightbox'
import {
  RQKEY as profileQueryKey,
  useProfileMuteMutationQueue,
  useProfileBlockMutationQueue,
  useProfileFollowMutationQueue,
} from '#/state/queries/profile'
import {usePalette} from 'lib/hooks/usePalette'
import {useAnalytics} from 'lib/analytics/analytics'
import {useWebMediaQueries} from 'lib/hooks/useWebMediaQueries'
import {BACK_HITSLOP} from 'lib/constants'
import {isInvalidHandle, sanitizeHandle} from 'lib/strings/handles'
import {makeProfileLink} from 'lib/routes/links'
import {pluralize} from 'lib/strings/helpers'
import {toShareUrl} from 'lib/strings/url-helpers'
import {sanitizeDisplayName} from 'lib/strings/display-names'
import {shareUrl} from 'lib/sharing'
import {s, colors} from 'lib/styles'
import {logger} from '#/logger'
import {useSession} from '#/state/session'
import {Shadow} from '#/state/cache/types'
import {useRequireAuth} from '#/state/session'
import {LabelsOnMe} from '../util/moderation/LabelsOnMe'
import {useProfileShadow} from 'state/cache/profile-shadow'
<<<<<<< HEAD
import {useOpenGlobalDialog} from '#/components/dialogs'
import {ReportDialog} from '#/components/dialogs/ReportDialog'
import {NEW_REPORT_DIALOG_ENABLED} from '#/lib/build-flags'
=======
import {atoms as a} from '#/alf'
>>>>>>> d38f168d

let ProfileHeaderLoading = (_props: {}): React.ReactNode => {
  const pal = usePalette('default')
  return (
    <View style={pal.view}>
      <LoadingPlaceholder width="100%" height={150} style={{borderRadius: 0}} />
      <View
        style={[pal.view, {borderColor: pal.colors.background}, styles.avi]}>
        <LoadingPlaceholder width={80} height={80} style={styles.br40} />
      </View>
      <View style={styles.content}>
        <View style={[styles.buttonsLine]}>
          <LoadingPlaceholder width={167} height={31} style={styles.br50} />
        </View>
      </View>
    </View>
  )
}
ProfileHeaderLoading = memo(ProfileHeaderLoading)
export {ProfileHeaderLoading}

interface Props {
  profile: AppBskyActorDefs.ProfileViewDetailed
  descriptionRT: RichTextAPI | null
  moderationOpts: ModerationOpts
  hideBackButton?: boolean
  isPlaceholderProfile?: boolean
}

let ProfileHeader = ({
  profile: profileUnshadowed,
  descriptionRT,
  moderationOpts,
  hideBackButton = false,
  isPlaceholderProfile,
}: Props): React.ReactNode => {
  const profile: Shadow<AppBskyActorDefs.ProfileViewDetailed> =
    useProfileShadow(profileUnshadowed)
  const pal = usePalette('default')
  const palInverted = usePalette('inverted')
  const {currentAccount, hasSession} = useSession()
  const requireAuth = useRequireAuth()
  const {_} = useLingui()
  const {openModal} = useModalControls()
  const {openLightbox} = useLightboxControls()
  const navigation = useNavigation<NavigationProp>()
  const {track} = useAnalytics()
  const invalidHandle = isInvalidHandle(profile.handle)
  const {isDesktop} = useWebMediaQueries()
  const [showSuggestedFollows, setShowSuggestedFollows] = React.useState(false)
  const [queueFollow, queueUnfollow] = useProfileFollowMutationQueue(profile)
  const [queueMute, queueUnmute] = useProfileMuteMutationQueue(profile)
  const [queueBlock, queueUnblock] = useProfileBlockMutationQueue(profile)
  const queryClient = useQueryClient()
  const moderation = useMemo(
    () => moderateProfile(profile, moderationOpts),
    [profile, moderationOpts],
  )
  const openDialog = useOpenGlobalDialog()

  const invalidateProfileQuery = React.useCallback(() => {
    queryClient.invalidateQueries({
      queryKey: profileQueryKey(profile.did),
    })
  }, [queryClient, profile.did])

  const onPressBack = React.useCallback(() => {
    if (navigation.canGoBack()) {
      navigation.goBack()
    } else {
      navigation.navigate('Home')
    }
  }, [navigation])

  const onPressAvi = React.useCallback(() => {
    const modui = moderation.ui('avatar')
    if (profile.avatar && !(modui.blur && modui.noOverride)) {
      openLightbox(new ProfileImageLightbox(profile))
    }
  }, [openLightbox, profile, moderation])

  const onPressFollow = () => {
    requireAuth(async () => {
      try {
        track('ProfileHeader:FollowButtonClicked')
        await queueFollow()
        Toast.show(
          _(
            msg`Following ${sanitizeDisplayName(
              profile.displayName || profile.handle,
            )}`,
          ),
        )
      } catch (e: any) {
        if (e?.name !== 'AbortError') {
          logger.error('Failed to follow', {message: String(e)})
          Toast.show(_(msg`There was an issue! ${e.toString()}`))
        }
      }
    })
  }

  const onPressUnfollow = () => {
    requireAuth(async () => {
      try {
        track('ProfileHeader:UnfollowButtonClicked')
        await queueUnfollow()
        Toast.show(
          _(
            msg`No longer following ${sanitizeDisplayName(
              profile.displayName || profile.handle,
            )}`,
          ),
        )
      } catch (e: any) {
        if (e?.name !== 'AbortError') {
          logger.error('Failed to unfollow', {message: String(e)})
          Toast.show(_(msg`There was an issue! ${e.toString()}`))
        }
      }
    })
  }

  const onPressEditProfile = React.useCallback(() => {
    track('ProfileHeader:EditProfileButtonClicked')
    openModal({
      name: 'edit-profile',
      profile,
    })
  }, [track, openModal, profile])

  const onPressShare = React.useCallback(() => {
    track('ProfileHeader:ShareButtonClicked')
    shareUrl(toShareUrl(makeProfileLink(profile)))
  }, [track, profile])

  const onPressAddRemoveLists = React.useCallback(() => {
    track('ProfileHeader:AddToListsButtonClicked')
    openModal({
      name: 'user-add-remove-lists',
      subject: profile.did,
      handle: profile.handle,
      displayName: profile.displayName || profile.handle,
      onAdd: invalidateProfileQuery,
      onRemove: invalidateProfileQuery,
    })
  }, [track, profile, openModal, invalidateProfileQuery])

  const onPressMuteAccount = React.useCallback(async () => {
    track('ProfileHeader:MuteAccountButtonClicked')
    try {
      await queueMute()
      Toast.show(_(msg`Account muted`))
    } catch (e: any) {
      if (e?.name !== 'AbortError') {
        logger.error('Failed to mute account', {message: e})
        Toast.show(_(msg`There was an issue! ${e.toString()}`))
      }
    }
  }, [track, queueMute, _])

  const onPressUnmuteAccount = React.useCallback(async () => {
    track('ProfileHeader:UnmuteAccountButtonClicked')
    try {
      await queueUnmute()
      Toast.show(_(msg`Account unmuted`))
    } catch (e: any) {
      if (e?.name !== 'AbortError') {
        logger.error('Failed to unmute account', {message: e})
        Toast.show(_(msg`There was an issue! ${e.toString()}`))
      }
    }
  }, [track, queueUnmute, _])

  const onPressBlockAccount = React.useCallback(async () => {
    track('ProfileHeader:BlockAccountButtonClicked')
    openModal({
      name: 'confirm',
      title: _(msg`Block Account`),
      message: _(
        msg`Blocked accounts cannot reply in your threads, mention you, or otherwise interact with you.`,
      ),
      onPressConfirm: async () => {
        try {
          await queueBlock()
          Toast.show(_(msg`Account blocked`))
        } catch (e: any) {
          if (e?.name !== 'AbortError') {
            logger.error('Failed to block account', {message: e})
            Toast.show(_(msg`There was an issue! ${e.toString()}`))
          }
        }
      },
    })
  }, [track, queueBlock, openModal, _])

  const onPressUnblockAccount = React.useCallback(async () => {
    track('ProfileHeader:UnblockAccountButtonClicked')
    openModal({
      name: 'confirm',
      title: _(msg`Unblock Account`),
      message: _(
        msg`The account will be able to interact with you after unblocking.`,
      ),
      onPressConfirm: async () => {
        try {
          await queueUnblock()
          Toast.show(_(msg`Account unblocked`))
        } catch (e: any) {
          if (e?.name !== 'AbortError') {
            logger.error('Failed to unblock account', {message: e})
            Toast.show(_(msg`There was an issue! ${e.toString()}`))
          }
        }
      },
    })
  }, [track, queueUnblock, openModal, _])

  const onPressReportAccount = React.useCallback(() => {
    track('ProfileHeader:ReportAccountButtonClicked')
    if (NEW_REPORT_DIALOG_ENABLED) {
      openDialog(ReportDialog, {type: 'profile', did: profile.did})
    } else {
      openModal({
        name: 'report',
        did: profile.did,
      })
    }
  }, [track, openModal, profile, openDialog])

  const isMe = React.useMemo(
    () => currentAccount?.did === profile.did,
    [currentAccount, profile],
  )
  const dropdownItems: DropdownItem[] = React.useMemo(() => {
    let items: DropdownItem[] = [
      {
        testID: 'profileHeaderDropdownShareBtn',
        label: isWeb ? _(msg`Copy link to profile`) : _(msg`Share`),
        onPress: onPressShare,
        icon: {
          ios: {
            name: 'square.and.arrow.up',
          },
          android: 'ic_menu_share',
          web: 'share',
        },
      },
    ]
    if (hasSession) {
      items.push({label: 'separator'})
      items.push({
        testID: 'profileHeaderDropdownListAddRemoveBtn',
        label: _(msg`Add to Lists`),
        onPress: onPressAddRemoveLists,
        icon: {
          ios: {
            name: 'list.bullet',
          },
          android: 'ic_menu_add',
          web: 'list',
        },
      })
      if (!isMe) {
        if (!profile.viewer?.blocking) {
          if (!profile.viewer?.mutedByList) {
            items.push({
              testID: 'profileHeaderDropdownMuteBtn',
              label: profile.viewer?.muted
                ? _(msg`Unmute Account`)
                : _(msg`Mute Account`),
              onPress: profile.viewer?.muted
                ? onPressUnmuteAccount
                : onPressMuteAccount,
              icon: {
                ios: {
                  name: 'speaker.slash',
                },
                android: 'ic_lock_silent_mode',
                web: 'comment-slash',
              },
            })
          }
        }
        if (!profile.viewer?.blockingByList) {
          items.push({
            testID: 'profileHeaderDropdownBlockBtn',
            label: profile.viewer?.blocking
              ? _(msg`Unblock Account`)
              : _(msg`Block Account`),
            onPress: profile.viewer?.blocking
              ? onPressUnblockAccount
              : onPressBlockAccount,
            icon: {
              ios: {
                name: 'person.fill.xmark',
              },
              android: 'ic_menu_close_clear_cancel',
              web: 'user-slash',
            },
          })
        }
        items.push({
          testID: 'profileHeaderDropdownReportBtn',
          label: _(msg`Report Account`),
          onPress: onPressReportAccount,
          icon: {
            ios: {
              name: 'exclamationmark.triangle',
            },
            android: 'ic_menu_report_image',
            web: 'circle-exclamation',
          },
        })
      }
    }
    return items
  }, [
    isMe,
    hasSession,
    profile.viewer?.muted,
    profile.viewer?.mutedByList,
    profile.viewer?.blocking,
    profile.viewer?.blockingByList,
    onPressShare,
    onPressUnmuteAccount,
    onPressMuteAccount,
    onPressUnblockAccount,
    onPressBlockAccount,
    onPressReportAccount,
    onPressAddRemoveLists,
    _,
  ])

  const blockHide =
    !isMe && (profile.viewer?.blocking || profile.viewer?.blockedBy)
  const following = formatCount(profile.followsCount || 0)
  const followers = formatCount(profile.followersCount || 0)
  const pluralizedFollowers = pluralize(profile.followersCount || 0, 'follower')

  return (
    <View style={[pal.view]} pointerEvents="box-none">
      <View pointerEvents="none">
        {isPlaceholderProfile ? (
          <LoadingPlaceholder
            width="100%"
            height={150}
            style={{borderRadius: 0}}
          />
        ) : (
          <UserBanner
            banner={profile.banner}
            moderation={moderation.ui('banner')}
          />
        )}
      </View>
      <View style={styles.content} pointerEvents="box-none">
        <View style={[styles.buttonsLine]} pointerEvents="box-none">
          {isMe ? (
            <TouchableOpacity
              testID="profileHeaderEditProfileButton"
              onPress={onPressEditProfile}
              style={[styles.btn, styles.mainBtn, pal.btn]}
              accessibilityRole="button"
              accessibilityLabel={_(msg`Edit profile`)}
              accessibilityHint={_(
                msg`Opens editor for profile display name, avatar, background image, and description`,
              )}>
              <Text type="button" style={pal.text}>
                <Trans>Edit Profile</Trans>
              </Text>
            </TouchableOpacity>
          ) : profile.viewer?.blocking ? (
            profile.viewer?.blockingByList ? null : (
              <TouchableOpacity
                testID="unblockBtn"
                onPress={onPressUnblockAccount}
                style={[styles.btn, styles.mainBtn, pal.btn]}
                accessibilityRole="button"
                accessibilityLabel={_(msg`Unblock`)}
                accessibilityHint="">
                <Text type="button" style={[pal.text, s.bold]}>
                  <Trans context="action">Unblock</Trans>
                </Text>
              </TouchableOpacity>
            )
          ) : !profile.viewer?.blockedBy ? (
            <>
              {hasSession && (
                <TouchableOpacity
                  testID="suggestedFollowsBtn"
                  onPress={() => setShowSuggestedFollows(!showSuggestedFollows)}
                  style={[
                    styles.btn,
                    styles.mainBtn,
                    pal.btn,
                    {
                      paddingHorizontal: 10,
                      backgroundColor: showSuggestedFollows
                        ? pal.colors.text
                        : pal.colors.backgroundLight,
                    },
                  ]}
                  accessibilityRole="button"
                  accessibilityLabel={_(
                    msg`Show follows similar to ${profile.handle}`,
                  )}
                  accessibilityHint={_(
                    msg`Shows a list of users similar to this user.`,
                  )}>
                  <FontAwesomeIcon
                    icon="user-plus"
                    style={[
                      pal.text,
                      {
                        color: showSuggestedFollows
                          ? pal.textInverted.color
                          : pal.text.color,
                      },
                    ]}
                    size={14}
                  />
                </TouchableOpacity>
              )}

              {profile.viewer?.following ? (
                <TouchableOpacity
                  testID="unfollowBtn"
                  onPress={onPressUnfollow}
                  style={[styles.btn, styles.mainBtn, pal.btn]}
                  accessibilityRole="button"
                  accessibilityLabel={_(msg`Unfollow ${profile.handle}`)}
                  accessibilityHint={_(
                    msg`Hides posts from ${profile.handle} in your feed`,
                  )}>
                  <FontAwesomeIcon
                    icon="check"
                    style={[pal.text, s.mr5]}
                    size={14}
                  />
                  <Text type="button" style={pal.text}>
                    <Trans>Following</Trans>
                  </Text>
                </TouchableOpacity>
              ) : (
                <TouchableOpacity
                  testID="followBtn"
                  onPress={onPressFollow}
                  style={[styles.btn, styles.mainBtn, palInverted.view]}
                  accessibilityRole="button"
                  accessibilityLabel={_(msg`Follow ${profile.handle}`)}
                  accessibilityHint={_(
                    msg`Shows posts from ${profile.handle} in your feed`,
                  )}>
                  <FontAwesomeIcon
                    icon="plus"
                    style={[palInverted.text, s.mr5]}
                  />
                  <Text type="button" style={[palInverted.text, s.bold]}>
                    <Trans>Follow</Trans>
                  </Text>
                </TouchableOpacity>
              )}
            </>
          ) : null}
          {dropdownItems?.length ? (
            <NativeDropdown
              testID="profileHeaderDropdownBtn"
              items={dropdownItems}
              accessibilityLabel={_(msg`More options`)}
              accessibilityHint="">
              <View style={[styles.btn, styles.secondaryBtn, pal.btn]}>
                <FontAwesomeIcon icon="ellipsis" size={20} style={[pal.text]} />
              </View>
            </NativeDropdown>
          ) : undefined}
        </View>
        <View pointerEvents="none">
          <Text
            testID="profileHeaderDisplayName"
            type="title-2xl"
            style={[pal.text, styles.title]}>
            {sanitizeDisplayName(
              profile.displayName || sanitizeHandle(profile.handle),
              moderation.ui('displayName'),
            )}
          </Text>
        </View>
        <View style={styles.handleLine} pointerEvents="none">
          {profile.viewer?.followedBy && !blockHide ? (
            <View style={[styles.pill, pal.btn, s.mr5]}>
              <Text type="xs" style={[pal.text]}>
                <Trans>Follows you</Trans>
              </Text>
            </View>
          ) : undefined}
          <ThemedText
            type={invalidHandle ? 'xs' : 'md'}
            fg={invalidHandle ? 'error' : 'light'}
            border={invalidHandle ? 'error' : undefined}
            style={[
              invalidHandle ? styles.invalidHandle : undefined,
              styles.handle,
            ]}>
            {invalidHandle ? _(msg`⚠Invalid Handle`) : `@${profile.handle}`}
          </ThemedText>
        </View>
        {!isPlaceholderProfile && !blockHide && (
          <>
            <View style={styles.metricsLine} pointerEvents="box-none">
              <Link
                testID="profileHeaderFollowersButton"
                style={[s.flexRow, s.mr10]}
                href={makeProfileLink(profile, 'followers')}
                onPressOut={() =>
                  track(`ProfileHeader:FollowersButtonClicked`, {
                    handle: profile.handle,
                  })
                }
                asAnchor
                accessibilityLabel={`${followers} ${pluralizedFollowers}`}
                accessibilityHint={_(msg`Opens followers list`)}>
                <Text type="md" style={[s.bold, pal.text]}>
                  {followers}{' '}
                </Text>
                <Text type="md" style={[pal.textLight]}>
                  {pluralizedFollowers}
                </Text>
              </Link>
              <Link
                testID="profileHeaderFollowsButton"
                style={[s.flexRow, s.mr10]}
                href={makeProfileLink(profile, 'follows')}
                onPressOut={() =>
                  track(`ProfileHeader:FollowsButtonClicked`, {
                    handle: profile.handle,
                  })
                }
                asAnchor
                accessibilityLabel={_(msg`${following} following`)}
                accessibilityHint={_(msg`Opens following list`)}>
                <Trans>
                  <Text type="md" style={[s.bold, pal.text]}>
                    {following}{' '}
                  </Text>
                  <Text type="md" style={[pal.textLight]}>
                    following
                  </Text>
                </Trans>
              </Link>
              <Text type="md" style={[s.bold, pal.text]}>
                {formatCount(profile.postsCount || 0)}{' '}
                <Text type="md" style={[pal.textLight]}>
                  {pluralize(profile.postsCount || 0, 'post')}
                </Text>
              </Text>
            </View>
<<<<<<< HEAD
            {descriptionRT && !moderation.ui('profileView').blur ? (
              <View pointerEvents="auto">
=======
            {descriptionRT && !moderation.profile.blur ? (
              <View pointerEvents="auto" style={[styles.description]}>
>>>>>>> d38f168d
                <RichText
                  testID="profileHeaderDescription"
                  style={[a.text_md]}
                  numberOfLines={15}
                  value={descriptionRT}
                />
              </View>
            ) : undefined}
          </>
        )}
        <ProfileHeaderAlerts moderation={moderation} />
        {isMe && (
          <LabelsOnMe details={{did: profile.did}} labels={profile.labels} />
        )}
      </View>

      {showSuggestedFollows && (
        <ProfileHeaderSuggestedFollows
          actorDid={profile.did}
          requestDismiss={() => {
            if (showSuggestedFollows) {
              setShowSuggestedFollows(false)
            } else {
              track('ProfileHeader:SuggestedFollowsOpened')
              setShowSuggestedFollows(true)
            }
          }}
        />
      )}

      {!isDesktop && !hideBackButton && (
        <TouchableWithoutFeedback
          testID="profileHeaderBackBtn"
          onPress={onPressBack}
          hitSlop={BACK_HITSLOP}
          accessibilityRole="button"
          accessibilityLabel={_(msg`Back`)}
          accessibilityHint="">
          <View style={styles.backBtnWrapper}>
            <BlurView style={styles.backBtn} blurType="dark">
              <FontAwesomeIcon size={18} icon="angle-left" style={s.white} />
            </BlurView>
          </View>
        </TouchableWithoutFeedback>
      )}
      <TouchableWithoutFeedback
        testID="profileHeaderAviButton"
        onPress={onPressAvi}
        accessibilityRole="image"
        accessibilityLabel={_(msg`View ${profile.handle}'s avatar`)}
        accessibilityHint="">
        <View
          style={[pal.view, {borderColor: pal.colors.background}, styles.avi]}>
          <UserAvatar
            size={80}
            avatar={profile.avatar}
            moderation={moderation.ui('avatar')}
          />
        </View>
      </TouchableWithoutFeedback>
    </View>
  )
}
ProfileHeader = memo(ProfileHeader)
export {ProfileHeader}

const styles = StyleSheet.create({
  banner: {
    width: '100%',
    height: 120,
  },
  backBtnWrapper: {
    position: 'absolute',
    top: 10,
    left: 10,
    width: 30,
    height: 30,
    overflow: 'hidden',
    borderRadius: 15,
    // @ts-ignore web only
    cursor: 'pointer',
  },
  backBtn: {
    width: 30,
    height: 30,
    borderRadius: 15,
    alignItems: 'center',
    justifyContent: 'center',
  },
  avi: {
    position: 'absolute',
    top: 110,
    left: 10,
    width: 84,
    height: 84,
    borderRadius: 42,
    borderWidth: 2,
  },
  content: {
    paddingTop: 8,
    paddingHorizontal: 14,
    paddingBottom: 4,
  },

  buttonsLine: {
    flexDirection: 'row',
    marginLeft: 'auto',
    marginBottom: 12,
  },
  primaryBtn: {
    backgroundColor: colors.blue3,
    paddingHorizontal: 24,
    paddingVertical: 6,
  },
  mainBtn: {
    paddingHorizontal: 24,
  },
  secondaryBtn: {
    paddingHorizontal: 14,
  },
  btn: {
    flexDirection: 'row',
    alignItems: 'center',
    justifyContent: 'center',
    paddingVertical: 7,
    borderRadius: 50,
    marginLeft: 6,
  },
  title: {lineHeight: 38},

  // Word wrapping appears fine on
  // mobile but overflows on desktop
  handle: isNative
    ? {}
    : {
        // @ts-ignore web only -prf
        wordBreak: 'break-all',
      },
  invalidHandle: {
    borderWidth: 1,
    borderRadius: 4,
    paddingHorizontal: 4,
  },

  handleLine: {
    flexDirection: 'row',
    marginBottom: 8,
  },

  metricsLine: {
    flexDirection: 'row',
    marginBottom: 8,
  },

  description: {
    marginBottom: 8,
  },

  detailLine: {
    flexDirection: 'row',
    alignItems: 'center',
    marginBottom: 5,
  },

  pill: {
    borderRadius: 4,
    paddingHorizontal: 6,
    paddingVertical: 2,
  },

  br40: {borderRadius: 40},
  br50: {borderRadius: 50},
})<|MERGE_RESOLUTION|>--- conflicted
+++ resolved
@@ -56,13 +56,10 @@
 import {useRequireAuth} from '#/state/session'
 import {LabelsOnMe} from '../util/moderation/LabelsOnMe'
 import {useProfileShadow} from 'state/cache/profile-shadow'
-<<<<<<< HEAD
 import {useOpenGlobalDialog} from '#/components/dialogs'
 import {ReportDialog} from '#/components/dialogs/ReportDialog'
 import {NEW_REPORT_DIALOG_ENABLED} from '#/lib/build-flags'
-=======
 import {atoms as a} from '#/alf'
->>>>>>> d38f168d
 
 let ProfileHeaderLoading = (_props: {}): React.ReactNode => {
   const pal = usePalette('default')
@@ -620,13 +617,8 @@
                 </Text>
               </Text>
             </View>
-<<<<<<< HEAD
             {descriptionRT && !moderation.ui('profileView').blur ? (
-              <View pointerEvents="auto">
-=======
-            {descriptionRT && !moderation.profile.blur ? (
               <View pointerEvents="auto" style={[styles.description]}>
->>>>>>> d38f168d
                 <RichText
                   testID="profileHeaderDescription"
                   style={[a.text_md]}
