import React from 'react'
<<<<<<< HEAD
import {
  Dimensions,
  RefreshControl,
  StyleProp,
  StyleSheet,
  View,
  ViewStyle,
} from 'react-native'
=======
import {Dimensions, StyleProp, StyleSheet, View, ViewStyle} from 'react-native'
>>>>>>> d90088f9
import {useQueryClient} from '@tanstack/react-query'
import {List, ListRef} from '../util/List'
import {FeedSourceCardLoaded} from './FeedSourceCard'
import {ErrorMessage} from '../util/error/ErrorMessage'
import {LoadMoreRetryBtn} from '../util/LoadMoreRetryBtn'
import {Text} from '../util/text/Text'
import {usePalette} from 'lib/hooks/usePalette'
import {useProfileFeedgensQuery, RQKEY} from '#/state/queries/profile-feedgens'
import {logger} from '#/logger'
import {Trans} from '@lingui/macro'
import {cleanError} from '#/lib/strings/errors'
import {useTheme} from '#/lib/ThemeContext'
import {usePreferencesQuery} from '#/state/queries/preferences'
import {hydrateFeedGenerator} from '#/state/queries/feed'
import {FeedLoadingPlaceholder} from '#/view/com/util/LoadingPlaceholder'
import {isNative} from '#/platform/detection'

const LOADING = {_reactKey: '__loading__'}
const EMPTY = {_reactKey: '__empty__'}
const ERROR_ITEM = {_reactKey: '__error__'}
const LOAD_MORE_ERROR_ITEM = {_reactKey: '__load_more_error__'}

interface SectionRef {
  scrollToTop: () => void
}

interface ProfileFeedgensProps {
  did: string
  scrollElRef: ListRef
  headerOffset: number
  enabled?: boolean
  style?: StyleProp<ViewStyle>
  testID?: string
}

export const ProfileFeedgens = React.forwardRef<
  SectionRef,
  ProfileFeedgensProps
>(function ProfileFeedgensImpl(
  {did, scrollElRef, headerOffset, enabled, style, testID},
  ref,
) {
  const pal = usePalette('default')
  const theme = useTheme()
  const [isPTRing, setIsPTRing] = React.useState(false)
  const opts = React.useMemo(() => ({enabled}), [enabled])
  const {
    data,
    isFetching,
    isFetched,
    hasNextPage,
    fetchNextPage,
    isError,
    error,
    refetch,
  } = useProfileFeedgensQuery(did, opts)
  const isEmpty = !isFetching && !data?.pages[0]?.feeds.length
  const {data: preferences} = usePreferencesQuery()

  const items = React.useMemo(() => {
    let items: any[] = []
    if (isError && isEmpty) {
      items = items.concat([ERROR_ITEM])
    }
    if (!isFetched && isFetching) {
      items = items.concat([LOADING])
    } else if (isEmpty) {
      items = items.concat([EMPTY])
    } else if (data?.pages) {
      for (const page of data?.pages) {
        items = items.concat(page.feeds.map(feed => hydrateFeedGenerator(feed)))
      }
    }
    if (isError && !isEmpty) {
      items = items.concat([LOAD_MORE_ERROR_ITEM])
    }
    return items
  }, [isError, isEmpty, isFetched, isFetching, data])

  // events
  // =

  const queryClient = useQueryClient()

  const onScrollToTop = React.useCallback(() => {
    scrollElRef.current?.scrollToOffset({
      animated: isNative,
      offset: -headerOffset,
    })
    queryClient.invalidateQueries({queryKey: RQKEY(did)})
  }, [scrollElRef, queryClient, headerOffset, did])

  React.useImperativeHandle(ref, () => ({
    scrollToTop: onScrollToTop,
  }))

  const onRefresh = React.useCallback(async () => {
    setIsPTRing(true)
    try {
      await refetch()
    } catch (err) {
      logger.error('Failed to refresh feeds', {error: err})
    }
    setIsPTRing(false)
  }, [refetch, setIsPTRing])

  const onEndReached = React.useCallback(async () => {
    if (isFetching || !hasNextPage || isError) return

    try {
      await fetchNextPage()
    } catch (err) {
      logger.error('Failed to load more feeds', {error: err})
    }
  }, [isFetching, hasNextPage, isError, fetchNextPage])

  const onPressRetryLoadMore = React.useCallback(() => {
    fetchNextPage()
  }, [fetchNextPage])

  // rendering
  // =

  const renderItemInner = React.useCallback(
    ({item}: {item: any}) => {
      if (item === EMPTY) {
        return (
          <View
            testID="listsEmpty"
            style={[{padding: 18, borderTopWidth: 1}, pal.border]}>
            <Text style={pal.textLight}>
              <Trans>You have no feeds.</Trans>
            </Text>
          </View>
        )
      } else if (item === ERROR_ITEM) {
        return (
          <ErrorMessage message={cleanError(error)} onPressTryAgain={refetch} />
        )
      } else if (item === LOAD_MORE_ERROR_ITEM) {
        return (
          <LoadMoreRetryBtn
            label="There was an issue fetching your lists. Tap here to try again."
            onPress={onPressRetryLoadMore}
          />
        )
      } else if (item === LOADING) {
        return <FeedLoadingPlaceholder />
      }
      if (preferences) {
        return (
          <FeedSourceCardLoaded
            feedUri={item.uri}
            feed={item}
            preferences={preferences}
            style={styles.item}
            showLikes
          />
        )
      }
      return null
    },
    [error, refetch, onPressRetryLoadMore, pal, preferences],
  )

  return (
    <View testID={testID} style={style}>
      <List
        testID={testID ? `${testID}-flatlist` : undefined}
        ref={scrollElRef}
        data={items}
        keyExtractor={(item: any) => item._reactKey || item.uri}
        renderItem={renderItemInner}
        refreshing={isPTRing}
        onRefresh={onRefresh}
        headerOffset={headerOffset}
        contentContainerStyle={{
          minHeight: Dimensions.get('window').height * 1.5,
        }}
<<<<<<< HEAD
        style={{paddingTop: headerOffset}}
=======
>>>>>>> d90088f9
        indicatorStyle={theme.colorScheme === 'dark' ? 'white' : 'black'}
        removeClippedSubviews={true}
        // @ts-ignore our .web version only -prf
        desktopFixedHeight
        onEndReached={onEndReached}
      />
    </View>
  )
})

const styles = StyleSheet.create({
  item: {
    paddingHorizontal: 18,
  },
})<|MERGE_RESOLUTION|>--- conflicted
+++ resolved
@@ -1,16 +1,5 @@
 import React from 'react'
-<<<<<<< HEAD
-import {
-  Dimensions,
-  RefreshControl,
-  StyleProp,
-  StyleSheet,
-  View,
-  ViewStyle,
-} from 'react-native'
-=======
 import {Dimensions, StyleProp, StyleSheet, View, ViewStyle} from 'react-native'
->>>>>>> d90088f9
 import {useQueryClient} from '@tanstack/react-query'
 import {List, ListRef} from '../util/List'
 import {FeedSourceCardLoaded} from './FeedSourceCard'
@@ -190,10 +179,6 @@
         contentContainerStyle={{
           minHeight: Dimensions.get('window').height * 1.5,
         }}
-<<<<<<< HEAD
-        style={{paddingTop: headerOffset}}
-=======
->>>>>>> d90088f9
         indicatorStyle={theme.colorScheme === 'dark' ? 'white' : 'black'}
         removeClippedSubviews={true}
         // @ts-ignore our .web version only -prf
