import React, {
  memo,
  type ReactElement,
  useEffect,
  useMemo,
  useState,
} from 'react'
import {
  Animated,
  Pressable,
  StyleSheet,
  TouchableOpacity,
  View,
} from 'react-native'
import {
  AppBskyActorDefs,
  AppBskyFeedDefs,
  AppBskyFeedPost,
  AppBskyGraphFollow,
  moderateProfile,
  ModerationDecision,
  ModerationOpts,
} from '@atproto/api'
import {AtUri} from '@atproto/api'
import {TID} from '@atproto/common-web'
import {msg, Plural, plural, Trans} from '@lingui/macro'
import {useLingui} from '@lingui/react'
import {useNavigation} from '@react-navigation/native'
import {useQueryClient} from '@tanstack/react-query'

import {useAnimatedValue} from '#/lib/hooks/useAnimatedValue'
import {usePalette} from '#/lib/hooks/usePalette'
import {makeProfileLink} from '#/lib/routes/links'
import {NavigationProp} from '#/lib/routes/types'
import {forceLTR} from '#/lib/strings/bidi'
import {sanitizeDisplayName} from '#/lib/strings/display-names'
import {sanitizeHandle} from '#/lib/strings/handles'
import {niceDate} from '#/lib/strings/time'
import {colors, s} from '#/lib/styles'
import {logger} from '#/logger'
import {isWeb} from '#/platform/detection'
import {DM_SERVICE_HEADERS} from '#/state/queries/messages/const'
import {FeedNotification} from '#/state/queries/notifications/feed'
import {precacheProfile} from '#/state/queries/profile'
import {useAgent} from '#/state/session'
import {atoms as a, useTheme} from '#/alf'
import {Button, ButtonText} from '#/components/Button'
import {
  ChevronBottom_Stroke2_Corner0_Rounded as ChevronDownIcon,
  ChevronTop_Stroke2_Corner0_Rounded as ChevronUpIcon,
} from '#/components/icons/Chevron'
import {Heart2_Filled_Stroke2_Corner0_Rounded as HeartIconFilled} from '#/components/icons/Heart2'
import {PersonPlus_Filled_Stroke2_Corner0_Rounded as PersonPlusIcon} from '#/components/icons/Person'
import {Repost_Stroke2_Corner2_Rounded as RepostIcon} from '#/components/icons/Repost'
import {StarterPack} from '#/components/icons/StarterPack'
import {Link as NewLink} from '#/components/Link'
import * as MediaPreview from '#/components/MediaPreview'
import {ProfileHoverCard} from '#/components/ProfileHoverCard'
import {Notification as StarterPackCard} from '#/components/StarterPack/StarterPackCard'
import {SubtleWebHover} from '#/components/SubtleWebHover'
import {FeedSourceCard} from '../feeds/FeedSourceCard'
import {Post} from '../post/Post'
import {Link, TextLink} from '../util/Link'
import {formatCount} from '../util/numeric/format'
import {Text} from '../util/text/Text'
import {TimeElapsed} from '../util/TimeElapsed'
import {PreviewableUserAvatar, UserAvatar} from '../util/UserAvatar'

const MAX_AUTHORS = 5

const EXPANDED_AUTHOR_EL_HEIGHT = 35

interface Author {
  profile: AppBskyActorDefs.ProfileViewBasic
  href: string
  moderation: ModerationDecision
}

let FeedItem = ({
  item,
  moderationOpts,
  hideTopBorder,
}: {
  item: FeedNotification
  moderationOpts: ModerationOpts
  hideTopBorder?: boolean
}): React.ReactNode => {
  const queryClient = useQueryClient()
  const pal = usePalette('default')
  const {_, i18n} = useLingui()
  const t = useTheme()
  const [isAuthorsExpanded, setAuthorsExpanded] = useState<boolean>(false)
  const itemHref = useMemo(() => {
    if (item.type === 'post-like' || item.type === 'repost') {
      if (item.subjectUri) {
        const urip = new AtUri(item.subjectUri)
        return `/profile/${urip.host}/post/${urip.rkey}`
      }
    } else if (item.type === 'follow') {
      return makeProfileLink(item.notification.author)
    } else if (item.type === 'reply') {
      const urip = new AtUri(item.notification.uri)
      return `/profile/${urip.host}/post/${urip.rkey}`
    } else if (
      item.type === 'feedgen-like' ||
      item.type === 'starterpack-joined'
    ) {
      if (item.subjectUri) {
        const urip = new AtUri(item.subjectUri)
        return `/profile/${urip.host}/feed/${urip.rkey}`
      }
    }
    return ''
  }, [item])

  const onToggleAuthorsExpanded = () => {
    setAuthorsExpanded(currentlyExpanded => !currentlyExpanded)
  }

  const onBeforePress = React.useCallback(() => {
    precacheProfile(queryClient, item.notification.author)
  }, [queryClient, item.notification.author])

  const authors: Author[] = useMemo(() => {
    return [
      {
        profile: item.notification.author,
        href: makeProfileLink(item.notification.author),
        moderation: moderateProfile(item.notification.author, moderationOpts),
      },
      ...(item.additional?.map(({author}) => ({
        profile: author,
        href: makeProfileLink(author),
        moderation: moderateProfile(author, moderationOpts),
      })) || []),
    ]
  }, [item, moderationOpts])

  const [hover, setHover] = React.useState(false)

  if (item.subjectUri && !item.subject && item.type !== 'feedgen-like') {
    // don't render anything if the target post was deleted or unfindable
    return <View />
  }

  if (
    item.type === 'reply' ||
    item.type === 'mention' ||
    item.type === 'quote'
  ) {
    if (!item.subject) {
      return null
    }
    return (
      <Link
        testID={`feedItem-by-${item.notification.author.handle}`}
        href={itemHref}
        noFeedback
        accessible={false}>
        <Post
          post={item.subject}
          style={
            item.notification.isRead
              ? undefined
              : {
                  backgroundColor: pal.colors.unreadNotifBg,
                  borderColor: pal.colors.unreadNotifBorder,
                }
          }
          hideTopBorder={hideTopBorder}
        />
      </Link>
    )
  }

  const niceTimestamp = niceDate(i18n, item.notification.indexedAt)
  const firstAuthor = authors[0]
  const firstAuthorName = sanitizeDisplayName(
    firstAuthor.profile.displayName || firstAuthor.profile.handle,
  )
  const firstAuthorLink = (
    <TextLink
      key={firstAuthor.href}
      style={[pal.text, s.bold]}
      href={firstAuthor.href}
      text={
        <Text emoji style={[pal.text, s.bold]}>
          {forceLTR(firstAuthorName)}
        </Text>
      }
      disableMismatchWarning
    />
  )
  const additionalAuthorsCount = authors.length - 1
  const hasMultipleAuthors = additionalAuthorsCount > 0
  const formattedAuthorsCount = hasMultipleAuthors
    ? formatCount(i18n, additionalAuthorsCount)
    : ''

  let a11yLabel = ''
  let notificationContent: ReactElement
  let icon = (
    <HeartIconFilled
      size="xl"
      style={[
        s.likeColor,
        // {position: 'relative', top: -4}
      ]}
    />
  )

  if (item.type === 'post-like') {
    a11yLabel = hasMultipleAuthors
      ? _(
          msg`${firstAuthorName} and ${plural(additionalAuthorsCount, {
            one: `${formattedAuthorsCount} other`,
            other: `${formattedAuthorsCount} others`,
          })} liked your post`,
        )
      : _(msg`${firstAuthorName} liked your post`)
    notificationContent = hasMultipleAuthors ? (
      <Trans>
        {firstAuthorLink} and{' '}
        <Text style={[pal.text, s.bold]}>
          <Plural
            value={additionalAuthorsCount}
            one={`${formattedAuthorsCount} other`}
            other={`${formattedAuthorsCount} others`}
          />
        </Text>{' '}
        liked your post
      </Trans>
    ) : (
      <Trans>{firstAuthorLink} liked your post</Trans>
    )
  } else if (item.type === 'repost') {
    a11yLabel = hasMultipleAuthors
      ? _(
          msg`${firstAuthorName} and ${plural(additionalAuthorsCount, {
            one: `${formattedAuthorsCount} other`,
            other: `${formattedAuthorsCount} others`,
          })} reposted your post`,
        )
      : _(msg`${firstAuthorName} reposted your post`)
    notificationContent = hasMultipleAuthors ? (
      <Trans>
        {firstAuthorLink} and{' '}
        <Text style={[pal.text, s.bold]}>
          <Plural
            value={additionalAuthorsCount}
            one={`${formattedAuthorsCount} other`}
            other={`${formattedAuthorsCount} others`}
          />
        </Text>{' '}
        reposted your post
      </Trans>
    ) : (
      <Trans>{firstAuthorLink} reposted your post</Trans>
    )
    icon = <RepostIcon size="xl" style={{color: t.palette.positive_600}} />
  } else if (item.type === 'follow') {
    let isFollowBack = false

    if (
      item.notification.author.viewer?.following &&
      AppBskyGraphFollow.isRecord(item.notification.record)
    ) {
      let followingTimestamp
      try {
        const rkey = new AtUri(item.notification.author.viewer.following).rkey
        followingTimestamp = TID.fromStr(rkey).timestamp()
      } catch (e) {
        // For some reason the following URI was invalid. Default to it not being a follow back.
        console.error('Invalid following URI')
      }
      if (followingTimestamp) {
        const followedTimestamp =
          new Date(item.notification.record.createdAt).getTime() * 1000
        isFollowBack = followedTimestamp > followingTimestamp
      }
    }

    if (isFollowBack && !hasMultipleAuthors) {
      /*
       * Follow-backs are ungrouped, grouped follow-backs not supported atm,
       * see `src/state/queries/notifications/util.ts`
       */
      a11yLabel = _(msg`${firstAuthorName} followed you back`)
      notificationContent = <Trans>{firstAuthorLink} followed you back</Trans>
    } else {
      a11yLabel = hasMultipleAuthors
        ? _(
            msg`${firstAuthorName} and ${plural(additionalAuthorsCount, {
              one: `${formattedAuthorsCount} other`,
              other: `${formattedAuthorsCount} others`,
            })} followed you`,
          )
        : _(msg`${firstAuthorName} followed you`)
      notificationContent = hasMultipleAuthors ? (
        <Trans>
          {firstAuthorLink} and{' '}
          <Text style={[pal.text, s.bold]}>
            <Plural
              value={additionalAuthorsCount}
              one={`${formattedAuthorsCount} other`}
              other={`${formattedAuthorsCount} others`}
            />
          </Text>{' '}
          followed you
        </Trans>
      ) : (
        <Trans>{firstAuthorLink} followed you</Trans>
      )
    }
    icon = <PersonPlusIcon size="xl" style={{color: t.palette.primary_500}} />
  } else if (item.type === 'feedgen-like') {
    a11yLabel = hasMultipleAuthors
      ? _(
          msg`${firstAuthorName} and ${plural(additionalAuthorsCount, {
            one: `${formattedAuthorsCount} other`,
            other: `${formattedAuthorsCount} others`,
          })} liked your custom feed`,
        )
      : _(msg`${firstAuthorName} liked your custom feed`)
    notificationContent = hasMultipleAuthors ? (
      <Trans>
        {firstAuthorLink} and{' '}
        <Text style={[pal.text, s.bold]}>
          <Plural
            value={additionalAuthorsCount}
            one={`${formattedAuthorsCount} other`}
            other={`${formattedAuthorsCount} others`}
          />
        </Text>{' '}
        liked your custom feed
      </Trans>
    ) : (
      <Trans>{firstAuthorLink} liked your custom feed</Trans>
    )
  } else if (item.type === 'starterpack-joined') {
    a11yLabel = hasMultipleAuthors
      ? _(
          msg`${firstAuthorName} and ${plural(additionalAuthorsCount, {
            one: `${formattedAuthorsCount} other`,
            other: `${formattedAuthorsCount} others`,
          })} signed up with your starter pack`,
        )
      : _(msg`${firstAuthorName} signed up with your starter pack`)
    notificationContent = hasMultipleAuthors ? (
      <Trans>
        {firstAuthorLink} and{' '}
        <Text style={[pal.text, s.bold]}>
          <Plural
            value={additionalAuthorsCount}
            one={`${formattedAuthorsCount} other`}
            other={`${formattedAuthorsCount} others`}
          />
        </Text>{' '}
        signed up with your starter pack
      </Trans>
    ) : (
      <Trans>{firstAuthorLink} signed up with your starter pack</Trans>
    )
    icon = (
      <View style={{height: 30, width: 30}}>
        <StarterPack width={30} gradient="sky" />
      </View>
    )
  } else {
    return null
  }
  a11yLabel += ` · ${niceTimestamp}`

  return (
    <Link
      testID={`feedItem-by-${item.notification.author.handle}`}
      style={[
        styles.outer,
        pal.border,
        item.notification.isRead
          ? undefined
          : {
              backgroundColor: pal.colors.unreadNotifBg,
              borderColor: pal.colors.unreadNotifBorder,
            },
        {borderTopWidth: hideTopBorder ? 0 : StyleSheet.hairlineWidth},
        a.overflow_hidden,
      ]}
      href={itemHref}
      noFeedback
      accessibilityHint=""
      accessibilityLabel={a11yLabel}
      accessible={!isAuthorsExpanded}
      accessibilityActions={
        hasMultipleAuthors
          ? [
              {
                name: 'toggleAuthorsExpanded',
                label: isAuthorsExpanded
                  ? _(msg`Collapse list of users`)
                  : _(msg`Expand list of users`),
              },
            ]
          : [
              {
                name: 'viewProfile',
                label: _(
                  msg`View ${
                    authors[0].profile.displayName || authors[0].profile.handle
                  }'s profile`,
                ),
              },
            ]
      }
      onAccessibilityAction={e => {
        if (e.nativeEvent.actionName === 'activate') {
          onBeforePress()
        }
        if (e.nativeEvent.actionName === 'toggleAuthorsExpanded') {
          onToggleAuthorsExpanded()
        }
      }}
<<<<<<< HEAD
      onBeforePress={onBeforePress}>
      <View style={[styles.layoutIcon, a.pr_sm]}>{icon}</View>
=======
      onBeforePress={onBeforePress}
      onPointerEnter={() => {
        setHover(true)
      }}
      onPointerLeave={() => {
        setHover(false)
      }}>
      <SubtleWebHover hover={hover} />
      <View style={[styles.layoutIcon, a.pr_sm]}>
        {/* TODO: Prevent conditional rendering and move toward composable
        notifications for clearer accessibility labeling */}
        {icon}
      </View>
>>>>>>> 9a82d20b
      <View style={styles.layoutContent}>
        <ExpandListPressable
          hasMultipleAuthors={hasMultipleAuthors}
          onToggleAuthorsExpanded={onToggleAuthorsExpanded}>
          <CondensedAuthorsList
            visible={!isAuthorsExpanded}
            authors={authors}
            onToggleAuthorsExpanded={onToggleAuthorsExpanded}
            showDmButton={item.type === 'starterpack-joined'}
          />
          <ExpandedAuthorsList visible={isAuthorsExpanded} authors={authors} />
          <Text
            style={[styles.meta, a.self_start, pal.text]}
            accessibilityHint=""
            accessibilityLabel={a11yLabel}>
            {notificationContent}
            <TimeElapsed timestamp={item.notification.indexedAt}>
              {({timeElapsed}) => (
                <>
                  <Text style={[a.ml_xs, pal.textLight]}>&middot;</Text>
                  <Text style={[a.ml_xs, pal.textLight]} title={niceTimestamp}>
                    {timeElapsed}
                  </Text>
                </>
              )}
            </TimeElapsed>
          </Text>
        </ExpandListPressable>
        {item.type === 'post-like' || item.type === 'repost' ? (
          <AdditionalPostText post={item.subject} />
        ) : null}
        {item.type === 'feedgen-like' && item.subjectUri ? (
          <FeedSourceCard
            feedUri={item.subjectUri}
            style={[pal.view, pal.border, styles.feedcard]}
            showLikes
          />
        ) : null}
        {item.type === 'starterpack-joined' ? (
          <View>
            <View
              style={[
                a.border,
                a.p_sm,
                a.rounded_sm,
                a.mt_sm,
                t.atoms.border_contrast_low,
              ]}>
              <StarterPackCard starterPack={item.subject} />
            </View>
          </View>
        ) : null}
      </View>
    </Link>
  )
}
FeedItem = memo(FeedItem)
export {FeedItem}

function ExpandListPressable({
  hasMultipleAuthors,
  children,
  onToggleAuthorsExpanded,
}: {
  hasMultipleAuthors: boolean
  children: React.ReactNode
  onToggleAuthorsExpanded: () => void
}) {
  if (hasMultipleAuthors) {
    return (
      <Pressable
        onPress={onToggleAuthorsExpanded}
        style={[styles.expandedAuthorsTrigger]}
        accessible={false}>
        {children}
      </Pressable>
    )
  } else {
    return <>{children}</>
  }
}

function SayHelloBtn({profile}: {profile: AppBskyActorDefs.ProfileViewBasic}) {
  const {_} = useLingui()
  const agent = useAgent()
  const navigation = useNavigation<NavigationProp>()
  const [isLoading, setIsLoading] = React.useState(false)

  if (
    profile.associated?.chat?.allowIncoming === 'none' ||
    (profile.associated?.chat?.allowIncoming === 'following' &&
      !profile.viewer?.followedBy)
  ) {
    return null
  }

  return (
    <Button
      label={_(msg`Say hello!`)}
      variant="ghost"
      color="primary"
      size="small"
      style={[a.self_center, {marginLeft: 'auto'}]}
      disabled={isLoading}
      onPress={async () => {
        try {
          setIsLoading(true)
          const res = await agent.api.chat.bsky.convo.getConvoForMembers(
            {
              members: [profile.did, agent.session!.did!],
            },
            {headers: DM_SERVICE_HEADERS},
          )
          navigation.navigate('MessagesConversation', {
            conversation: res.data.convo.id,
          })
        } catch (e) {
          logger.error('Failed to get conversation', {safeMessage: e})
        } finally {
          setIsLoading(false)
        }
      }}>
      <ButtonText>
        <Trans>Say hello!</Trans>
      </ButtonText>
    </Button>
  )
}

function CondensedAuthorsList({
  visible,
  authors,
  onToggleAuthorsExpanded,
  showDmButton = true,
}: {
  visible: boolean
  authors: Author[]
  onToggleAuthorsExpanded: () => void
  showDmButton?: boolean
}) {
  const pal = usePalette('default')
  const {_} = useLingui()

  if (!visible) {
    return (
      <View style={styles.avis}>
        <TouchableOpacity
          style={styles.expandedAuthorsCloseBtn}
          onPress={onToggleAuthorsExpanded}
          accessibilityRole="button"
          accessibilityLabel={_(msg`Hide user list`)}
          accessibilityHint={_(
            msg`Collapses list of users for a given notification`,
          )}>
          <ChevronUpIcon
            size="md"
            style={[styles.expandedAuthorsCloseBtnIcon, pal.text]}
          />
          <Text type="sm-medium" style={pal.text}>
            <Trans context="action">Hide</Trans>
          </Text>
        </TouchableOpacity>
      </View>
    )
  }
  if (authors.length === 1) {
    return (
      <View style={[styles.avis]}>
        <PreviewableUserAvatar
          size={35}
          profile={authors[0].profile}
          moderation={authors[0].moderation.ui('avatar')}
          type={authors[0].profile.associated?.labeler ? 'labeler' : 'user'}
        />
        {showDmButton ? <SayHelloBtn profile={authors[0].profile} /> : null}
      </View>
    )
  }
  return (
    <TouchableOpacity
      accessibilityRole="none"
      onPress={onToggleAuthorsExpanded}>
      <View style={styles.avis}>
        {authors.slice(0, MAX_AUTHORS).map(author => (
          <View key={author.href} style={s.mr5}>
            <PreviewableUserAvatar
              size={35}
              profile={author.profile}
              moderation={author.moderation.ui('avatar')}
              type={author.profile.associated?.labeler ? 'labeler' : 'user'}
            />
          </View>
        ))}
        {authors.length > MAX_AUTHORS ? (
          <Text style={[styles.aviExtraCount, pal.textLight]}>
            +{authors.length - MAX_AUTHORS}
          </Text>
        ) : undefined}
        <ChevronDownIcon
          size="md"
          style={[styles.expandedAuthorsCloseBtnIcon, pal.textLight]}
        />
      </View>
    </TouchableOpacity>
  )
}

function ExpandedAuthorsList({
  visible,
  authors,
}: {
  visible: boolean
  authors: Author[]
}) {
  const {_} = useLingui()
  const pal = usePalette('default')
  const heightInterp = useAnimatedValue(visible ? 1 : 0)
  const targetHeight =
    authors.length * (EXPANDED_AUTHOR_EL_HEIGHT + 10) /*10=margin*/
  const heightStyle = {
    height: Animated.multiply(heightInterp, targetHeight),
  }
  useEffect(() => {
    Animated.timing(heightInterp, {
      toValue: visible ? 1 : 0,
      duration: 200,
      useNativeDriver: false,
    }).start()
  }, [heightInterp, visible])

  return (
    <Animated.View style={[a.overflow_hidden, heightStyle]}>
      {visible &&
        authors.map(author => (
          <NewLink
            key={author.profile.did}
            label={author.profile.displayName || author.profile.handle}
            accessibilityHint={_(msg`Opens this profile`)}
            to={makeProfileLink({
              did: author.profile.did,
              handle: author.profile.handle,
            })}
            style={styles.expandedAuthor}>
            <View style={styles.expandedAuthorAvi}>
              <ProfileHoverCard did={author.profile.did}>
                <UserAvatar
                  size={35}
                  avatar={author.profile.avatar}
                  moderation={author.moderation.ui('avatar')}
                  type={author.profile.associated?.labeler ? 'labeler' : 'user'}
                />
              </ProfileHoverCard>
            </View>
            <View style={s.flex1}>
              <Text
                type="lg-bold"
                numberOfLines={1}
                style={pal.text}
                lineHeight={1.2}>
                <Text emoji type="lg-bold" style={pal.text} lineHeight={1.2}>
                  {sanitizeDisplayName(
                    author.profile.displayName || author.profile.handle,
                  )}
                </Text>{' '}
                <Text style={[pal.textLight]} lineHeight={1.2}>
                  {sanitizeHandle(author.profile.handle, '@')}
                </Text>
              </Text>
            </View>
          </NewLink>
        ))}
    </Animated.View>
  )
}

function AdditionalPostText({post}: {post?: AppBskyFeedDefs.PostView}) {
  const pal = usePalette('default')
  if (post && AppBskyFeedPost.isRecord(post?.record)) {
    const text = post.record.text

    return (
      <>
        {text?.length > 0 && (
          <Text emoji style={pal.textLight}>
            {text}
          </Text>
        )}
        <MediaPreview.Embed
          embed={post.embed}
          style={styles.additionalPostImages}
        />
      </>
    )
  }
}

const styles = StyleSheet.create({
  pointer: isWeb
    ? {
        // @ts-ignore web only
        cursor: 'pointer',
      }
    : {},

  outer: {
    padding: 10,
    paddingRight: 15,
    flexDirection: 'row',
  },
  layoutIcon: {
    width: 60,
    alignItems: 'flex-end',
    paddingTop: 2,
  },
  icon: {
    marginRight: 10,
    marginTop: 4,
  },
  layoutContent: {
    flex: 1,
  },
  avis: {
    flexDirection: 'row',
    alignItems: 'center',
  },
  aviExtraCount: {
    fontWeight: '600',
    paddingLeft: 6,
  },
  meta: {
    flexDirection: 'row',
    flexWrap: 'wrap',
    paddingTop: 6,
    paddingBottom: 2,
  },
  postText: {
    paddingBottom: 5,
    color: colors.black,
  },
  additionalPostImages: {
    marginTop: 5,
    marginLeft: 2,
    opacity: 0.8,
  },
  feedcard: {
    borderWidth: 1,
    borderRadius: 8,
    paddingVertical: 12,
    marginTop: 6,
  },

  addedContainer: {
    paddingTop: 4,
    paddingLeft: 36,
  },
  expandedAuthorsTrigger: {
    zIndex: 1,
  },
  expandedAuthorsCloseBtn: {
    flexDirection: 'row',
    alignItems: 'center',
    paddingTop: 10,
    paddingBottom: 6,
  },
  expandedAuthorsCloseBtnIcon: {
    marginLeft: 4,
    marginRight: 4,
  },
  expandedAuthor: {
    flexDirection: 'row',
    alignItems: 'center',
    marginTop: 10,
    height: EXPANDED_AUTHOR_EL_HEIGHT,
  },
  expandedAuthorAvi: {
    marginRight: 5,
  },
})<|MERGE_RESOLUTION|>--- conflicted
+++ resolved
@@ -420,11 +420,6 @@
           onToggleAuthorsExpanded()
         }
       }}
-<<<<<<< HEAD
-      onBeforePress={onBeforePress}>
-      <View style={[styles.layoutIcon, a.pr_sm]}>{icon}</View>
-=======
-      onBeforePress={onBeforePress}
       onPointerEnter={() => {
         setHover(true)
       }}
@@ -437,7 +432,6 @@
         notifications for clearer accessibility labeling */}
         {icon}
       </View>
->>>>>>> 9a82d20b
       <View style={styles.layoutContent}>
         <ExpandListPressable
           hasMultipleAuthors={hasMultipleAuthors}
