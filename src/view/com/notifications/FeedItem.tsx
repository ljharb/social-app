import React, {memo, useEffect, useMemo, useState} from 'react'
import {
  Animated,
  Pressable,
  StyleSheet,
  TouchableOpacity,
  View,
} from 'react-native'
import {
  AppBskyActorDefs,
  AppBskyEmbedExternal,
  AppBskyEmbedImages,
  AppBskyEmbedRecordWithMedia,
  AppBskyFeedDefs,
  AppBskyFeedPost,
  AppBskyGraphFollow,
  moderateProfile,
  ModerationDecision,
  ModerationOpts,
} from '@atproto/api'
import {AtUri} from '@atproto/api'
import {TID} from '@atproto/common-web'
import {msg, plural, Trans} from '@lingui/macro'
import {useLingui} from '@lingui/react'
import {useNavigation} from '@react-navigation/native'
import {useQueryClient} from '@tanstack/react-query'

import {parseTenorGif} from '#/lib/strings/embed-player'
import {logger} from '#/logger'
import {FeedNotification} from '#/state/queries/notifications/feed'
import {useAnimatedValue} from 'lib/hooks/useAnimatedValue'
import {usePalette} from 'lib/hooks/usePalette'
import {makeProfileLink} from 'lib/routes/links'
import {NavigationProp} from 'lib/routes/types'
import {forceLTR} from 'lib/strings/bidi'
import {sanitizeDisplayName} from 'lib/strings/display-names'
import {sanitizeHandle} from 'lib/strings/handles'
import {niceDate} from 'lib/strings/time'
import {colors, s} from 'lib/styles'
import {isWeb} from 'platform/detection'
import {DM_SERVICE_HEADERS} from 'state/queries/messages/const'
import {precacheProfile} from 'state/queries/profile'
import {useAgent} from 'state/session'
import {atoms as a, useTheme} from '#/alf'
import {Button, ButtonText} from '#/components/Button'
import {
  ChevronBottom_Stroke2_Corner0_Rounded as ChevronDownIcon,
  ChevronTop_Stroke2_Corner0_Rounded as ChevronUpIcon,
} from '#/components/icons/Chevron'
import {Heart2_Filled_Stroke2_Corner0_Rounded as HeartIconFilled} from '#/components/icons/Heart2'
import {PersonPlus_Filled_Stroke2_Corner0_Rounded as PersonPlusIcon} from '#/components/icons/Person'
import {Repost_Stroke2_Corner2_Rounded as RepostIcon} from '#/components/icons/Repost'
import {StarterPack} from '#/components/icons/StarterPack'
import {Link as NewLink} from '#/components/Link'
import {ProfileHoverCard} from '#/components/ProfileHoverCard'
import {Notification as StarterPackCard} from '#/components/StarterPack/StarterPackCard'
import {FeedSourceCard} from '../feeds/FeedSourceCard'
import {Post} from '../post/Post'
import {ImageHorzList} from '../util/images/ImageHorzList'
import {Link, TextLink} from '../util/Link'
import {formatCount} from '../util/numeric/format'
import {Text} from '../util/text/Text'
import {TimeElapsed} from '../util/TimeElapsed'
import {PreviewableUserAvatar, UserAvatar} from '../util/UserAvatar'

const MAX_AUTHORS = 5

const EXPANDED_AUTHOR_EL_HEIGHT = 35

interface Author {
  profile: AppBskyActorDefs.ProfileViewBasic
  href: string
  moderation: ModerationDecision
}

let FeedItem = ({
  item,
  moderationOpts,
  hideTopBorder,
}: {
  item: FeedNotification
  moderationOpts: ModerationOpts
  hideTopBorder?: boolean
}): React.ReactNode => {
  const queryClient = useQueryClient()
  const pal = usePalette('default')
<<<<<<< HEAD
  const {_, i18n} = useLingui()
=======
  const {_} = useLingui()
  const t = useTheme()
>>>>>>> 0a759694
  const [isAuthorsExpanded, setAuthorsExpanded] = useState<boolean>(false)
  const itemHref = useMemo(() => {
    if (item.type === 'post-like' || item.type === 'repost') {
      if (item.subjectUri) {
        const urip = new AtUri(item.subjectUri)
        return `/profile/${urip.host}/post/${urip.rkey}`
      }
    } else if (item.type === 'follow') {
      return makeProfileLink(item.notification.author)
    } else if (item.type === 'reply') {
      const urip = new AtUri(item.notification.uri)
      return `/profile/${urip.host}/post/${urip.rkey}`
    } else if (
      item.type === 'feedgen-like' ||
      item.type === 'starterpack-joined'
    ) {
      if (item.subjectUri) {
        const urip = new AtUri(item.subjectUri)
        return `/profile/${urip.host}/feed/${urip.rkey}`
      }
    }
    return ''
  }, [item])

  const onToggleAuthorsExpanded = () => {
    setAuthorsExpanded(currentlyExpanded => !currentlyExpanded)
  }

  const onBeforePress = React.useCallback(() => {
    precacheProfile(queryClient, item.notification.author)
  }, [queryClient, item.notification.author])

  const authors: Author[] = useMemo(() => {
    return [
      {
        profile: item.notification.author,
        href: makeProfileLink(item.notification.author),
        moderation: moderateProfile(item.notification.author, moderationOpts),
      },
      ...(item.additional?.map(({author}) => ({
        profile: author,
        href: makeProfileLink(author),
        moderation: moderateProfile(author, moderationOpts),
      })) || []),
    ]
  }, [item, moderationOpts])

  if (item.subjectUri && !item.subject && item.type !== 'feedgen-like') {
    // don't render anything if the target post was deleted or unfindable
    return <View />
  }

  if (
    item.type === 'reply' ||
    item.type === 'mention' ||
    item.type === 'quote'
  ) {
    if (!item.subject) {
      return null
    }
    return (
      <Link
        testID={`feedItem-by-${item.notification.author.handle}`}
        href={itemHref}
        noFeedback
        accessible={false}>
        <Post
          post={item.subject}
          style={
            item.notification.isRead
              ? undefined
              : {
                  backgroundColor: pal.colors.unreadNotifBg,
                  borderColor: pal.colors.unreadNotifBorder,
                }
          }
          hideTopBorder={hideTopBorder}
        />
      </Link>
    )
  }

  let action = ''
  let icon = (
    <HeartIconFilled
      size="xl"
      style={[
        s.likeColor,
        // {position: 'relative', top: -4}
      ]}
    />
  )
  if (item.type === 'post-like') {
    action = _(msg`liked your post`)
  } else if (item.type === 'repost') {
    action = _(msg`reposted your post`)
    icon = <RepostIcon size="xl" style={{color: t.palette.positive_600}} />
  } else if (item.type === 'follow') {
    let isFollowBack = false

    if (
      item.notification.author.viewer?.following &&
      AppBskyGraphFollow.isRecord(item.notification.record)
    ) {
      let followingTimestamp
      try {
        const rkey = new AtUri(item.notification.author.viewer.following).rkey
        followingTimestamp = TID.fromStr(rkey).timestamp()
      } catch (e) {
        // For some reason the following URI was invalid. Default to it not being a follow back.
        console.error('Invalid following URI')
      }
      if (followingTimestamp) {
        const followedTimestamp =
          new Date(item.notification.record.createdAt).getTime() * 1000
        isFollowBack = followedTimestamp > followingTimestamp
      }
    }

    if (isFollowBack) {
      action = _(msg`followed you back`)
    } else {
      action = _(msg`followed you`)
    }
    icon = <PersonPlusIcon size="xl" style={{color: t.palette.primary_500}} />
  } else if (item.type === 'feedgen-like') {
    action = _(msg`liked your custom feed`)
  } else if (item.type === 'starterpack-joined') {
    icon = (
      <View style={{height: 30, width: 30}}>
        <StarterPack width={30} gradient="sky" />
      </View>
    )
    action = _(msg`signed up with your starter pack`)
  } else {
    return null
  }

<<<<<<< HEAD
  let formattedCount =
    authors.length > 1 ? formatCount(i18n, authors.length - 1) : ''
=======
  const formattedCount =
    authors.length > 1 ? formatCount(authors.length - 1) : ''
  const firstAuthorName = sanitizeDisplayName(
    authors[0].profile.displayName || authors[0].profile.handle,
  )
  const niceTimestamp = niceDate(item.notification.indexedAt)
  const a11yLabelUsers =
    authors.length > 1
      ? _(msg` and `) +
        plural(authors.length - 1, {
          one: `${formattedCount} other`,
          other: `${formattedCount} others`,
        })
      : ''
  const a11yLabel = `${firstAuthorName}${a11yLabelUsers} ${action} ${niceTimestamp}`

>>>>>>> 0a759694
  return (
    <Link
      testID={`feedItem-by-${item.notification.author.handle}`}
      style={[
        styles.outer,
        pal.border,
        item.notification.isRead
          ? undefined
          : {
              backgroundColor: pal.colors.unreadNotifBg,
              borderColor: pal.colors.unreadNotifBorder,
            },
        {borderTopWidth: hideTopBorder ? 0 : StyleSheet.hairlineWidth},
        a.overflow_hidden,
      ]}
      href={itemHref}
      noFeedback
      accessibilityHint=""
      accessibilityLabel={a11yLabel}
      accessible={!isAuthorsExpanded}
      accessibilityActions={
        authors.length > 1
          ? [
              {
                name: 'toggleAuthorsExpanded',
                label: isAuthorsExpanded
                  ? _(msg`Collapse list of users`)
                  : _(msg`Expand list of users`),
              },
            ]
          : [
              {
                name: 'viewProfile',
                label: _(
                  msg`View ${
                    authors[0].profile.displayName || authors[0].profile.handle
                  }'s profile`,
                ),
              },
            ]
      }
      onAccessibilityAction={e => {
        if (e.nativeEvent.actionName === 'activate') {
          onBeforePress()
        }
        if (e.nativeEvent.actionName === 'toggleAuthorsExpanded') {
          onToggleAuthorsExpanded()
        }
      }}
      onBeforePress={onBeforePress}>
      <View style={[styles.layoutIcon, a.pr_sm]}>
        {/* TODO: Prevent conditional rendering and move toward composable
        notifications for clearer accessibility labeling */}
        {icon}
      </View>
      <View style={styles.layoutContent}>
        <ExpandListPressable
          hasMultipleAuthors={authors.length > 1}
          onToggleAuthorsExpanded={onToggleAuthorsExpanded}>
          <CondensedAuthorsList
            visible={!isAuthorsExpanded}
            authors={authors}
            onToggleAuthorsExpanded={onToggleAuthorsExpanded}
            showDmButton={item.type === 'starterpack-joined'}
          />
          <ExpandedAuthorsList visible={isAuthorsExpanded} authors={authors} />
          <Text
            style={[styles.meta, a.self_start]}
            accessibilityHint=""
            accessibilityLabel={a11yLabel}>
            <TextLink
              key={authors[0].href}
              style={[pal.text, s.bold]}
              href={authors[0].href}
              text={forceLTR(firstAuthorName)}
              disableMismatchWarning
            />
            {authors.length > 1 ? (
              <>
                <Text style={[pal.text, s.mr5, s.ml5]}>
                  {' '}
                  <Trans>and</Trans>{' '}
                </Text>
                <Text style={[pal.text, s.bold]}>
                  {plural(authors.length - 1, {
                    one: `${formattedCount} other`,
                    other: `${formattedCount} others`,
                  })}
                </Text>
              </>
            ) : undefined}
            <Text style={[pal.text]}> {action}</Text>
            <TimeElapsed timestamp={item.notification.indexedAt}>
              {({timeElapsed}) => (
                <Text
                  style={[pal.textLight, styles.pointer]}
<<<<<<< HEAD
                  title={niceDate(i18n, item.notification.indexedAt)}>
=======
                  title={niceTimestamp}>
>>>>>>> 0a759694
                  {' ' + timeElapsed}
                </Text>
              )}
            </TimeElapsed>
          </Text>
        </ExpandListPressable>
        {item.type === 'post-like' || item.type === 'repost' ? (
          <AdditionalPostText post={item.subject} />
        ) : null}
        {item.type === 'feedgen-like' && item.subjectUri ? (
          <FeedSourceCard
            feedUri={item.subjectUri}
            style={[pal.view, pal.border, styles.feedcard]}
            showLikes
          />
        ) : null}
        {item.type === 'starterpack-joined' ? (
          <View>
            <View
              style={[
                a.border,
                a.p_sm,
                a.rounded_sm,
                a.mt_sm,
                t.atoms.border_contrast_low,
              ]}>
              <StarterPackCard starterPack={item.subject} />
            </View>
          </View>
        ) : null}
      </View>
    </Link>
  )
}
FeedItem = memo(FeedItem)
export {FeedItem}

function ExpandListPressable({
  hasMultipleAuthors,
  children,
  onToggleAuthorsExpanded,
}: {
  hasMultipleAuthors: boolean
  children: React.ReactNode
  onToggleAuthorsExpanded: () => void
}) {
  if (hasMultipleAuthors) {
    return (
      <Pressable
        onPress={onToggleAuthorsExpanded}
        style={[styles.expandedAuthorsTrigger]}
        accessible={false}>
        {children}
      </Pressable>
    )
  } else {
    return <>{children}</>
  }
}

function SayHelloBtn({profile}: {profile: AppBskyActorDefs.ProfileViewBasic}) {
  const {_} = useLingui()
  const agent = useAgent()
  const navigation = useNavigation<NavigationProp>()
  const [isLoading, setIsLoading] = React.useState(false)

  if (
    profile.associated?.chat?.allowIncoming === 'none' ||
    (profile.associated?.chat?.allowIncoming === 'following' &&
      !profile.viewer?.followedBy)
  ) {
    return null
  }

  return (
    <Button
      label={_(msg`Say hello!`)}
      variant="ghost"
      color="primary"
      size="xsmall"
      style={[a.self_center, {marginLeft: 'auto'}]}
      disabled={isLoading}
      onPress={async () => {
        try {
          setIsLoading(true)
          const res = await agent.api.chat.bsky.convo.getConvoForMembers(
            {
              members: [profile.did, agent.session!.did!],
            },
            {headers: DM_SERVICE_HEADERS},
          )
          navigation.navigate('MessagesConversation', {
            conversation: res.data.convo.id,
          })
        } catch (e) {
          logger.error('Failed to get conversation', {safeMessage: e})
        } finally {
          setIsLoading(false)
        }
      }}>
      <ButtonText>
        <Trans>Say hello!</Trans>
      </ButtonText>
    </Button>
  )
}

function CondensedAuthorsList({
  visible,
  authors,
  onToggleAuthorsExpanded,
  showDmButton = true,
}: {
  visible: boolean
  authors: Author[]
  onToggleAuthorsExpanded: () => void
  showDmButton?: boolean
}) {
  const pal = usePalette('default')
  const {_} = useLingui()

  if (!visible) {
    return (
      <View style={styles.avis}>
        <TouchableOpacity
          style={styles.expandedAuthorsCloseBtn}
          onPress={onToggleAuthorsExpanded}
          accessibilityRole="button"
          accessibilityLabel={_(msg`Hide user list`)}
          accessibilityHint={_(
            msg`Collapses list of users for a given notification`,
          )}>
          <ChevronUpIcon
            size="md"
            style={[styles.expandedAuthorsCloseBtnIcon, pal.text]}
          />
          <Text type="sm-medium" style={pal.text}>
            <Trans context="action">Hide</Trans>
          </Text>
        </TouchableOpacity>
      </View>
    )
  }
  if (authors.length === 1) {
    return (
      <View style={[styles.avis]}>
        <PreviewableUserAvatar
          size={35}
          profile={authors[0].profile}
          moderation={authors[0].moderation.ui('avatar')}
          type={authors[0].profile.associated?.labeler ? 'labeler' : 'user'}
        />
        {showDmButton ? <SayHelloBtn profile={authors[0].profile} /> : null}
      </View>
    )
  }
  return (
    <TouchableOpacity
      accessibilityRole="none"
      onPress={onToggleAuthorsExpanded}>
      <View style={styles.avis}>
        {authors.slice(0, MAX_AUTHORS).map(author => (
          <View key={author.href} style={s.mr5}>
            <PreviewableUserAvatar
              size={35}
              profile={author.profile}
              moderation={author.moderation.ui('avatar')}
              type={author.profile.associated?.labeler ? 'labeler' : 'user'}
            />
          </View>
        ))}
        {authors.length > MAX_AUTHORS ? (
          <Text style={[styles.aviExtraCount, pal.textLight]}>
            +{authors.length - MAX_AUTHORS}
          </Text>
        ) : undefined}
        <ChevronDownIcon
          size="md"
          style={[styles.expandedAuthorsCloseBtnIcon, pal.textLight]}
        />
      </View>
    </TouchableOpacity>
  )
}

function ExpandedAuthorsList({
  visible,
  authors,
}: {
  visible: boolean
  authors: Author[]
}) {
  const {_} = useLingui()
  const pal = usePalette('default')
  const heightInterp = useAnimatedValue(visible ? 1 : 0)
  const targetHeight =
    authors.length * (EXPANDED_AUTHOR_EL_HEIGHT + 10) /*10=margin*/
  const heightStyle = {
    height: Animated.multiply(heightInterp, targetHeight),
  }
  useEffect(() => {
    Animated.timing(heightInterp, {
      toValue: visible ? 1 : 0,
      duration: 200,
      useNativeDriver: false,
    }).start()
  }, [heightInterp, visible])

  return (
    <Animated.View style={[a.overflow_hidden, heightStyle]}>
      {visible &&
        authors.map(author => (
          <NewLink
            key={author.profile.did}
            label={author.profile.displayName || author.profile.handle}
            accessibilityHint={_(msg`Opens this profile`)}
            to={makeProfileLink({
              did: author.profile.did,
              handle: author.profile.handle,
            })}
            style={styles.expandedAuthor}>
            <View style={styles.expandedAuthorAvi}>
              <ProfileHoverCard did={author.profile.did}>
                <UserAvatar
                  size={35}
                  avatar={author.profile.avatar}
                  moderation={author.moderation.ui('avatar')}
                  type={author.profile.associated?.labeler ? 'labeler' : 'user'}
                />
              </ProfileHoverCard>
            </View>
            <View style={s.flex1}>
              <Text
                type="lg-bold"
                numberOfLines={1}
                style={pal.text}
                lineHeight={1.2}>
                {sanitizeDisplayName(
                  author.profile.displayName || author.profile.handle,
                )}
                &nbsp;
                <Text style={[pal.textLight]} lineHeight={1.2}>
                  {sanitizeHandle(author.profile.handle)}
                </Text>
              </Text>
            </View>
          </NewLink>
        ))}
    </Animated.View>
  )
}

function AdditionalPostText({post}: {post?: AppBskyFeedDefs.PostView}) {
  const pal = usePalette('default')
  if (post && AppBskyFeedPost.isRecord(post?.record)) {
    const text = post.record.text
    let images
    let isGif = false

    if (AppBskyEmbedImages.isView(post.embed)) {
      images = post.embed.images
    } else if (
      AppBskyEmbedRecordWithMedia.isView(post.embed) &&
      AppBskyEmbedImages.isView(post.embed.media)
    ) {
      images = post.embed.media.images
    } else if (
      AppBskyEmbedExternal.isView(post.embed) &&
      post.embed.external.thumb
    ) {
      let url: URL | undefined
      try {
        url = new URL(post.embed.external.uri)
      } catch {}
      if (url) {
        const {success} = parseTenorGif(url)
        if (success) {
          isGif = true
          images = [
            {
              thumb: post.embed.external.thumb,
              alt: post.embed.external.title,
              fullsize: post.embed.external.thumb,
            },
          ]
        }
      }
    }

    return (
      <>
        {text?.length > 0 && <Text style={pal.textLight}>{text}</Text>}
        {images && images.length > 0 && (
          <ImageHorzList
            images={images}
            style={styles.additionalPostImages}
            gif={isGif}
          />
        )}
      </>
    )
  }
}

const styles = StyleSheet.create({
  pointer: isWeb
    ? {
        // @ts-ignore web only
        cursor: 'pointer',
      }
    : {},

  outer: {
    padding: 10,
    paddingRight: 15,
    flexDirection: 'row',
  },
  layoutIcon: {
    width: 70,
    alignItems: 'flex-end',
    paddingTop: 2,
  },
  icon: {
    marginRight: 10,
    marginTop: 4,
  },
  layoutContent: {
    flex: 1,
  },
  avis: {
    flexDirection: 'row',
    alignItems: 'center',
  },
  aviExtraCount: {
    fontWeight: 'bold',
    paddingLeft: 6,
  },
  meta: {
    flexDirection: 'row',
    flexWrap: 'wrap',
    paddingTop: 6,
    paddingBottom: 2,
  },
  postText: {
    paddingBottom: 5,
    color: colors.black,
  },
  additionalPostImages: {
    marginTop: 5,
    marginLeft: 2,
    opacity: 0.8,
  },
  feedcard: {
    borderWidth: 1,
    borderRadius: 8,
    paddingVertical: 12,
    marginTop: 6,
  },

  addedContainer: {
    paddingTop: 4,
    paddingLeft: 36,
  },
  expandedAuthorsTrigger: {
    zIndex: 1,
  },
  expandedAuthorsCloseBtn: {
    flexDirection: 'row',
    alignItems: 'center',
    paddingTop: 10,
    paddingBottom: 6,
  },
  expandedAuthorsCloseBtnIcon: {
    marginLeft: 4,
    marginRight: 4,
  },
  expandedAuthor: {
    flexDirection: 'row',
    alignItems: 'center',
    marginTop: 10,
    height: EXPANDED_AUTHOR_EL_HEIGHT,
  },
  expandedAuthorAvi: {
    marginRight: 5,
  },
})<|MERGE_RESOLUTION|>--- conflicted
+++ resolved
@@ -84,12 +84,8 @@
 }): React.ReactNode => {
   const queryClient = useQueryClient()
   const pal = usePalette('default')
-<<<<<<< HEAD
   const {_, i18n} = useLingui()
-=======
-  const {_} = useLingui()
   const t = useTheme()
->>>>>>> 0a759694
   const [isAuthorsExpanded, setAuthorsExpanded] = useState<boolean>(false)
   const itemHref = useMemo(() => {
     if (item.type === 'post-like' || item.type === 'repost') {
@@ -228,16 +224,12 @@
     return null
   }
 
-<<<<<<< HEAD
   let formattedCount =
     authors.length > 1 ? formatCount(i18n, authors.length - 1) : ''
-=======
-  const formattedCount =
-    authors.length > 1 ? formatCount(authors.length - 1) : ''
   const firstAuthorName = sanitizeDisplayName(
     authors[0].profile.displayName || authors[0].profile.handle,
   )
-  const niceTimestamp = niceDate(item.notification.indexedAt)
+  const niceTimestamp = niceDate(i18n, item.notification.indexedAt)
   const a11yLabelUsers =
     authors.length > 1
       ? _(msg` and `) +
@@ -248,7 +240,6 @@
       : ''
   const a11yLabel = `${firstAuthorName}${a11yLabelUsers} ${action} ${niceTimestamp}`
 
->>>>>>> 0a759694
   return (
     <Link
       testID={`feedItem-by-${item.notification.author.handle}`}
@@ -345,11 +336,7 @@
               {({timeElapsed}) => (
                 <Text
                   style={[pal.textLight, styles.pointer]}
-<<<<<<< HEAD
                   title={niceDate(i18n, item.notification.indexedAt)}>
-=======
-                  title={niceTimestamp}>
->>>>>>> 0a759694
                   {' ' + timeElapsed}
                 </Text>
               )}
