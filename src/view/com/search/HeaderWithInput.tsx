import React from 'react'
import {StyleSheet, TextInput, TouchableOpacity, View} from 'react-native'
import {
  FontAwesomeIcon,
  FontAwesomeIconStyle,
} from '@fortawesome/react-native-fontawesome'
import {Text} from 'view/com/util/text/Text'
import {MagnifyingGlassIcon} from 'lib/icons'
import {useTheme} from 'lib/ThemeContext'
import {usePalette} from 'lib/hooks/usePalette'
import {useAnalytics} from 'lib/analytics/analytics'
import {useWebMediaQueries} from 'lib/hooks/useWebMediaQueries'
import {HITSLOP_10} from 'lib/constants'
<<<<<<< HEAD
import {Trans, msg} from '@lingui/macro'
import {useLingui} from '@lingui/react'
=======
import {useSetDrawerOpen} from '#/state/shell'
>>>>>>> 96d8faf4

interface Props {
  isInputFocused: boolean
  query: string
  setIsInputFocused: (v: boolean) => void
  onChangeQuery: (v: string) => void
  onPressClearQuery: () => void
  onPressCancelSearch: () => void
  onSubmitQuery: () => void
  showMenu?: boolean
}
export function HeaderWithInput({
  isInputFocused,
  query,
  setIsInputFocused,
  onChangeQuery,
  onPressClearQuery,
  onPressCancelSearch,
  onSubmitQuery,
  showMenu = true,
}: Props) {
  const setDrawerOpen = useSetDrawerOpen()
  const theme = useTheme()
  const pal = usePalette('default')
  const {_} = useLingui()
  const {track} = useAnalytics()
  const textInput = React.useRef<TextInput>(null)
  const {isMobile} = useWebMediaQueries()

  const onPressMenu = React.useCallback(() => {
    track('ViewHeader:MenuButtonClicked')
    setDrawerOpen(true)
  }, [track, setDrawerOpen])

  const onPressCancelSearchInner = React.useCallback(() => {
    onPressCancelSearch()
    textInput.current?.blur()
  }, [onPressCancelSearch, textInput])

  return (
    <View
      style={[
        pal.view,
        pal.border,
        styles.header,
        !isMobile && styles.headerDesktop,
      ]}>
      {showMenu && isMobile ? (
        <TouchableOpacity
          testID="viewHeaderBackOrMenuBtn"
          onPress={onPressMenu}
          hitSlop={HITSLOP_10}
          style={styles.headerMenuBtn}
          accessibilityRole="button"
          accessibilityLabel={_(msg`Menu`)}
          accessibilityHint="Access navigation links and settings">
          <FontAwesomeIcon icon="bars" size={18} color={pal.colors.textLight} />
        </TouchableOpacity>
      ) : null}
      <View
        style={[
          {backgroundColor: pal.colors.backgroundLight},
          styles.headerSearchContainer,
        ]}>
        <MagnifyingGlassIcon
          style={[pal.icon, styles.headerSearchIcon]}
          size={21}
        />
        <TextInput
          testID="searchTextInput"
          ref={textInput}
          placeholder="Search"
          placeholderTextColor={pal.colors.textLight}
          selectTextOnFocus
          returnKeyType="search"
          value={query}
          style={[pal.text, styles.headerSearchInput]}
          keyboardAppearance={theme.colorScheme}
          onFocus={() => setIsInputFocused(true)}
          onBlur={() => setIsInputFocused(false)}
          onChangeText={onChangeQuery}
          onSubmitEditing={onSubmitQuery}
          autoFocus={false}
          accessibilityRole="search"
          accessibilityLabel={_(msg`Search`)}
          accessibilityHint=""
          autoCorrect={false}
          autoCapitalize="none"
        />
        {query ? (
          <TouchableOpacity
            testID="searchTextInputClearBtn"
            onPress={onPressClearQuery}
            accessibilityRole="button"
            accessibilityLabel={_(msg`Clear search query`)}
            accessibilityHint="">
            <FontAwesomeIcon
              icon="xmark"
              size={16}
              style={pal.textLight as FontAwesomeIconStyle}
            />
          </TouchableOpacity>
        ) : undefined}
      </View>
      {query || isInputFocused ? (
        <View style={styles.headerCancelBtn}>
          <TouchableOpacity
            onPress={onPressCancelSearchInner}
            accessibilityRole="button">
            <Text style={pal.text}>
              <Trans>Cancel</Trans>
            </Text>
          </TouchableOpacity>
        </View>
      ) : undefined}
    </View>
  )
}

const styles = StyleSheet.create({
  header: {
    flexDirection: 'row',
    alignItems: 'center',
    justifyContent: 'center',
    paddingHorizontal: 12,
    paddingVertical: 4,
  },
  headerDesktop: {
    borderWidth: 1,
    borderTopWidth: 0,
    paddingVertical: 10,
  },
  headerMenuBtn: {
    width: 30,
    height: 30,
    borderRadius: 30,
    marginRight: 6,
    paddingBottom: 2,
    alignItems: 'center',
    justifyContent: 'center',
  },
  headerSearchContainer: {
    flex: 1,
    flexDirection: 'row',
    alignItems: 'center',
    borderRadius: 30,
    paddingHorizontal: 12,
    paddingVertical: 8,
  },
  headerSearchIcon: {
    marginRight: 6,
    alignSelf: 'center',
  },
  headerSearchInput: {
    flex: 1,
    fontSize: 17,
  },
  headerCancelBtn: {
    paddingLeft: 10,
  },

  searchPrompt: {
    textAlign: 'center',
    paddingTop: 10,
  },

  suggestions: {
    marginBottom: 8,
  },
})<|MERGE_RESOLUTION|>--- conflicted
+++ resolved
@@ -11,12 +11,9 @@
 import {useAnalytics} from 'lib/analytics/analytics'
 import {useWebMediaQueries} from 'lib/hooks/useWebMediaQueries'
 import {HITSLOP_10} from 'lib/constants'
-<<<<<<< HEAD
 import {Trans, msg} from '@lingui/macro'
 import {useLingui} from '@lingui/react'
-=======
 import {useSetDrawerOpen} from '#/state/shell'
->>>>>>> 96d8faf4
 
 interface Props {
   isInputFocused: boolean
