--- conflicted
+++ resolved
@@ -22,12 +22,9 @@
 import {useAnalytics} from 'lib/analytics/analytics'
 import {cleanError} from 'lib/strings/errors'
 import {logger} from '#/logger'
-<<<<<<< HEAD
 import {Trans, msg} from '@lingui/macro'
 import {useLingui} from '@lingui/react'
-=======
 import {useModalControls} from '#/state/modals'
->>>>>>> bd531f23
 
 export const snapPoints = ['100%']
 
@@ -36,11 +33,8 @@
   const [error, setError] = useState<string>('')
   const pal = usePalette('default')
   const {track} = useAnalytics()
-<<<<<<< HEAD
   const {_} = useLingui()
-=======
   const {closeModal} = useModalControls()
->>>>>>> bd531f23
 
   const [isProcessing, setProcessing] = useState<boolean>(false)
   const [retryDescribeTrigger, setRetryDescribeTrigger] = React.useState<any>(
