--- conflicted
+++ resolved
@@ -10,12 +10,9 @@
 import {isWeb} from 'platform/detection'
 import {useWebMediaQueries} from 'lib/hooks/useWebMediaQueries'
 import {isPossiblyAUrl, splitApexDomain} from 'lib/strings/url-helpers'
-<<<<<<< HEAD
 import {Trans, msg} from '@lingui/macro'
 import {useLingui} from '@lingui/react'
-=======
 import {useModalControls} from '#/state/modals'
->>>>>>> bd531f23
 
 export const snapPoints = ['50%']
 
@@ -89,13 +86,8 @@
           <Button
             testID="cancelBtn"
             type="default"
-<<<<<<< HEAD
-            onPress={() => store.shell.closeModal()}
+            onPress={() => closeModal()}
             accessibilityLabel={_(msg`Cancel`)}
-=======
-            onPress={() => closeModal()}
-            accessibilityLabel="Cancel"
->>>>>>> bd531f23
             accessibilityHint=""
             label="Cancel"
             labelContainerStyle={{justifyContent: 'center', padding: 4}}
