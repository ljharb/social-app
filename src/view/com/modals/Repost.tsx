--- conflicted
+++ resolved
@@ -6,12 +6,9 @@
 import {usePalette} from 'lib/hooks/usePalette'
 import {RepostIcon} from 'lib/icons'
 import {FontAwesomeIcon} from '@fortawesome/react-native-fontawesome'
-<<<<<<< HEAD
 import {Trans, msg} from '@lingui/macro'
 import {useLingui} from '@lingui/react'
-=======
 import {useModalControls} from '#/state/modals'
->>>>>>> bd531f23
 
 export const snapPoints = [250]
 
@@ -26,12 +23,8 @@
   // TODO: Add author into component
 }) {
   const pal = usePalette('default')
-<<<<<<< HEAD
   const {_} = useLingui()
-
-=======
   const {closeModal} = useModalControls()
->>>>>>> bd531f23
   const onPress = async () => {
     closeModal()
   }
