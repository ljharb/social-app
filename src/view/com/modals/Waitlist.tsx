--- conflicted
+++ resolved
@@ -17,24 +17,17 @@
 import {useTheme} from 'lib/ThemeContext'
 import {ErrorMessage} from '../util/error/ErrorMessage'
 import {cleanError} from 'lib/strings/errors'
-<<<<<<< HEAD
 import {Trans, msg} from '@lingui/macro'
 import {useLingui} from '@lingui/react'
-=======
 import {useModalControls} from '#/state/modals'
->>>>>>> bd531f23
 
 export const snapPoints = ['80%']
 
 export function Component({}: {}) {
   const pal = usePalette('default')
   const theme = useTheme()
-<<<<<<< HEAD
-  const store = useStores()
   const {_} = useLingui()
-=======
   const {closeModal} = useModalControls()
->>>>>>> bd531f23
   const [email, setEmail] = React.useState<string>('')
   const [isEmailSent, setIsEmailSent] = React.useState<boolean>(false)
   const [isProcessing, setIsProcessing] = React.useState<boolean>(false)
