--- conflicted
+++ resolved
@@ -59,13 +59,8 @@
             description,
           }
         },
-<<<<<<< HEAD
-        userAvatar,
-        userBanner,
-=======
         userAvatar, // TEMP
         userBanner, // TEMP
->>>>>>> fc7fa8a3
       )
       Toast.show('Profile updated')
       onUpdate?.()
@@ -84,20 +79,12 @@
         <Text style={styles.title}>Edit my profile</Text>
         <View style={styles.photos}>
           <UserBanner
-<<<<<<< HEAD
-            isMe
-=======
->>>>>>> fc7fa8a3
             userBanner={userBanner}
             setUserBanner={setUserBanner}
             handle={profileView.handle}
           />
           <View style={styles.avi}>
             <UserAvatar
-<<<<<<< HEAD
-              isMe
-=======
->>>>>>> fc7fa8a3
               size={80}
               userAvatar={userAvatar}
               handle={profileView.handle}
@@ -204,11 +191,7 @@
     backgroundColor: colors.white,
   },
   photos: {
-<<<<<<< HEAD
-    marginBottom: 48,
-=======
     marginBottom: 36,
     marginHorizontal: -14,
->>>>>>> fc7fa8a3
   },
 })