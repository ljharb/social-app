import React, {useState, useCallback} from 'react'
import * as Toast from '../util/Toast'
import {
  ActivityIndicator,
  KeyboardAvoidingView,
  ScrollView,
  StyleSheet,
  TextInput,
  TouchableOpacity,
  View,
} from 'react-native'
import LinearGradient from 'react-native-linear-gradient'
import {Image as RNImage} from 'react-native-image-crop-picker'
import {Text} from '../util/text/Text'
import {ErrorMessage} from '../util/error/ErrorMessage'
import {ProfileModel} from 'state/models/content/profile'
import {s, colors, gradients} from 'lib/styles'
import {enforceLen} from 'lib/strings/helpers'
import {MAX_DISPLAY_NAME, MAX_DESCRIPTION} from 'lib/constants'
import {compressIfNeeded} from 'lib/media/manip'
import {UserBanner} from '../util/UserBanner'
import {EditableUserAvatar} from '../util/UserAvatar'
import {usePalette} from 'lib/hooks/usePalette'
import {useTheme} from 'lib/ThemeContext'
import {useAnalytics} from 'lib/analytics/analytics'
import {cleanError, isNetworkError} from 'lib/strings/errors'
import Animated, {FadeOut} from 'react-native-reanimated'
import {isWeb} from 'platform/detection'
<<<<<<< HEAD
import {Trans, msg} from '@lingui/macro'
import {useLingui} from '@lingui/react'
=======
import {useModalControls} from '#/state/modals'
>>>>>>> bd531f23

const AnimatedTouchableOpacity =
  Animated.createAnimatedComponent(TouchableOpacity)

export const snapPoints = ['fullscreen']

export function Component({
  profileView,
  onUpdate,
}: {
  profileView: ProfileModel
  onUpdate?: () => void
}) {
  const [error, setError] = useState<string>('')
  const pal = usePalette('default')
  const theme = useTheme()
  const {track} = useAnalytics()
<<<<<<< HEAD
  const {_} = useLingui()
=======
  const {closeModal} = useModalControls()
>>>>>>> bd531f23

  const [isProcessing, setProcessing] = useState<boolean>(false)
  const [displayName, setDisplayName] = useState<string>(
    profileView.displayName || '',
  )
  const [description, setDescription] = useState<string>(
    profileView.description || '',
  )
  const [userBanner, setUserBanner] = useState<string | undefined | null>(
    profileView.banner,
  )
  const [userAvatar, setUserAvatar] = useState<string | undefined | null>(
    profileView.avatar,
  )
  const [newUserBanner, setNewUserBanner] = useState<
    RNImage | undefined | null
  >()
  const [newUserAvatar, setNewUserAvatar] = useState<
    RNImage | undefined | null
  >()
  const onPressCancel = () => {
    closeModal()
  }
  const onSelectNewAvatar = useCallback(
    async (img: RNImage | null) => {
      if (img === null) {
        setNewUserAvatar(null)
        setUserAvatar(null)
        return
      }
      track('EditProfile:AvatarSelected')
      try {
        const finalImg = await compressIfNeeded(img, 1000000)
        setNewUserAvatar(finalImg)
        setUserAvatar(finalImg.path)
      } catch (e: any) {
        setError(cleanError(e))
      }
    },
    [track, setNewUserAvatar, setUserAvatar, setError],
  )

  const onSelectNewBanner = useCallback(
    async (img: RNImage | null) => {
      if (!img) {
        setNewUserBanner(null)
        setUserBanner(null)
        return
      }
      track('EditProfile:BannerSelected')
      try {
        const finalImg = await compressIfNeeded(img, 1000000)
        setNewUserBanner(finalImg)
        setUserBanner(finalImg.path)
      } catch (e: any) {
        setError(cleanError(e))
      }
    },
    [track, setNewUserBanner, setUserBanner, setError],
  )

  const onPressSave = useCallback(async () => {
    track('EditProfile:Save')
    setProcessing(true)
    if (error) {
      setError('')
    }
    try {
      await profileView.updateProfile(
        {
          displayName,
          description,
        },
        newUserAvatar,
        newUserBanner,
      )
      Toast.show('Profile updated')
      onUpdate?.()
      closeModal()
    } catch (e: any) {
      if (isNetworkError(e)) {
        setError(
          'Failed to save your profile. Check your internet connection and try again.',
        )
      } else {
        setError(cleanError(e))
      }
    }
    setProcessing(false)
  }, [
    track,
    setProcessing,
    setError,
    error,
    profileView,
    onUpdate,
    closeModal,
    displayName,
    description,
    newUserAvatar,
    newUserBanner,
  ])

  return (
    <KeyboardAvoidingView style={s.flex1} behavior="height">
      <ScrollView style={[pal.view]} testID="editProfileModal">
        <Text style={[styles.title, pal.text]}>
          <Trans>Edit my profile</Trans>
        </Text>
        <View style={styles.photos}>
          <UserBanner
            banner={userBanner}
            onSelectNewBanner={onSelectNewBanner}
          />
          <View style={[styles.avi, {borderColor: pal.colors.background}]}>
            <EditableUserAvatar
              size={80}
              avatar={userAvatar}
              onSelectNewAvatar={onSelectNewAvatar}
            />
          </View>
        </View>
        {error !== '' && (
          <View style={styles.errorContainer}>
            <ErrorMessage message={error} />
          </View>
        )}
        <View style={styles.form}>
          <View>
            <Text style={[styles.label, pal.text]}>
              <Trans>Display Name</Trans>
            </Text>
            <TextInput
              testID="editProfileDisplayNameInput"
              style={[styles.textInput, pal.border, pal.text]}
              placeholder="e.g. Alice Roberts"
              placeholderTextColor={colors.gray4}
              value={displayName}
              onChangeText={v =>
                setDisplayName(enforceLen(v, MAX_DISPLAY_NAME))
              }
              accessible={true}
              accessibilityLabel={_(msg`Display name`)}
              accessibilityHint="Edit your display name"
            />
          </View>
          <View style={s.pb10}>
            <Text style={[styles.label, pal.text]}>
              <Trans>Description</Trans>
            </Text>
            <TextInput
              testID="editProfileDescriptionInput"
              style={[styles.textArea, pal.border, pal.text]}
              placeholder="e.g. Artist, dog-lover, and avid reader."
              placeholderTextColor={colors.gray4}
              keyboardAppearance={theme.colorScheme}
              multiline
              value={description}
              onChangeText={v => setDescription(enforceLen(v, MAX_DESCRIPTION))}
              accessible={true}
              accessibilityLabel={_(msg`Description`)}
              accessibilityHint="Edit your profile description"
            />
          </View>
          {isProcessing ? (
            <View style={[styles.btn, s.mt10, {backgroundColor: colors.gray2}]}>
              <ActivityIndicator />
            </View>
          ) : (
            <TouchableOpacity
              testID="editProfileSaveBtn"
              style={s.mt10}
              onPress={onPressSave}
              accessibilityRole="button"
              accessibilityLabel={_(msg`Save`)}
              accessibilityHint="Saves any changes to your profile">
              <LinearGradient
                colors={[gradients.blueLight.start, gradients.blueLight.end]}
                start={{x: 0, y: 0}}
                end={{x: 1, y: 1}}
                style={[styles.btn]}>
                <Text style={[s.white, s.bold]}>
                  <Trans>Save Changes</Trans>
                </Text>
              </LinearGradient>
            </TouchableOpacity>
          )}
          {!isProcessing && (
            <AnimatedTouchableOpacity
              exiting={!isWeb ? FadeOut : undefined}
              testID="editProfileCancelBtn"
              style={s.mt5}
              onPress={onPressCancel}
              accessibilityRole="button"
              accessibilityLabel={_(msg`Cancel profile editing`)}
              accessibilityHint=""
              onAccessibilityEscape={onPressCancel}>
              <View style={[styles.btn]}>
                <Text style={[s.black, s.bold, pal.text]}>
                  <Trans>Cancel</Trans>
                </Text>
              </View>
            </AnimatedTouchableOpacity>
          )}
        </View>
      </ScrollView>
    </KeyboardAvoidingView>
  )
}

const styles = StyleSheet.create({
  title: {
    textAlign: 'center',
    fontWeight: 'bold',
    fontSize: 24,
    marginBottom: 18,
  },
  label: {
    fontWeight: 'bold',
    paddingHorizontal: 4,
    paddingBottom: 4,
    marginTop: 20,
  },
  form: {
    paddingHorizontal: 14,
  },
  textInput: {
    borderWidth: 1,
    borderRadius: 6,
    paddingHorizontal: 14,
    paddingVertical: 10,
    fontSize: 16,
  },
  textArea: {
    borderWidth: 1,
    borderRadius: 6,
    paddingHorizontal: 12,
    paddingTop: 10,
    fontSize: 16,
    height: 120,
    textAlignVertical: 'top',
  },
  btn: {
    flexDirection: 'row',
    alignItems: 'center',
    justifyContent: 'center',
    width: '100%',
    borderRadius: 32,
    padding: 10,
    marginBottom: 10,
  },
  avi: {
    position: 'absolute',
    top: 80,
    left: 24,
    width: 84,
    height: 84,
    borderWidth: 2,
    borderRadius: 42,
  },
  photos: {
    marginBottom: 36,
    marginHorizontal: -14,
  },
  errorContainer: {marginTop: 20},
})<|MERGE_RESOLUTION|>--- conflicted
+++ resolved
@@ -26,12 +26,9 @@
 import {cleanError, isNetworkError} from 'lib/strings/errors'
 import Animated, {FadeOut} from 'react-native-reanimated'
 import {isWeb} from 'platform/detection'
-<<<<<<< HEAD
 import {Trans, msg} from '@lingui/macro'
 import {useLingui} from '@lingui/react'
-=======
 import {useModalControls} from '#/state/modals'
->>>>>>> bd531f23
 
 const AnimatedTouchableOpacity =
   Animated.createAnimatedComponent(TouchableOpacity)
@@ -49,11 +46,8 @@
   const pal = usePalette('default')
   const theme = useTheme()
   const {track} = useAnalytics()
-<<<<<<< HEAD
   const {_} = useLingui()
-=======
   const {closeModal} = useModalControls()
->>>>>>> bd531f23
 
   const [isProcessing, setProcessing] = useState<boolean>(false)
   const [displayName, setDisplayName] = useState<string>(
