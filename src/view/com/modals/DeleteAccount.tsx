--- conflicted
+++ resolved
@@ -17,12 +17,9 @@
 import {ErrorMessage} from '../util/error/ErrorMessage'
 import {cleanError} from 'lib/strings/errors'
 import {resetToTab} from '../../../Navigation'
-<<<<<<< HEAD
 import {Trans, msg} from '@lingui/macro'
 import {useLingui} from '@lingui/react'
-=======
 import {useModalControls} from '#/state/modals'
->>>>>>> bd531f23
 
 export const snapPoints = ['60%']
 
@@ -30,11 +27,8 @@
   const pal = usePalette('default')
   const theme = useTheme()
   const store = useStores()
-<<<<<<< HEAD
   const {_} = useLingui()
-=======
   const {closeModal} = useModalControls()
->>>>>>> bd531f23
   const {isMobile} = useWebMediaQueries()
   const [isEmailSent, setIsEmailSent] = React.useState<boolean>(false)
   const [confirmCode, setConfirmCode] = React.useState<string>('')
