--- conflicted
+++ resolved
@@ -15,15 +15,12 @@
 import {usePalette} from 'lib/hooks/usePalette'
 import {isWeb} from 'platform/detection'
 import {useWebMediaQueries} from 'lib/hooks/useWebMediaQueries'
-<<<<<<< HEAD
 import {Trans} from '@lingui/macro'
-=======
 import {useModalControls} from '#/state/modals'
 import {useInvitesState, useInvitesAPI} from '#/state/invites'
 import {UserInfoText} from '../util/UserInfoText'
 import {makeProfileLink} from '#/lib/routes/links'
 import {Link} from '../util/Link'
->>>>>>> bd531f23
 
 export const snapPoints = ['70%']
 
@@ -42,8 +39,10 @@
       <View style={[styles.container, pal.view]} testID="inviteCodesModal">
         <View style={[styles.empty, pal.viewLight]}>
           <Text type="lg" style={[pal.text, styles.emptyText]}>
-            You don't have any invite codes yet! We'll send you some when you've
-            been on Bluesky for a little longer.
+            <Trans>
+              You don't have any invite codes yet! We'll send you some when
+              you've been on Bluesky for a little longer.
+            </Trans>
           </Text>
         </View>
         <View style={styles.flex1} />
@@ -67,10 +66,12 @@
   return (
     <View style={[styles.container, pal.view]} testID="inviteCodesModal">
       <Text type="title-xl" style={[styles.title, pal.text]}>
-        Invite a Friend
+        <Trans>Invite a Friend</Trans>
       </Text>
       <Text type="lg" style={[styles.description, pal.text]}>
-        Each code works once. You'll receive more invite codes periodically.
+        <Trans>
+          Each code works once. You'll receive more invite codes periodically.
+        </Trans>
       </Text>
       <ScrollView style={[styles.scrollContainer, pal.border]}>
         {store.me.invites.map((invite, i) => (
@@ -118,38 +119,6 @@
   }, [setInviteCopied, invite])
 
   return (
-<<<<<<< HEAD
-    <TouchableOpacity
-      testID={testID}
-      style={[styles.inviteCode, pal.border]}
-      onPress={onPress}
-      accessibilityRole="button"
-      accessibilityLabel={
-        invitesAvailable === 1
-          ? 'Invite codes: 1 available'
-          : `Invite codes: ${invitesAvailable} available`
-      }
-      accessibilityHint="Opens list of invite codes">
-      <Text
-        testID={`${testID}-code`}
-        type={used ? 'md' : 'md-bold'}
-        style={used ? [pal.textLight, styles.strikeThrough] : pal.text}>
-        {code}
-      </Text>
-      <View style={styles.flex1} />
-      {!used && store.invitedUsers.isInviteCopied(code) && (
-        <Text style={[pal.textLight, styles.codeCopied]}>
-          <Trans>Copied</Trans>
-        </Text>
-      )}
-      {!used && (
-        <FontAwesomeIcon
-          icon={['far', 'clone']}
-          style={pal.text as FontAwesomeIconStyle}
-        />
-      )}
-    </TouchableOpacity>
-=======
     <View
       style={[
         pal.border,
@@ -174,7 +143,9 @@
         </Text>
         <View style={styles.flex1} />
         {!used && invitesState.copiedInvites.includes(invite.code) && (
-          <Text style={[pal.textLight, styles.codeCopied]}>Copied</Text>
+          <Text style={[pal.textLight, styles.codeCopied]}>
+            <Trans>Copied</Trans>
+          </Text>
         )}
         {!used && (
           <FontAwesomeIcon
@@ -190,7 +161,9 @@
             gap: 8,
             paddingTop: 6,
           }}>
-          <Text style={pal.text}>Used by:</Text>
+          <Text style={pal.text}>
+            <Trans>Used by:</Trans>
+          </Text>
           {invite.uses.map(use => (
             <Link
               key={use.usedBy}
@@ -205,7 +178,6 @@
         </View>
       ) : null}
     </View>
->>>>>>> bd531f23
   )
 })
 
