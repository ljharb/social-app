--- conflicted
+++ resolved
@@ -14,24 +14,18 @@
 import {s} from 'lib/styles'
 import {HITSLOP_10} from 'lib/constants'
 import Animated from 'react-native-reanimated'
-<<<<<<< HEAD
 import {msg} from '@lingui/macro'
 import {useLingui} from '@lingui/react'
-=======
 import {useMinimalShellMode} from 'lib/hooks/useMinimalShellMode'
 import {useSetDrawerOpen} from '#/state/shell/drawer-open'
->>>>>>> 96d8faf4
 
 export const FeedsTabBar = observer(function FeedsTabBarImpl(
   props: RenderTabBarFnProps & {testID?: string; onPressSelected: () => void},
 ) {
   const pal = usePalette('default')
   const store = useStores()
-<<<<<<< HEAD
   const {_} = useLingui()
-=======
   const setDrawerOpen = useSetDrawerOpen()
->>>>>>> 96d8faf4
   const items = useHomeTabs(store.preferences.pinnedFeeds)
   const brandBlue = useColorSchemeStyle(s.brandBlue, s.blue3)
   const {minimalShellMode, headerMinimalShellTransform} = useMinimalShellMode()
