import React, {useCallback, useMemo} from 'react'
import {StyleSheet, Keyboard} from 'react-native'
import {observer} from 'mobx-react-lite'
import {
  FontAwesomeIcon,
  FontAwesomeIconStyle,
} from '@fortawesome/react-native-fontawesome'
import {Text} from 'view/com/util/text/Text'
import {
  DropdownButton,
  DropdownItem,
  DropdownItemButton,
} from 'view/com/util/forms/DropdownButton'
import {usePalette} from 'lib/hooks/usePalette'
import {isNative} from 'platform/detection'
import {codeToLanguageName} from '../../../../locale/helpers'
<<<<<<< HEAD
import {t, msg} from '@lingui/macro'
import {useLingui} from '@lingui/react'

export const SelectLangBtn = observer(function SelectLangBtn() {
  const pal = usePalette('default')
  const store = useStores()
  const {_} = useLingui()
=======
import {useModalControls} from '#/state/modals'
import {
  useLanguagePrefs,
  useLanguagePrefsApi,
  toPostLanguages,
  hasPostLanguage,
} from '#/state/preferences/languages'

export const SelectLangBtn = observer(function SelectLangBtn() {
  const pal = usePalette('default')
  const {openModal} = useModalControls()
  const langPrefs = useLanguagePrefs()
  const setLangPrefs = useLanguagePrefsApi()
>>>>>>> bd531f23

  const onPressMore = useCallback(async () => {
    if (isNative) {
      if (Keyboard.isVisible()) {
        Keyboard.dismiss()
      }
    }
    openModal({name: 'post-languages-settings'})
  }, [openModal])

  const postLanguagesPref = toPostLanguages(langPrefs.postLanguage)
  const items: DropdownItem[] = useMemo(() => {
    let arr: DropdownItemButton[] = []

    function add(commaSeparatedLangCodes: string) {
      const langCodes = commaSeparatedLangCodes.split(',')
      const langName = langCodes
        .map(code => codeToLanguageName(code))
        .join(' + ')

      /*
       * Filter out any duplicates
       */
      if (arr.find((item: DropdownItemButton) => item.label === langName)) {
        return
      }

      arr.push({
        icon:
          langCodes.every(code =>
            hasPostLanguage(langPrefs.postLanguage, code),
          ) && langCodes.length === postLanguagesPref.length
            ? ['fas', 'circle-dot']
            : ['far', 'circle'],
        label: langName,
        onPress() {
          setLangPrefs.setPostLanguage(commaSeparatedLangCodes)
        },
      })
    }

    if (postLanguagesPref.length) {
      /*
       * Re-join here after sanitization bc postLanguageHistory is an array of
       * comma-separated strings too
       */
      add(langPrefs.postLanguage)
    }

    // comma-separted strings of lang codes that have been used in the past
    for (const lang of langPrefs.postLanguageHistory) {
      add(lang)
    }

    return [
      {heading: true, label: t`Post language`},
      ...arr.slice(0, 6),
      {sep: true},
      {
        label: t`Other...`,
        onPress: onPressMore,
      },
    ]
  }, [onPressMore, langPrefs, setLangPrefs, postLanguagesPref])

  return (
    <DropdownButton
      type="bare"
      testID="selectLangBtn"
      items={items}
      openUpwards
      style={styles.button}
      accessibilityLabel={_(msg`Language selection`)}
      accessibilityHint="">
      {postLanguagesPref.length > 0 ? (
        <Text type="lg-bold" style={[pal.link, styles.label]} numberOfLines={1}>
          {postLanguagesPref.map(lang => codeToLanguageName(lang)).join(', ')}
        </Text>
      ) : (
        <FontAwesomeIcon
          icon="language"
          style={pal.link as FontAwesomeIconStyle}
          size={26}
        />
      )}
    </DropdownButton>
  )
})

const styles = StyleSheet.create({
  button: {
    paddingHorizontal: 15,
  },
  label: {
    maxWidth: 100,
  },
})<|MERGE_RESOLUTION|>--- conflicted
+++ resolved
@@ -14,15 +14,6 @@
 import {usePalette} from 'lib/hooks/usePalette'
 import {isNative} from 'platform/detection'
 import {codeToLanguageName} from '../../../../locale/helpers'
-<<<<<<< HEAD
-import {t, msg} from '@lingui/macro'
-import {useLingui} from '@lingui/react'
-
-export const SelectLangBtn = observer(function SelectLangBtn() {
-  const pal = usePalette('default')
-  const store = useStores()
-  const {_} = useLingui()
-=======
 import {useModalControls} from '#/state/modals'
 import {
   useLanguagePrefs,
@@ -30,13 +21,15 @@
   toPostLanguages,
   hasPostLanguage,
 } from '#/state/preferences/languages'
+import {t, msg} from '@lingui/macro'
+import {useLingui} from '@lingui/react'
 
 export const SelectLangBtn = observer(function SelectLangBtn() {
   const pal = usePalette('default')
+  const {_} = useLingui()
   const {openModal} = useModalControls()
   const langPrefs = useLanguagePrefs()
   const setLangPrefs = useLanguagePrefsApi()
->>>>>>> bd531f23
 
   const onPressMore = useCallback(async () => {
     if (isNative) {
