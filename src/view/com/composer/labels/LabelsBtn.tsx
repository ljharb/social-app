--- conflicted
+++ resolved
@@ -7,12 +7,9 @@
 import {FontAwesomeIcon} from '@fortawesome/react-native-fontawesome'
 import {FontAwesomeIconStyle} from '@fortawesome/react-native-fontawesome'
 import {isNative} from 'platform/detection'
-<<<<<<< HEAD
 import {useLingui} from '@lingui/react'
 import {msg} from '@lingui/macro'
-=======
 import {useModalControls} from '#/state/modals'
->>>>>>> bd531f23
 
 export const LabelsBtn = observer(function LabelsBtn({
   labels,
@@ -24,12 +21,8 @@
   onChange: (v: string[]) => void
 }) {
   const pal = usePalette('default')
-<<<<<<< HEAD
   const {_} = useLingui()
-  const store = useStores()
-=======
   const {openModal} = useModalControls()
->>>>>>> bd531f23
 
   return (
     <Button
