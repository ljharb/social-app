import React from 'react'
import Picker from '@emoji-mart/react'
import {
  StyleSheet,
  TouchableWithoutFeedback,
  useWindowDimensions,
  View,
} from 'react-native'
import {textInputWebEmitter} from '../TextInput.web'

const HEIGHT_OFFSET = 40
const WIDTH_OFFSET = 100
const PICKER_HEIGHT = 435 + HEIGHT_OFFSET
const PICKER_WIDTH = 350 + WIDTH_OFFSET

export type Emoji = {
  aliases?: string[]
  emoticons: string[]
  id: string
  keywords: string[]
  name: string
  native: string
  shortcodes?: string
  unified: string
}

export interface EmojiPickerState {
  isOpen: boolean
  pos: {top: number; left: number; right: number; bottom: number}
}

<<<<<<< HEAD
  return (
    <DropdownMenu.Root open={open} onOpenChange={onOpenChange}>
      <DropdownMenu.Trigger style={styles.trigger as React.CSSProperties}>
        <FontAwesomeIcon
          icon={['far', 'face-smile']}
          color={pal.colors.link}
          size={22}
        />
      </DropdownMenu.Trigger>

      <DropdownMenu.Portal>
        <EmojiPicker close={close} />
      </DropdownMenu.Portal>
    </DropdownMenu.Root>
  )
=======
interface IProps {
  state: EmojiPickerState
  close: () => void
>>>>>>> b147f7ae
}

export function EmojiPicker({state, close}: IProps) {
  const {height, width} = useWindowDimensions()

  const isShiftDown = React.useRef(false)

  const position = React.useMemo(() => {
    const fitsBelow = state.pos.top + PICKER_HEIGHT < height
    const fitsAbove = PICKER_HEIGHT < state.pos.top
    const placeOnLeft = PICKER_WIDTH < state.pos.left
    const screenYMiddle = height / 2 - PICKER_HEIGHT / 2

    if (fitsBelow) {
      return {
        top: state.pos.top + HEIGHT_OFFSET,
      }
    } else if (fitsAbove) {
      return {
        bottom: height - state.pos.bottom + HEIGHT_OFFSET,
      }
    } else {
      return {
        top: screenYMiddle,
        left: placeOnLeft ? state.pos.left - PICKER_WIDTH : undefined,
        right: !placeOnLeft
          ? width - state.pos.right - PICKER_WIDTH
          : undefined,
      }
    }
  }, [state.pos, height, width])

  React.useEffect(() => {
    if (!state.isOpen) return

    const onKeyDown = (e: KeyboardEvent) => {
      if (e.key === 'Shift') {
        isShiftDown.current = true
      }
    }
    const onKeyUp = (e: KeyboardEvent) => {
      if (e.key === 'Shift') {
        isShiftDown.current = false
      }
    }
    window.addEventListener('keydown', onKeyDown, true)
    window.addEventListener('keyup', onKeyUp, true)

    return () => {
      window.removeEventListener('keydown', onKeyDown, true)
      window.removeEventListener('keyup', onKeyUp, true)
    }
  }, [state.isOpen])

  const onInsert = (emoji: Emoji) => {
    textInputWebEmitter.emit('emoji-inserted', emoji)

    if (!isShiftDown.current) {
      close()
    }
  }

  if (!state.isOpen) return null

  return (
    <TouchableWithoutFeedback
      accessibilityRole="button"
      onPress={close}
      accessibilityViewIsModal>
      <View style={styles.mask}>
        {/* eslint-disable-next-line react-native-a11y/has-valid-accessibility-descriptors */}
        <TouchableWithoutFeedback onPress={e => e.stopPropagation()}>
          <View style={[{position: 'absolute'}, position]}>
            <Picker
              data={async () => {
                return (await import('./EmojiPickerData.json')).default
              }}
              onEmojiSelect={onInsert}
              autoFocus={true}
            />
          </View>
        </TouchableWithoutFeedback>
      </View>
    </TouchableWithoutFeedback>
  )
}

const styles = StyleSheet.create({
  mask: {
    // @ts-ignore web ony
    position: 'fixed',
    top: 0,
    left: 0,
    right: 0,
    width: '100%',
    height: '100%',
<<<<<<< HEAD
  },
  trigger: {
    backgroundColor: 'transparent',
    // @ts-ignore web only
    border: 'none',
    paddingTop: 4,
    paddingLeft: 12,
    paddingRight: 12,
    cursor: 'pointer',
=======
    alignItems: 'center',
>>>>>>> b147f7ae
  },
  picker: {
    marginHorizontal: 'auto',
    paddingRight: 50,
  },
})<|MERGE_RESOLUTION|>--- conflicted
+++ resolved
@@ -29,27 +29,9 @@
   pos: {top: number; left: number; right: number; bottom: number}
 }
 
-<<<<<<< HEAD
-  return (
-    <DropdownMenu.Root open={open} onOpenChange={onOpenChange}>
-      <DropdownMenu.Trigger style={styles.trigger as React.CSSProperties}>
-        <FontAwesomeIcon
-          icon={['far', 'face-smile']}
-          color={pal.colors.link}
-          size={22}
-        />
-      </DropdownMenu.Trigger>
-
-      <DropdownMenu.Portal>
-        <EmojiPicker close={close} />
-      </DropdownMenu.Portal>
-    </DropdownMenu.Root>
-  )
-=======
 interface IProps {
   state: EmojiPickerState
   close: () => void
->>>>>>> b147f7ae
 }
 
 export function EmojiPicker({state, close}: IProps) {
@@ -146,19 +128,7 @@
     right: 0,
     width: '100%',
     height: '100%',
-<<<<<<< HEAD
-  },
-  trigger: {
-    backgroundColor: 'transparent',
-    // @ts-ignore web only
-    border: 'none',
-    paddingTop: 4,
-    paddingLeft: 12,
-    paddingRight: 12,
-    cursor: 'pointer',
-=======
     alignItems: 'center',
->>>>>>> b147f7ae
   },
   picker: {
     marginHorizontal: 'auto',
