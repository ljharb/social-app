import React, {useState} from 'react'
import {ImageStyle, Keyboard, LayoutChangeEvent} from 'react-native'
import {GalleryModel} from 'state/models/media/gallery'
import {observer} from 'mobx-react-lite'
import {FontAwesomeIcon} from '@fortawesome/react-native-fontawesome'
import {s, colors} from 'lib/styles'
import {StyleSheet, TouchableOpacity, View} from 'react-native'
import {Image} from 'expo-image'
import {Text} from 'view/com/util/text/Text'
import {Dimensions} from 'lib/media/types'
import {usePalette} from 'lib/hooks/usePalette'
import {useWebMediaQueries} from 'lib/hooks/useWebMediaQueries'
<<<<<<< HEAD
import {Trans, msg} from '@lingui/macro'
import {useLingui} from '@lingui/react'
=======
import {useModalControls} from '#/state/modals'
import {isNative} from 'platform/detection'
>>>>>>> bd531f23

const IMAGE_GAP = 8

interface GalleryProps {
  gallery: GalleryModel
}

export const Gallery = (props: GalleryProps) => {
  const [containerInfo, setContainerInfo] = useState<Dimensions | undefined>()

  const onLayout = (evt: LayoutChangeEvent) => {
    const {width, height} = evt.nativeEvent.layout
    setContainerInfo({
      width,
      height,
    })
  }

  return (
    <View onLayout={onLayout}>
      {containerInfo ? (
        <GalleryInner {...props} containerInfo={containerInfo} />
      ) : undefined}
    </View>
  )
}

interface GalleryInnerProps extends GalleryProps {
  containerInfo: Dimensions
}

const GalleryInner = observer(function GalleryImpl({
  gallery,
  containerInfo,
}: GalleryInnerProps) {
  const pal = usePalette('default')
  const {_} = useLingui()
  const {isMobile} = useWebMediaQueries()
  const {openModal} = useModalControls()

  let side: number

  if (gallery.size === 1) {
    side = 250
  } else {
    side = (containerInfo.width - IMAGE_GAP * (gallery.size - 1)) / gallery.size
  }

  const imageStyle = {
    height: side,
    width: side,
  }

  const isOverflow = isMobile && gallery.size > 2

  const altTextControlStyle = isOverflow
    ? {
        left: 4,
        bottom: 4,
      }
    : !isMobile && gallery.size < 3
    ? {
        left: 8,
        top: 8,
      }
    : {
        left: 4,
        top: 4,
      }

  const imageControlsStyle = {
    display: 'flex' as const,
    flexDirection: 'row' as const,
    position: 'absolute' as const,
    ...(isOverflow
      ? {
          top: 4,
          right: 4,
          gap: 4,
        }
      : !isMobile && gallery.size < 3
      ? {
          top: 8,
          right: 8,
          gap: 8,
        }
      : {
          top: 4,
          right: 4,
          gap: 4,
        }),
    zIndex: 1,
  }

  return !gallery.isEmpty ? (
    <>
      <View testID="selectedPhotosView" style={styles.gallery}>
        {gallery.images.map(image => (
          <View key={`selected-image-${image.path}`} style={[imageStyle]}>
            <TouchableOpacity
              testID="altTextButton"
              accessibilityRole="button"
              accessibilityLabel={_(msg`Add alt text`)}
              accessibilityHint=""
              onPress={() => {
                Keyboard.dismiss()
                openModal({
                  name: 'alt-text-image',
                  image,
                })
              }}
              style={[styles.altTextControl, altTextControlStyle]}>
              <Text style={styles.altTextControlLabel} accessible={false}>
                <Trans>ALT</Trans>
              </Text>
              {image.altText.length > 0 ? (
                <FontAwesomeIcon
                  icon="check"
                  size={10}
                  style={{color: colors.green3}}
                />
              ) : undefined}
            </TouchableOpacity>
            <View style={imageControlsStyle}>
              <TouchableOpacity
                testID="editPhotoButton"
                accessibilityRole="button"
                accessibilityLabel={_(msg`Edit image`)}
                accessibilityHint=""
                onPress={() => {
                  if (isNative) {
                    gallery.crop(image)
                  } else {
                    openModal({
                      name: 'edit-image',
                      image,
                      gallery,
                    })
                  }
                }}
                style={styles.imageControl}>
                <FontAwesomeIcon
                  icon="pen"
                  size={12}
                  style={{color: colors.white}}
                />
              </TouchableOpacity>
              <TouchableOpacity
                testID="removePhotoButton"
                accessibilityRole="button"
                accessibilityLabel={_(msg`Remove image`)}
                accessibilityHint=""
                onPress={() => gallery.remove(image)}
                style={styles.imageControl}>
                <FontAwesomeIcon
                  icon="xmark"
                  size={16}
                  style={{color: colors.white}}
                />
              </TouchableOpacity>
            </View>
            <TouchableOpacity
              accessibilityRole="button"
              accessibilityLabel={_(msg`Add alt text`)}
              accessibilityHint=""
              onPress={() => {
                Keyboard.dismiss()
                openModal({
                  name: 'alt-text-image',
                  image,
                })
              }}
              style={styles.altTextHiddenRegion}
            />

            <Image
              testID="selectedPhotoImage"
              style={[styles.image, imageStyle] as ImageStyle}
              source={{
                uri: image.cropped?.path ?? image.path,
              }}
              accessible={true}
              accessibilityIgnoresInvertColors
            />
          </View>
        ))}
      </View>
      <View style={[styles.reminder]}>
        <View style={[styles.infoIcon, pal.viewLight]}>
          <FontAwesomeIcon icon="info" size={12} color={pal.colors.text} />
        </View>
        <Text type="sm" style={[pal.textLight, s.flex1]}>
          <Trans>
            Alt text describes images for blind and low-vision users, and helps
            give context to everyone.
          </Trans>
        </Text>
      </View>
    </>
  ) : null
})

const styles = StyleSheet.create({
  gallery: {
    flex: 1,
    flexDirection: 'row',
    gap: IMAGE_GAP,
    marginTop: 16,
  },
  image: {
    resizeMode: 'cover',
    borderRadius: 8,
  },
  imageControl: {
    width: 24,
    height: 24,
    borderRadius: 12,
    backgroundColor: 'rgba(0, 0, 0, 0.75)',
    alignItems: 'center',
    justifyContent: 'center',
  },
  altTextControl: {
    position: 'absolute',
    zIndex: 1,
    borderRadius: 6,
    backgroundColor: 'rgba(0, 0, 0, 0.75)',
    paddingHorizontal: 8,
    paddingVertical: 3,
    flexDirection: 'row',
    alignItems: 'center',
  },
  altTextControlLabel: {
    color: 'white',
    fontSize: 12,
    fontWeight: 'bold',
    letterSpacing: 1,
  },
  altTextHiddenRegion: {
    position: 'absolute',
    left: 4,
    right: 4,
    bottom: 4,
    top: 30,
    zIndex: 1,
  },

  reminder: {
    flexDirection: 'row',
    alignItems: 'center',
    gap: 8,
    borderRadius: 8,
    paddingVertical: 14,
  },
  infoIcon: {
    width: 22,
    height: 22,
    borderRadius: 12,
    alignItems: 'center',
    justifyContent: 'center',
  },
})<|MERGE_RESOLUTION|>--- conflicted
+++ resolved
@@ -10,13 +10,10 @@
 import {Dimensions} from 'lib/media/types'
 import {usePalette} from 'lib/hooks/usePalette'
 import {useWebMediaQueries} from 'lib/hooks/useWebMediaQueries'
-<<<<<<< HEAD
 import {Trans, msg} from '@lingui/macro'
 import {useLingui} from '@lingui/react'
-=======
 import {useModalControls} from '#/state/modals'
 import {isNative} from 'platform/detection'
->>>>>>> bd531f23
 
 const IMAGE_GAP = 8
 
