import React, {memo} from 'react'
import {
  ActivityIndicator,
  AppState,
  Dimensions,
  StyleProp,
  StyleSheet,
  View,
  ViewStyle,
} from 'react-native'
import {useQueryClient} from '@tanstack/react-query'
import {List, ListRef} from '../util/List'
import {PostFeedLoadingPlaceholder} from '../util/LoadingPlaceholder'
import {FeedErrorMessage} from './FeedErrorMessage'
import {FeedSlice} from './FeedSlice'
import {LoadMoreRetryBtn} from '../util/LoadMoreRetryBtn'
import {useAnalytics} from 'lib/analytics/analytics'
<<<<<<< HEAD
import {usePalette} from 'lib/hooks/usePalette'
=======
>>>>>>> d90088f9
import {useTheme} from 'lib/ThemeContext'
import {logger} from '#/logger'
import {
  RQKEY,
  FeedDescriptor,
  FeedParams,
  usePostFeedQuery,
  pollLatest,
} from '#/state/queries/post-feed'
import {isWeb} from '#/platform/detection'
import {listenPostCreated} from '#/state/events'
import {useSession} from '#/state/session'

const LOADING_ITEM = {_reactKey: '__loading__'}
const EMPTY_FEED_ITEM = {_reactKey: '__empty__'}
const ERROR_ITEM = {_reactKey: '__error__'}
const LOAD_MORE_ERROR_ITEM = {_reactKey: '__load_more_error__'}

let Feed = ({
  feed,
  feedParams,
  ignoreFilterFor,
  style,
  enabled,
  pollInterval,
  scrollElRef,
  onScrolledDownChange,
  onHasNew,
  renderEmptyState,
  renderEndOfFeed,
  testID,
  headerOffset = 0,
  desktopFixedHeightOffset,
  ListHeaderComponent,
  extraData,
}: {
  feed: FeedDescriptor
  feedParams?: FeedParams
  ignoreFilterFor?: string
  style?: StyleProp<ViewStyle>
  enabled?: boolean
  pollInterval?: number
  scrollElRef?: ListRef
  onHasNew?: (v: boolean) => void
  onScrolledDownChange?: (isScrolledDown: boolean) => void
  renderEmptyState: () => JSX.Element
  renderEndOfFeed?: () => JSX.Element
  testID?: string
  headerOffset?: number
  desktopFixedHeightOffset?: number
  ListHeaderComponent?: () => JSX.Element
  extraData?: any
}): React.ReactNode => {
  const theme = useTheme()
  const {track} = useAnalytics()
  const queryClient = useQueryClient()
  const {currentAccount} = useSession()
  const [isPTRing, setIsPTRing] = React.useState(false)
  const checkForNewRef = React.useRef<(() => void) | null>(null)

  const opts = React.useMemo(
    () => ({enabled, ignoreFilterFor}),
    [enabled, ignoreFilterFor],
  )
  const {
    data,
    isFetching,
    isFetched,
    isError,
    error,
    refetch,
    hasNextPage,
    isFetchingNextPage,
    fetchNextPage,
  } = usePostFeedQuery(feed, feedParams, opts)
  const isEmpty = !isFetching && !data?.pages[0]?.slices.length

  const checkForNew = React.useCallback(async () => {
    if (!data?.pages[0] || isFetching || !onHasNew || !enabled) {
      return
    }
    try {
      if (await pollLatest(data.pages[0])) {
        onHasNew(true)
      }
    } catch (e) {
      logger.error('Poll latest failed', {feed, error: String(e)})
    }
  }, [feed, data, isFetching, onHasNew, enabled])

  const myDid = currentAccount?.did || ''
  const onPostCreated = React.useCallback(() => {
    // NOTE
    // only invalidate if there's 1 page
    // more than 1 page can trigger some UI freakouts on iOS and android
    // -prf
    if (
      data?.pages.length === 1 &&
      (feed === 'following' ||
        feed === 'home' ||
        feed === `author|${myDid}|posts_and_author_threads`)
    ) {
      queryClient.invalidateQueries({queryKey: RQKEY(feed)})
    }
  }, [queryClient, feed, data, myDid])
  React.useEffect(() => {
    return listenPostCreated(onPostCreated)
  }, [onPostCreated])

  React.useEffect(() => {
    // we store the interval handler in a ref to avoid needless
    // reassignments in other effects
    checkForNewRef.current = checkForNew
  }, [checkForNew])
  React.useEffect(() => {
    if (enabled && checkForNewRef.current) {
      // check for new on enable (aka on focus)
      checkForNewRef.current()
    }
  }, [enabled])
  React.useEffect(() => {
    let cleanup1: () => void | undefined, cleanup2: () => void | undefined
    const subscription = AppState.addEventListener('change', nextAppState => {
      // check for new on app foreground
      if (nextAppState === 'active') {
        checkForNewRef.current?.()
      }
    })
    cleanup1 = () => subscription.remove()
    if (pollInterval) {
      // check for new on interval
      const i = setInterval(() => checkForNewRef.current?.(), pollInterval)
      cleanup2 = () => clearInterval(i)
    }
    return () => {
      cleanup1?.()
      cleanup2?.()
    }
  }, [pollInterval])

  const feedItems = React.useMemo(() => {
    let arr: any[] = []
    if (isFetched) {
      if (isError && isEmpty) {
        arr = arr.concat([ERROR_ITEM])
      } else if (isEmpty) {
        arr = arr.concat([EMPTY_FEED_ITEM])
      } else if (data) {
        for (const page of data?.pages) {
          arr = arr.concat(page.slices)
        }
      }
      if (isError && !isEmpty) {
        arr = arr.concat([LOAD_MORE_ERROR_ITEM])
      }
    } else {
      arr.push(LOADING_ITEM)
    }
    return arr
  }, [isFetched, isError, isEmpty, data])

  // events
  // =

  const onRefresh = React.useCallback(async () => {
    track('Feed:onRefresh')
    setIsPTRing(true)
    try {
      await refetch()
      onHasNew?.(false)
    } catch (err) {
      logger.error('Failed to refresh posts feed', {error: err})
    }
    setIsPTRing(false)
  }, [refetch, track, setIsPTRing, onHasNew])

  const onEndReached = React.useCallback(async () => {
    if (isFetching || !hasNextPage || isError) return

    track('Feed:onEndReached')
    try {
      await fetchNextPage()
    } catch (err) {
      logger.error('Failed to load more posts', {error: err})
    }
  }, [isFetching, hasNextPage, isError, fetchNextPage, track])

  const onPressTryAgain = React.useCallback(() => {
    refetch()
    onHasNew?.(false)
  }, [refetch, onHasNew])

  const onPressRetryLoadMore = React.useCallback(() => {
    fetchNextPage()
  }, [fetchNextPage])

  // rendering
  // =

  const renderItem = React.useCallback(
    ({item}: {item: any}) => {
      if (item === EMPTY_FEED_ITEM) {
        return renderEmptyState()
      } else if (item === ERROR_ITEM) {
        return (
          <FeedErrorMessage
            feedDesc={feed}
            error={error ?? undefined}
            onPressTryAgain={onPressTryAgain}
          />
        )
      } else if (item === LOAD_MORE_ERROR_ITEM) {
        return (
          <LoadMoreRetryBtn
            label="There was an issue fetching posts. Tap here to try again."
            onPress={onPressRetryLoadMore}
          />
        )
      } else if (item === LOADING_ITEM) {
        return <PostFeedLoadingPlaceholder />
      }
      return <FeedSlice slice={item} />
    },
    [feed, error, onPressTryAgain, onPressRetryLoadMore, renderEmptyState],
  )

  const shouldRenderEndOfFeed =
    !hasNextPage && !isEmpty && !isFetching && !isError && !!renderEndOfFeed
  const FeedFooter = React.useCallback(() => {
    /**
     * A bit of padding at the bottom of the feed as you scroll and when you
     * reach the end, so that content isn't cut off by the bottom of the
     * screen.
     */
    const offset = Math.max(headerOffset, 32) * (isWeb ? 1 : 2)

    return isFetchingNextPage ? (
      <View style={[styles.feedFooter]}>
        <ActivityIndicator />
        <View style={{height: offset}} />
      </View>
    ) : shouldRenderEndOfFeed ? (
      <View style={{minHeight: offset}}>{renderEndOfFeed()}</View>
    ) : (
      <View style={{height: offset}} />
    )
  }, [isFetchingNextPage, shouldRenderEndOfFeed, renderEndOfFeed, headerOffset])

  return (
    <View testID={testID} style={style}>
      <List
        testID={testID ? `${testID}-flatlist` : undefined}
        ref={scrollElRef}
        data={feedItems}
        keyExtractor={item => item._reactKey}
        renderItem={renderItem}
        ListFooterComponent={FeedFooter}
        ListHeaderComponent={ListHeaderComponent}
        refreshing={isPTRing}
        onRefresh={onRefresh}
        headerOffset={headerOffset}
        contentContainerStyle={{
          minHeight: Dimensions.get('window').height * 1.5,
        }}
<<<<<<< HEAD
        style={{paddingTop: headerOffset}}
=======
>>>>>>> d90088f9
        onScrolledDownChange={onScrolledDownChange}
        indicatorStyle={theme.colorScheme === 'dark' ? 'white' : 'black'}
        onEndReached={onEndReached}
        onEndReachedThreshold={2} // number of posts left to trigger load more
        removeClippedSubviews={true}
        extraData={extraData}
        // @ts-ignore our .web version only -prf
        desktopFixedHeight={
          desktopFixedHeightOffset ? desktopFixedHeightOffset : true
        }
      />
    </View>
  )
}
Feed = memo(Feed)
export {Feed}

const styles = StyleSheet.create({
  feedFooter: {paddingTop: 20},
})<|MERGE_RESOLUTION|>--- conflicted
+++ resolved
@@ -15,10 +15,6 @@
 import {FeedSlice} from './FeedSlice'
 import {LoadMoreRetryBtn} from '../util/LoadMoreRetryBtn'
 import {useAnalytics} from 'lib/analytics/analytics'
-<<<<<<< HEAD
-import {usePalette} from 'lib/hooks/usePalette'
-=======
->>>>>>> d90088f9
 import {useTheme} from 'lib/ThemeContext'
 import {logger} from '#/logger'
 import {
@@ -283,10 +279,6 @@
         contentContainerStyle={{
           minHeight: Dimensions.get('window').height * 1.5,
         }}
-<<<<<<< HEAD
-        style={{paddingTop: headerOffset}}
-=======
->>>>>>> d90088f9
         onScrolledDownChange={onScrolledDownChange}
         indicatorStyle={theme.colorScheme === 'dark' ? 'white' : 'black'}
         onEndReached={onEndReached}
