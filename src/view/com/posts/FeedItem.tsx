import React, {memo, useMemo, useState} from 'react'
import {StyleSheet, View} from 'react-native'
import {
  AppBskyActorDefs,
  AppBskyFeedDefs,
  AppBskyFeedPost,
  AtUri,
  ModerationDecision,
  RichText as RichTextAPI,
} from '@atproto/api'
import {
  FontAwesomeIcon,
  FontAwesomeIconStyle,
} from '@fortawesome/react-native-fontawesome'
import {msg, Trans} from '@lingui/macro'
import {useLingui} from '@lingui/react'
import {useQueryClient} from '@tanstack/react-query'

import {POST_TOMBSTONE, Shadow, usePostShadow} from '#/state/cache/post-shadow'
import {useFeedFeedbackContext} from '#/state/feed-feedback'
import {useComposerControls} from '#/state/shell/composer'
import {isReasonFeedSource, ReasonFeedSource} from 'lib/api/feed/types'
import {MAX_POST_LINES} from 'lib/constants'
import {usePalette} from 'lib/hooks/usePalette'
import {makeProfileLink} from 'lib/routes/links'
import {sanitizeDisplayName} from 'lib/strings/display-names'
import {sanitizeHandle} from 'lib/strings/handles'
import {countLines} from 'lib/strings/helpers'
import {s} from 'lib/styles'
import {precacheProfile} from 'state/queries/profile'
import {atoms as a} from '#/alf'
import {ContentHider} from '#/components/moderation/ContentHider'
import {ProfileHoverCard} from '#/components/ProfileHoverCard'
import {RichText} from '#/components/RichText'
import {LabelsOnMyPost} from '../../../components/moderation/LabelsOnMe'
import {PostAlerts} from '../../../components/moderation/PostAlerts'
import {FeedNameText} from '../util/FeedInfoText'
import {Link, TextLink, TextLinkOnWebOnly} from '../util/Link'
import {PostCtrls} from '../util/post-ctrls/PostCtrls'
import {PostEmbeds} from '../util/post-embeds'
import {PostMeta} from '../util/PostMeta'
import {Text} from '../util/text/Text'
import {PreviewableUserAvatar} from '../util/UserAvatar'
import {AviFollowButton} from './AviFollowButton'
import hairlineWidth = StyleSheet.hairlineWidth
import {useSession} from '#/state/session'
import {Repost_Stroke2_Corner2_Rounded as Repost} from '#/components/icons/Repost'

interface FeedItemProps {
  record: AppBskyFeedPost.Record
  reason: AppBskyFeedDefs.ReasonRepost | ReasonFeedSource | undefined
  moderation: ModerationDecision
  parentAuthor: AppBskyActorDefs.ProfileViewBasic | undefined
  showReplyTo: boolean
  isThreadChild?: boolean
  isThreadLastChild?: boolean
  isThreadParent?: boolean
  feedContext: string | undefined
  hideTopBorder?: boolean
  isParentBlocked?: boolean
}

export function FeedItem({
  post,
  record,
  reason,
  feedContext,
  moderation,
  parentAuthor,
  showReplyTo,
  isThreadChild,
  isThreadLastChild,
  isThreadParent,
  hideTopBorder,
  isParentBlocked,
}: FeedItemProps & {post: AppBskyFeedDefs.PostView}): React.ReactNode {
  const postShadowed = usePostShadow(post)
  const richText = useMemo(
    () =>
      new RichTextAPI({
        text: record.text,
        facets: record.facets,
      }),
    [record],
  )
  if (postShadowed === POST_TOMBSTONE) {
    return null
  }
  if (richText && moderation) {
    return (
      <FeedItemInner
        // Safeguard from clobbering per-post state below:
        key={postShadowed.uri}
        post={postShadowed}
        record={record}
        reason={reason}
        feedContext={feedContext}
        richText={richText}
        parentAuthor={parentAuthor}
        showReplyTo={showReplyTo}
        moderation={moderation}
        isThreadChild={isThreadChild}
        isThreadLastChild={isThreadLastChild}
        isThreadParent={isThreadParent}
        hideTopBorder={hideTopBorder}
        isParentBlocked={isParentBlocked}
      />
    )
  }
  return null
}

let FeedItemInner = ({
  post,
  record,
  reason,
  feedContext,
  richText,
  moderation,
  parentAuthor,
  showReplyTo,
  isThreadChild,
  isThreadLastChild,
  isThreadParent,
  hideTopBorder,
  isParentBlocked,
}: FeedItemProps & {
  richText: RichTextAPI
  post: Shadow<AppBskyFeedDefs.PostView>
}): React.ReactNode => {
  const queryClient = useQueryClient()
  const {openComposer} = useComposerControls()
  const pal = usePalette('default')
  const {_} = useLingui()
  const href = useMemo(() => {
    const urip = new AtUri(post.uri)
    return makeProfileLink(post.author, 'post', urip.rkey)
  }, [post.uri, post.author])
  const {sendInteraction} = useFeedFeedbackContext()

  const onPressReply = React.useCallback(() => {
    sendInteraction({
      item: post.uri,
      event: 'app.bsky.feed.defs#interactionReply',
      feedContext,
    })
    openComposer({
      replyTo: {
        uri: post.uri,
        cid: post.cid,
        text: record.text || '',
        author: post.author,
        embed: post.embed,
        moderation,
      },
    })
  }, [post, record, openComposer, moderation, sendInteraction, feedContext])

  const onOpenAuthor = React.useCallback(() => {
    sendInteraction({
      item: post.uri,
      event: 'app.bsky.feed.defs#clickthroughAuthor',
      feedContext,
    })
  }, [sendInteraction, post, feedContext])

  const onOpenReposter = React.useCallback(() => {
    sendInteraction({
      item: post.uri,
      event: 'app.bsky.feed.defs#clickthroughReposter',
      feedContext,
    })
  }, [sendInteraction, post, feedContext])

  const onOpenEmbed = React.useCallback(() => {
    sendInteraction({
      item: post.uri,
      event: 'app.bsky.feed.defs#clickthroughEmbed',
      feedContext,
    })
  }, [sendInteraction, post, feedContext])

  const onBeforePress = React.useCallback(() => {
    sendInteraction({
      item: post.uri,
      event: 'app.bsky.feed.defs#clickthroughItem',
      feedContext,
    })
    precacheProfile(queryClient, post.author)
  }, [queryClient, post, sendInteraction, feedContext])

  const outerStyles = [
    styles.outer,
    {
      borderColor: pal.colors.border,
      paddingBottom:
        isThreadLastChild || (!isThreadChild && !isThreadParent)
          ? 8
          : undefined,
      borderTopWidth: hideTopBorder || isThreadChild ? 0 : hairlineWidth,
    },
  ]

  const {currentAccount} = useSession()
  const isOwner =
    AppBskyFeedDefs.isReasonRepost(reason) &&
    reason.by.did === currentAccount?.did

  return (
    <Link
      testID={`feedItem-by-${post.author.handle}`}
      style={outerStyles}
      href={href}
      noFeedback
      accessible={false}
      onBeforePress={onBeforePress}
      dataSet={{feedContext}}>
      <View style={{flexDirection: 'row', gap: 10, paddingLeft: 8}}>
        <View style={{width: 52}}>
          {isThreadChild && (
            <View
              style={[
                styles.replyLine,
                {
                  flexGrow: 1,
                  backgroundColor: pal.colors.replyLine,
                  marginBottom: 4,
                },
              ]}
            />
          )}
        </View>

        <View style={{paddingTop: 12, flexShrink: 1}}>
          {isReasonFeedSource(reason) ? (
            <Link href={reason.href}>
              <Text
                type="sm-bold"
                style={pal.textLight}
                lineHeight={1.2}
                numberOfLines={1}>
                <Trans context="from-feed">
                  From{' '}
                  <FeedNameText
                    type="sm-bold"
                    uri={reason.uri}
                    href={reason.href}
                    lineHeight={1.2}
                    numberOfLines={1}
                    style={pal.textLight}
                  />
                </Trans>
              </Text>
            </Link>
          ) : AppBskyFeedDefs.isReasonRepost(reason) ? (
            <Link
              style={styles.includeReason}
              href={makeProfileLink(reason.by)}
              title={
                isOwner
                  ? _(msg`Reposted by you`)
                  : _(
                      msg`Reposted by ${sanitizeDisplayName(
                        reason.by.displayName || reason.by.handle,
                      )}`,
                    )
              }
              onBeforePress={onOpenReposter}>
              <Repost
                style={{color: pal.colors.textLight, marginRight: 3}}
                width={14}
                height={14}
              />
              <Text
                type="sm-bold"
                style={pal.textLight}
                lineHeight={1.2}
                numberOfLines={1}>
                {isOwner ? (
                  <Trans>Reposted by you</Trans>
                ) : (
                  <Trans>
                    Reposted by{' '}
                    <ProfileHoverCard inline did={reason.by.did}>
                      <TextLinkOnWebOnly
                        type="sm-bold"
                        style={pal.textLight}
                        lineHeight={1.2}
                        numberOfLines={1}
                        text={sanitizeDisplayName(
                          reason.by.displayName ||
                            sanitizeHandle(reason.by.handle),
                          moderation.ui('displayName'),
                        )}
                        href={makeProfileLink(reason.by)}
                        onBeforePress={onOpenReposter}
                      />
                    </ProfileHoverCard>
                  </Trans>
                )}
              </Text>
            </Link>
          ) : null}
        </View>
      </View>

      <View style={styles.layout}>
        <View style={styles.layoutAvi}>
          <AviFollowButton author={post.author} moderation={moderation}>
            <PreviewableUserAvatar
              size={52}
              profile={post.author}
              moderation={moderation.ui('avatar')}
              type={post.author.associated?.labeler ? 'labeler' : 'user'}
              onBeforePress={onOpenAuthor}
            />
          </AviFollowButton>
          {isThreadParent && (
            <View
              style={[
                styles.replyLine,
                {
                  flexGrow: 1,
                  backgroundColor: pal.colors.replyLine,
                  marginTop: 4,
                },
              ]}
            />
          )}
        </View>
        <View style={styles.layoutContent}>
          <PostMeta
            author={post.author}
            moderation={moderation}
            authorHasWarning={!!post.author.labels?.length}
            timestamp={post.indexedAt}
            postHref={href}
            onOpenAuthor={onOpenAuthor}
          />
          {!isThreadChild && showReplyTo && parentAuthor && (
            <ReplyToLabel blocked={isParentBlocked} profile={parentAuthor} />
          )}
          <LabelsOnMyPost post={post} />
          <PostContent
            moderation={moderation}
            richText={richText}
            postEmbed={post.embed}
            postAuthor={post.author}
            onOpenEmbed={onOpenEmbed}
          />
          <PostCtrls
            post={post}
            record={record}
            richText={richText}
            onPressReply={onPressReply}
            logContext="FeedItem"
            feedContext={feedContext}
          />
        </View>
      </View>
    </Link>
  )
}
FeedItemInner = memo(FeedItemInner)

let PostContent = ({
  moderation,
  richText,
  postEmbed,
  postAuthor,
  onOpenEmbed,
}: {
  moderation: ModerationDecision
  richText: RichTextAPI
  postEmbed: AppBskyFeedDefs.PostView['embed']
  postAuthor: AppBskyFeedDefs.PostView['author']
  onOpenEmbed: () => void
}): React.ReactNode => {
  const pal = usePalette('default')
  const {_} = useLingui()
  const [limitLines, setLimitLines] = useState(
    () => countLines(richText.text) >= MAX_POST_LINES,
  )

  const onPressShowMore = React.useCallback(() => {
    setLimitLines(false)
  }, [setLimitLines])

  return (
    <ContentHider
      testID="contentHider-post"
      modui={moderation.ui('contentList')}
      ignoreMute
      childContainerStyle={styles.contentHiderChild}>
      <PostAlerts modui={moderation.ui('contentList')} style={[a.py_2xs]} />
      {richText.text ? (
        <View style={styles.postTextContainer}>
          <RichText
            enableTags
            testID="postText"
            value={richText}
            numberOfLines={limitLines ? MAX_POST_LINES : undefined}
            style={[a.flex_1, a.text_md]}
            authorHandle={postAuthor.handle}
          />
        </View>
      ) : undefined}
      {limitLines ? (
        <TextLink
          text={_(msg`Show More`)}
          style={pal.link}
          onPress={onPressShowMore}
          href="#"
        />
      ) : undefined}
      {postEmbed ? (
        <View style={[a.pb_xs]}>
          <PostEmbeds
            embed={postEmbed}
            moderation={moderation}
            onOpen={onOpenEmbed}
          />
        </View>
      ) : null}
    </ContentHider>
  )
}
PostContent = memo(PostContent)

function ReplyToLabel({
  profile,
  blocked,
}: {
  profile: AppBskyActorDefs.ProfileViewBasic
  blocked?: boolean
}) {
  const pal = usePalette('default')
<<<<<<< HEAD
  const {currentAccount} = useSession()
  const isOwner = profile.did === currentAccount?.did

=======
>>>>>>> ba21fddd
  return (
    <View style={[s.flexRow, s.mb2, s.alignCenter]}>
      <FontAwesomeIcon
        icon="reply"
        size={9}
        style={[{color: pal.colors.textLight} as FontAwesomeIconStyle, s.mr5]}
      />
      <Text
        type="md"
        style={[pal.textLight, s.mr2]}
        lineHeight={1.2}
        numberOfLines={1}>
<<<<<<< HEAD
        {isOwner ? (
          <Trans context="description">Reply to you</Trans>
=======
        {blocked ? (
          <Trans context="description">Reply to a blocked post</Trans>
>>>>>>> ba21fddd
        ) : (
          <Trans context="description">
            Reply to{' '}
            <ProfileHoverCard inline did={profile.did}>
              <TextLinkOnWebOnly
                type="md"
                style={pal.textLight}
                lineHeight={1.2}
                numberOfLines={1}
                href={makeProfileLink(profile)}
                text={
                  profile.displayName
                    ? sanitizeDisplayName(profile.displayName)
                    : sanitizeHandle(profile.handle)
                }
              />
            </ProfileHoverCard>
          </Trans>
        )}
      </Text>
    </View>
  )
}

const styles = StyleSheet.create({
  outer: {
    paddingLeft: 10,
    paddingRight: 15,
    // @ts-ignore web only -prf
    cursor: 'pointer',
    overflow: 'hidden',
  },
  replyLine: {
    width: 2,
    marginLeft: 'auto',
    marginRight: 'auto',
  },
  includeReason: {
    flexDirection: 'row',
    alignItems: 'center',
    marginTop: 2,
    marginBottom: 2,
    marginLeft: -18,
  },
  layout: {
    flexDirection: 'row',
    marginTop: 1,
    gap: 10,
  },
  layoutAvi: {
    paddingLeft: 8,
    position: 'relative',
    zIndex: 999,
  },
  layoutContent: {
    position: 'relative',
    flex: 1,
    zIndex: 0,
  },
  alert: {
    marginTop: 6,
    marginBottom: 6,
  },
  postTextContainer: {
    flexDirection: 'row',
    alignItems: 'center',
    flexWrap: 'wrap',
    paddingBottom: 2,
  },
  contentHiderChild: {
    marginTop: 6,
  },
  embed: {
    marginBottom: 6,
  },
  translateLink: {
    marginBottom: 6,
  },
})<|MERGE_RESOLUTION|>--- conflicted
+++ resolved
@@ -435,12 +435,9 @@
   blocked?: boolean
 }) {
   const pal = usePalette('default')
-<<<<<<< HEAD
   const {currentAccount} = useSession()
   const isOwner = profile.did === currentAccount?.did
 
-=======
->>>>>>> ba21fddd
   return (
     <View style={[s.flexRow, s.mb2, s.alignCenter]}>
       <FontAwesomeIcon
@@ -453,13 +450,10 @@
         style={[pal.textLight, s.mr2]}
         lineHeight={1.2}
         numberOfLines={1}>
-<<<<<<< HEAD
         {isOwner ? (
           <Trans context="description">Reply to you</Trans>
-=======
-        {blocked ? (
+        ) : blocked ? (
           <Trans context="description">Reply to a blocked post</Trans>
->>>>>>> ba21fddd
         ) : (
           <Trans context="description">
             Reply to{' '}
