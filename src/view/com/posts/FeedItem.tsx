--- conflicted
+++ resolved
@@ -305,13 +305,7 @@
             record={record}
             richText={richText}
             onPressReply={onPressReply}
-<<<<<<< HEAD
-=======
-            showAppealLabelItem={
-              post.author.did === currentAccount?.did && isModeratedPost
-            }
             logContext="FeedItem"
->>>>>>> 6279c5cf
           />
         </View>
       </View>
