import React from 'react'
import {View} from 'react-native'
import {AppBskyActorDefs, ModerationDecision} from '@atproto/api'
import {msg} from '@lingui/macro'
import {useLingui} from '@lingui/react'

import {createHitslop} from '#/lib/constants'
import {useGate} from '#/lib/statsig/statsig'
import {sanitizeDisplayName} from '#/lib/strings/display-names'
import {useProfileShadow} from '#/state/cache/profile-shadow'
import {useSession} from '#/state/session'
import {atoms as a, select, useTheme} from '#/alf'
import {Button} from '#/components/Button'
import {PlusSmall_Stroke2_Corner0_Rounded as Plus} from '#/components/icons/Plus'

// @TODO Fabric

export function AviFollowButton({
  author,
  moderation,
  children,
}: {
  author: AppBskyActorDefs.ProfileViewBasic
  moderation: ModerationDecision
  children: React.ReactNode
}) {
  const {_} = useLingui()
  const t = useTheme()
  const profile = useProfileShadow(author)
  // const {follow} = useFollowMethods({
  //   profile: profile,
  //   logContext: 'AvatarButton',
  // })
  const gate = useGate()
  const {currentAccount, hasSession} = useSession()
  // const navigation = useNavigation<NavigationProp>()

  const name = sanitizeDisplayName(
    profile.displayName || profile.handle,
    moderation.ui('displayName'),
  )
  const isFollowing =
    profile.viewer?.following || profile.did === currentAccount?.did

  // function onPress() {
  //   follow()
  //   Toast.show(_(msg`Following ${name}`))
  // }

  // const items: DropdownItem[] = [
  //   {
  //     label: _(msg`View profile`),
  //     onPress: () => {
  //       navigation.navigate('Profile', {name: profile.did})
  //     },
  //     icon: {
  //       ios: {
  //         name: 'arrow.up.right.square',
  //       },
  //       android: '',
  //       web: ['far', 'arrow-up-right-from-square'],
  //     },
  //   },
  //   {
  //     label: _(msg`Follow ${name}`),
  //     onPress: onPress,
  //     icon: {
  //       ios: {
  //         name: 'person.badge.plus',
  //       },
  //       android: '',
  //       web: ['far', 'user-plus'],
  //     },
  //   },
  // ]

  return hasSession && gate('show_avi_follow_button') ? (
    <View style={a.relative}>
      {children}

      {!isFollowing && (
        <Button
          label={_(msg`Open ${name} profile shortcut menu`)}
          hitSlop={createHitslop(3)}
          style={[
            a.rounded_full,
            a.absolute,
            {
              height: 30,
              width: 30,
              bottom: -7,
              right: -7,
            },
          ]}>
<<<<<<< HEAD
          {/*<NativeDropdown items={items}>*/}
          <Plus
            size="sm"
            fill={
              select(t.name, {
                light: t.atoms.bg_contrast_600,
                dim: t.atoms.bg_contrast_500,
                dark: t.atoms.bg_contrast_600,
              }).backgroundColor
            }
          />
          {/*</NativeDropdown>*/}
=======
          <NativeDropdown items={items}>
            <View
              style={[a.h_full, a.w_full, a.justify_center, a.align_center]}>
              <View
                style={[
                  a.rounded_full,
                  a.align_center,
                  select(t.name, {
                    light: t.atoms.bg_contrast_100,
                    dim: t.atoms.bg_contrast_100,
                    dark: t.atoms.bg_contrast_200,
                  }),
                  {
                    borderWidth: 1,
                    borderColor: t.atoms.bg.backgroundColor,
                  },
                ]}>
                <Plus
                  size="sm"
                  fill={
                    select(t.name, {
                      light: t.atoms.bg_contrast_600,
                      dim: t.atoms.bg_contrast_500,
                      dark: t.atoms.bg_contrast_600,
                    }).backgroundColor
                  }
                />
              </View>
            </View>
          </NativeDropdown>
>>>>>>> 43ba0f21
        </Button>
      )}
    </View>
  ) : (
    children
  )
}<|MERGE_RESOLUTION|>--- conflicted
+++ resolved
@@ -9,9 +9,8 @@
 import {sanitizeDisplayName} from '#/lib/strings/display-names'
 import {useProfileShadow} from '#/state/cache/profile-shadow'
 import {useSession} from '#/state/session'
-import {atoms as a, select, useTheme} from '#/alf'
+import {atoms as a} from '#/alf'
 import {Button} from '#/components/Button'
-import {PlusSmall_Stroke2_Corner0_Rounded as Plus} from '#/components/icons/Plus'
 
 // @TODO Fabric
 
@@ -25,7 +24,6 @@
   children: React.ReactNode
 }) {
   const {_} = useLingui()
-  const t = useTheme()
   const profile = useProfileShadow(author)
   // const {follow} = useFollowMethods({
   //   profile: profile,
@@ -92,51 +90,37 @@
               right: -7,
             },
           ]}>
-<<<<<<< HEAD
+          <></>
           {/*<NativeDropdown items={items}>*/}
-          <Plus
-            size="sm"
-            fill={
-              select(t.name, {
-                light: t.atoms.bg_contrast_600,
-                dim: t.atoms.bg_contrast_500,
-                dark: t.atoms.bg_contrast_600,
-              }).backgroundColor
-            }
-          />
+          {/*  <View*/}
+          {/*    style={[a.h_full, a.w_full, a.justify_center, a.align_center]}>*/}
+          {/*    <View*/}
+          {/*      style={[*/}
+          {/*        a.rounded_full,*/}
+          {/*        a.align_center,*/}
+          {/*        select(t.name, {*/}
+          {/*          light: t.atoms.bg_contrast_100,*/}
+          {/*          dim: t.atoms.bg_contrast_100,*/}
+          {/*          dark: t.atoms.bg_contrast_200,*/}
+          {/*        }),*/}
+          {/*        {*/}
+          {/*          borderWidth: 1,*/}
+          {/*          borderColor: t.atoms.bg.backgroundColor,*/}
+          {/*        },*/}
+          {/*      ]}>*/}
+          {/*      <Plus*/}
+          {/*        size="sm"*/}
+          {/*        fill={*/}
+          {/*          select(t.name, {*/}
+          {/*            light: t.atoms.bg_contrast_600,*/}
+          {/*            dim: t.atoms.bg_contrast_500,*/}
+          {/*            dark: t.atoms.bg_contrast_600,*/}
+          {/*          }).backgroundColor*/}
+          {/*        }*/}
+          {/*      />*/}
+          {/*    </View>*/}
+          {/*  </View>*/}
           {/*</NativeDropdown>*/}
-=======
-          <NativeDropdown items={items}>
-            <View
-              style={[a.h_full, a.w_full, a.justify_center, a.align_center]}>
-              <View
-                style={[
-                  a.rounded_full,
-                  a.align_center,
-                  select(t.name, {
-                    light: t.atoms.bg_contrast_100,
-                    dim: t.atoms.bg_contrast_100,
-                    dark: t.atoms.bg_contrast_200,
-                  }),
-                  {
-                    borderWidth: 1,
-                    borderColor: t.atoms.bg.backgroundColor,
-                  },
-                ]}>
-                <Plus
-                  size="sm"
-                  fill={
-                    select(t.name, {
-                      light: t.atoms.bg_contrast_600,
-                      dim: t.atoms.bg_contrast_500,
-                      dark: t.atoms.bg_contrast_600,
-                    }).backgroundColor
-                  }
-                />
-              </View>
-            </View>
-          </NativeDropdown>
->>>>>>> 43ba0f21
         </Button>
       )}
     </View>
