--- conflicted
+++ resolved
@@ -70,30 +70,6 @@
 
   return (
     <View>
-<<<<<<< HEAD
-      <StepHeader uiState={uiState} title={_(msg`Your user handle`)} />
-      <View style={s.pb10}>
-        <TextInput
-          testID="handleInput"
-          icon="at"
-          placeholder={_(msg`e.g. alice`)}
-          value={uiState.handle}
-          editable
-          autoFocus
-          autoComplete="off"
-          autoCorrect={false}
-          onChange={value => uiDispatch({type: 'set-handle', value})}
-          // TODO: Add explicit text label
-          accessibilityLabel={_(msg`User handle`)}
-          accessibilityHint={_(msg`Input your user handle`)}
-        />
-        <Text type="lg" style={[pal.text, s.pl5, s.pt10]}>
-          <Trans>Your full handle will be</Trans>{' '}
-          <Text type="lg-bold" style={pal.text}>
-            @{createFullHandle(uiState.handle, uiState.userDomain)}
-          </Text>
-        </Text>
-=======
       <StepHeader uiState={uiState} title={_(msg`Complete the challenge`)} />
       <View style={[styles.container, completed && styles.center]}>
         {!completed ? (
@@ -107,7 +83,6 @@
         ) : (
           <ActivityIndicator size="large" />
         )}
->>>>>>> 7390863a
       </View>
 
       {uiState.error ? (
