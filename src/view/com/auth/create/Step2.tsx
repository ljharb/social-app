import React from 'react'
import {StyleSheet, TouchableWithoutFeedback, View} from 'react-native'
import {observer} from 'mobx-react-lite'
import {CreateAccountModel} from 'state/models/ui/create-account'
import {Text} from 'view/com/util/text/Text'
import {DateInput} from 'view/com/util/forms/DateInput'
import {StepHeader} from './StepHeader'
import {s} from 'lib/styles'
import {usePalette} from 'lib/hooks/usePalette'
import {TextInput} from '../util/TextInput'
import {Policies} from './Policies'
import {ErrorMessage} from 'view/com/util/error/ErrorMessage'
import {isWeb} from 'platform/detection'
<<<<<<< HEAD
import {Trans, msg} from '@lingui/macro'
import {useLingui} from '@lingui/react'
=======
import {useModalControls} from '#/state/modals'
>>>>>>> bd531f23

/** STEP 2: Your account
 * @field Invite code or waitlist
 * @field Email address
 * @field Email address
 * @field Email address
 * @field Password
 * @field Birth date
 * @readonly Terms of service & privacy policy
 */
export const Step2 = observer(function Step2Impl({
  model,
}: {
  model: CreateAccountModel
}) {
  const pal = usePalette('default')
<<<<<<< HEAD
  const store = useStores()
  const {_} = useLingui()
=======
  const {openModal} = useModalControls()
>>>>>>> bd531f23

  const onPressWaitlist = React.useCallback(() => {
    openModal({name: 'waitlist'})
  }, [openModal])

  return (
    <View>
      <StepHeader step="2" title={_(msg`Your account`)} />

      {model.isInviteCodeRequired && (
        <View style={s.pb20}>
          <Text type="md-medium" style={[pal.text, s.mb2]}>
            Invite code
          </Text>
          <TextInput
            testID="inviteCodeInput"
            icon="ticket"
            placeholder={_(msg`Required for this provider`)}
            value={model.inviteCode}
            editable
            onChange={model.setInviteCode}
            accessibilityLabel={_(msg`Invite code`)}
            accessibilityHint="Input invite code to proceed"
          />
        </View>
      )}

      {!model.inviteCode && model.isInviteCodeRequired ? (
        <Text style={[s.alignBaseline, pal.text]}>
          Don't have an invite code?{' '}
          <TouchableWithoutFeedback
            onPress={onPressWaitlist}
            accessibilityLabel={_(msg`Join the waitlist.`)}
            accessibilityHint="">
            <View style={styles.touchable}>
              <Text style={pal.link}>
                <Trans>Join the waitlist.</Trans>
              </Text>
            </View>
          </TouchableWithoutFeedback>
        </Text>
      ) : (
        <>
          <View style={s.pb20}>
            <Text type="md-medium" style={[pal.text, s.mb2]} nativeID="email">
              <Trans>Email address</Trans>
            </Text>
            <TextInput
              testID="emailInput"
              icon="envelope"
              placeholder={_(msg`Enter your email address`)}
              value={model.email}
              editable
              onChange={model.setEmail}
              accessibilityLabel={_(msg`Email`)}
              accessibilityHint="Input email for Bluesky waitlist"
              accessibilityLabelledBy="email"
            />
          </View>

          <View style={s.pb20}>
            <Text
              type="md-medium"
              style={[pal.text, s.mb2]}
              nativeID="password">
              <Trans>Password</Trans>
            </Text>
            <TextInput
              testID="passwordInput"
              icon="lock"
              placeholder={_(msg`Choose your password`)}
              value={model.password}
              editable
              secureTextEntry
              onChange={model.setPassword}
              accessibilityLabel={_(msg`Password`)}
              accessibilityHint="Set password"
              accessibilityLabelledBy="password"
            />
          </View>

          <View style={s.pb20}>
            <Text
              type="md-medium"
              style={[pal.text, s.mb2]}
              nativeID="birthDate">
              <Trans>Your birth date</Trans>
            </Text>
            <DateInput
              testID="birthdayInput"
              value={model.birthDate}
              onChange={model.setBirthDate}
              buttonType="default-light"
              buttonStyle={[pal.border, styles.dateInputButton]}
              buttonLabelType="lg"
              accessibilityLabel={_(msg`Birthday`)}
              accessibilityHint="Enter your birth date"
              accessibilityLabelledBy="birthDate"
            />
          </View>

          {model.serviceDescription && (
            <Policies
              serviceDescription={model.serviceDescription}
              needsGuardian={!model.isAge18}
            />
          )}
        </>
      )}
      {model.error ? (
        <ErrorMessage message={model.error} style={styles.error} />
      ) : undefined}
    </View>
  )
})

const styles = StyleSheet.create({
  error: {
    borderRadius: 6,
    marginTop: 10,
  },
  dateInputButton: {
    borderWidth: 1,
    borderRadius: 6,
    paddingVertical: 14,
  },
  // @ts-expect-error: Suppressing error due to incomplete `ViewStyle` type definition in react-native-web, missing `cursor` prop as discussed in https://github.com/necolas/react-native-web/issues/832.
  touchable: {
    ...(isWeb && {cursor: 'pointer'}),
  },
})<|MERGE_RESOLUTION|>--- conflicted
+++ resolved
@@ -11,12 +11,9 @@
 import {Policies} from './Policies'
 import {ErrorMessage} from 'view/com/util/error/ErrorMessage'
 import {isWeb} from 'platform/detection'
-<<<<<<< HEAD
 import {Trans, msg} from '@lingui/macro'
 import {useLingui} from '@lingui/react'
-=======
 import {useModalControls} from '#/state/modals'
->>>>>>> bd531f23
 
 /** STEP 2: Your account
  * @field Invite code or waitlist
@@ -33,12 +30,8 @@
   model: CreateAccountModel
 }) {
   const pal = usePalette('default')
-<<<<<<< HEAD
-  const store = useStores()
   const {_} = useLingui()
-=======
   const {openModal} = useModalControls()
->>>>>>> bd531f23
 
   const onPressWaitlist = React.useCallback(() => {
     openModal({name: 'waitlist'})
