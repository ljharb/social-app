import React from 'react'
import {StyleProp, StyleSheet, View, ViewStyle} from 'react-native'
import {
  AppBskyFeedDefs,
  AppBskyEmbedRecord,
  AppBskyFeedPost,
  AppBskyEmbedImages,
  AppBskyEmbedRecordWithMedia,
  AppBskyEmbedExternal,
  RichText as RichTextAPI,
  moderatePost,
  ModerationDecision,
} from '@atproto/api'
import {AtUri} from '@atproto/api'
import {PostMeta} from '../PostMeta'
import {Link} from '../Link'
import {Text} from '../text/Text'
import {usePalette} from 'lib/hooks/usePalette'
import {ComposerOptsQuote} from 'state/shell/composer'
import {PostEmbeds} from '.'
import {PostAlerts} from '../moderation/PostAlerts'
import {makeProfileLink} from 'lib/routes/links'
import {InfoCircleIcon} from 'lib/icons'
import {Trans} from '@lingui/macro'
<<<<<<< HEAD
import {RichText} from 'view/com/util/text/RichText'
import {useModerationOpts} from '#/state/queries/preferences'
import {ContentHider} from '../moderation/ContentHider'
=======
import {RichText} from '#/components/RichText'
import {atoms as a} from '#/alf'
>>>>>>> d38f168d

export function MaybeQuoteEmbed({
  embed,
  style,
}: {
  embed: AppBskyEmbedRecord.View
  style?: StyleProp<ViewStyle>
}) {
  const pal = usePalette('default')
  if (
    AppBskyEmbedRecord.isViewRecord(embed.record) &&
    AppBskyFeedPost.isRecord(embed.record.value) &&
    AppBskyFeedPost.validateRecord(embed.record.value).success
  ) {
    return (
      <QuoteEmbedModerated
        viewRecord={embed.record}
        postRecord={embed.record.value}
        style={style}
      />
    )
  } else if (AppBskyEmbedRecord.isViewBlocked(embed.record)) {
    return (
      <View style={[styles.errorContainer, pal.borderDark]}>
        <InfoCircleIcon size={18} style={pal.text} />
        <Text type="lg" style={pal.text}>
          <Trans>Blocked</Trans>
        </Text>
      </View>
    )
  } else if (AppBskyEmbedRecord.isViewNotFound(embed.record)) {
    return (
      <View style={[styles.errorContainer, pal.borderDark]}>
        <InfoCircleIcon size={18} style={pal.text} />
        <Text type="lg" style={pal.text}>
          <Trans>Deleted</Trans>
        </Text>
      </View>
    )
  }
  return null
}

function QuoteEmbedModerated({
  viewRecord,
  postRecord,
  style,
}: {
  viewRecord: AppBskyEmbedRecord.ViewRecord
  postRecord: AppBskyFeedPost.Record
  style?: StyleProp<ViewStyle>
}) {
  const moderationOpts = useModerationOpts()
  const moderation = React.useMemo(() => {
    return moderationOpts
      ? moderatePost(viewRecordToPostView(viewRecord), moderationOpts)
      : undefined
  }, [viewRecord, moderationOpts])

  const quote = {
    author: viewRecord.author,
    cid: viewRecord.cid,
    uri: viewRecord.uri,
    indexedAt: viewRecord.indexedAt,
    text: postRecord.text,
    facets: postRecord.facets,
    embeds: viewRecord.embeds,
  }

  return <QuoteEmbed quote={quote} moderation={moderation} style={style} />
}

export function QuoteEmbed({
  quote,
  moderation,
  style,
}: {
  quote: ComposerOptsQuote
  moderation?: ModerationDecision
  style?: StyleProp<ViewStyle>
}) {
  const pal = usePalette('default')
  const itemUrip = new AtUri(quote.uri)
  const itemHref = makeProfileLink(quote.author, 'post', itemUrip.rkey)
  const itemTitle = `Post by ${quote.author.handle}`

  const richText = React.useMemo(
    () =>
      quote.text.trim()
        ? new RichTextAPI({text: quote.text, facets: quote.facets})
        : undefined,
    [quote.text, quote.facets],
  )

  const embed = React.useMemo(() => {
    const e = quote.embeds?.[0]

    if (AppBskyEmbedImages.isView(e) || AppBskyEmbedExternal.isView(e)) {
      return e
    } else if (
      AppBskyEmbedRecordWithMedia.isView(e) &&
      (AppBskyEmbedImages.isView(e.media) ||
        AppBskyEmbedExternal.isView(e.media))
    ) {
      return e.media
    }
  }, [quote.embeds])

  return (
<<<<<<< HEAD
    <ContentHider modui={moderation?.ui('contentList')}>
      <Link
        style={[styles.container, pal.borderDark, style]}
        hoverStyle={{borderColor: pal.colors.borderLinkHover}}
        href={itemHref}
        title={itemTitle}>
        <View pointerEvents="none">
          <PostMeta
            author={quote.author}
            showAvatar
            authorHasWarning={false}
            postHref={itemHref}
            timestamp={quote.indexedAt}
          />
        </View>
        {moderation ? (
          <PostAlerts
            modui={moderation.ui('contentView')}
            style={styles.alert}
          />
        ) : null}
        {richText ? (
          <RichText
            richText={richText}
            type="post-text"
            style={pal.text}
            numberOfLines={20}
            noLinks
          />
        ) : null}
        {embed && <PostEmbeds embed={embed} moderation={moderation} />}
      </Link>
    </ContentHider>
=======
    <Link
      style={[styles.container, pal.borderDark, style]}
      hoverStyle={{borderColor: pal.colors.borderLinkHover}}
      href={itemHref}
      title={itemTitle}>
      <View pointerEvents="none">
        <PostMeta
          author={quote.author}
          showAvatar
          authorHasWarning={false}
          postHref={itemHref}
          timestamp={quote.indexedAt}
        />
      </View>
      {moderation ? (
        <PostAlerts moderation={moderation} style={styles.alert} />
      ) : null}
      {richText ? (
        <RichText
          value={richText}
          style={[a.text_md]}
          numberOfLines={20}
          disableLinks
        />
      ) : null}
      {embed && <PostEmbeds embed={embed} moderation={{}} />}
    </Link>
>>>>>>> d38f168d
  )
}

function viewRecordToPostView(
  viewRecord: AppBskyEmbedRecord.ViewRecord,
): AppBskyFeedDefs.PostView {
  const {value, embeds, ...rest} = viewRecord
  return {
    ...rest,
    $type: 'app.bsky.feed.defs#postView',
    record: value,
    embed: embeds?.[0],
  }
}

const styles = StyleSheet.create({
  container: {
    borderRadius: 8,
    marginTop: 8,
    paddingVertical: 12,
    paddingHorizontal: 12,
    borderWidth: 1,
  },
  quotePost: {
    flex: 1,
    paddingLeft: 13,
    paddingRight: 8,
  },
  errorContainer: {
    flexDirection: 'row',
    alignItems: 'center',
    gap: 4,
    borderRadius: 8,
    marginTop: 8,
    paddingVertical: 14,
    paddingHorizontal: 14,
    borderWidth: 1,
  },
  alert: {
    marginBottom: 6,
  },
})<|MERGE_RESOLUTION|>--- conflicted
+++ resolved
@@ -22,14 +22,10 @@
 import {makeProfileLink} from 'lib/routes/links'
 import {InfoCircleIcon} from 'lib/icons'
 import {Trans} from '@lingui/macro'
-<<<<<<< HEAD
-import {RichText} from 'view/com/util/text/RichText'
 import {useModerationOpts} from '#/state/queries/preferences'
 import {ContentHider} from '../moderation/ContentHider'
-=======
 import {RichText} from '#/components/RichText'
 import {atoms as a} from '#/alf'
->>>>>>> d38f168d
 
 export function MaybeQuoteEmbed({
   embed,
@@ -139,7 +135,6 @@
   }, [quote.embeds])
 
   return (
-<<<<<<< HEAD
     <ContentHider modui={moderation?.ui('contentList')}>
       <Link
         style={[styles.container, pal.borderDark, style]}
@@ -163,45 +158,15 @@
         ) : null}
         {richText ? (
           <RichText
-            richText={richText}
-            type="post-text"
-            style={pal.text}
+            value={richText}
+            style={[a.text_md]}
             numberOfLines={20}
-            noLinks
+            disableLinks
           />
         ) : null}
         {embed && <PostEmbeds embed={embed} moderation={moderation} />}
       </Link>
     </ContentHider>
-=======
-    <Link
-      style={[styles.container, pal.borderDark, style]}
-      hoverStyle={{borderColor: pal.colors.borderLinkHover}}
-      href={itemHref}
-      title={itemTitle}>
-      <View pointerEvents="none">
-        <PostMeta
-          author={quote.author}
-          showAvatar
-          authorHasWarning={false}
-          postHref={itemHref}
-          timestamp={quote.indexedAt}
-        />
-      </View>
-      {moderation ? (
-        <PostAlerts moderation={moderation} style={styles.alert} />
-      ) : null}
-      {richText ? (
-        <RichText
-          value={richText}
-          style={[a.text_md]}
-          numberOfLines={20}
-          disableLinks
-        />
-      ) : null}
-      {embed && <PostEmbeds embed={embed} moderation={{}} />}
-    </Link>
->>>>>>> d38f168d
   )
 }
 
