--- conflicted
+++ resolved
@@ -8,13 +8,9 @@
 import {addStyle} from 'lib/styles'
 import {describeModerationCause} from 'lib/moderation'
 import {ShieldExclamation} from 'lib/icons'
-<<<<<<< HEAD
-import {useStores} from 'state/index'
 import {useLingui} from '@lingui/react'
 import {msg} from '@lingui/macro'
-=======
 import {useModalControls} from '#/state/modals'
->>>>>>> bd531f23
 
 interface Props extends ComponentProps<typeof Link> {
   // testID?: string
