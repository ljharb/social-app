import React from 'react'
import {Pressable, StyleProp, StyleSheet, View, ViewStyle} from 'react-native'
import {usePalette} from 'lib/hooks/usePalette'
import {useWebMediaQueries} from 'lib/hooks/useWebMediaQueries'
import {ModerationUI} from '@atproto/api'
import {Text} from '../text/Text'
import {ShieldExclamation} from 'lib/icons'
import {describeModerationCause} from 'lib/moderation'
<<<<<<< HEAD
import {useStores} from 'state/index'
import {useLingui} from '@lingui/react'
import {msg} from '@lingui/macro'
=======
import {useModalControls} from '#/state/modals'
>>>>>>> bd531f23

export function ContentHider({
  testID,
  moderation,
  ignoreMute,
  style,
  childContainerStyle,
  children,
}: React.PropsWithChildren<{
  testID?: string
  moderation: ModerationUI
  ignoreMute?: boolean
  style?: StyleProp<ViewStyle>
  childContainerStyle?: StyleProp<ViewStyle>
}>) {
  const pal = usePalette('default')
  const {_} = useLingui()
  const {isMobile} = useWebMediaQueries()
  const [override, setOverride] = React.useState(false)
  const {openModal} = useModalControls()

  if (!moderation.blur || (ignoreMute && moderation.cause?.type === 'muted')) {
    return (
      <View testID={testID} style={[styles.outer, style]}>
        {children}
      </View>
    )
  }

  const desc = describeModerationCause(moderation.cause, 'content')
  return (
    <View testID={testID} style={[styles.outer, style]}>
      <Pressable
        onPress={() => {
          if (!moderation.noOverride) {
            setOverride(v => !v)
          } else {
            openModal({
              name: 'moderation-details',
              context: 'content',
              moderation,
            })
          }
        }}
        accessibilityRole="button"
        accessibilityHint={override ? 'Hide the content' : 'Show the content'}
        accessibilityLabel=""
        style={[
          styles.cover,
          {paddingRight: isMobile ? 22 : 18},
          moderation.noOverride
            ? {borderWidth: 1, borderColor: pal.colors.borderDark}
            : pal.viewLight,
        ]}>
        <Pressable
          onPress={() => {
            openModal({
              name: 'moderation-details',
              context: 'content',
              moderation,
            })
          }}
          accessibilityRole="button"
          accessibilityLabel={_(msg`Learn more about this warning`)}
          accessibilityHint="">
          <ShieldExclamation size={18} style={pal.text} />
        </Pressable>
        <Text type="lg" style={pal.text}>
          {desc.name}
        </Text>
        {!moderation.noOverride && (
          <View style={styles.showBtn}>
            <Text type="xl" style={pal.link}>
              {override ? 'Hide' : 'Show'}
            </Text>
          </View>
        )}
      </Pressable>
      {override && <View style={childContainerStyle}>{children}</View>}
    </View>
  )
}

const styles = StyleSheet.create({
  outer: {
    overflow: 'hidden',
  },
  cover: {
    flexDirection: 'row',
    alignItems: 'center',
    gap: 4,
    borderRadius: 8,
    marginTop: 4,
    paddingVertical: 14,
    paddingLeft: 14,
  },
  showBtn: {
    marginLeft: 'auto',
    alignSelf: 'center',
  },
})<|MERGE_RESOLUTION|>--- conflicted
+++ resolved
@@ -6,13 +6,9 @@
 import {Text} from '../text/Text'
 import {ShieldExclamation} from 'lib/icons'
 import {describeModerationCause} from 'lib/moderation'
-<<<<<<< HEAD
-import {useStores} from 'state/index'
 import {useLingui} from '@lingui/react'
 import {msg} from '@lingui/macro'
-=======
 import {useModalControls} from '#/state/modals'
->>>>>>> bd531f23
 
 export function ContentHider({
   testID,
