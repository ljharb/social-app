--- conflicted
+++ resolved
@@ -5,13 +5,9 @@
 import {usePalette} from 'lib/hooks/usePalette'
 import {ShieldExclamation} from 'lib/icons'
 import {describeModerationCause} from 'lib/moderation'
-<<<<<<< HEAD
-import {useStores} from 'state/index'
 import {Trans, msg} from '@lingui/macro'
 import {useLingui} from '@lingui/react'
-=======
 import {useModalControls} from '#/state/modals'
->>>>>>> bd531f23
 
 export function PostAlerts({
   moderation,
@@ -22,11 +18,8 @@
   style?: StyleProp<ViewStyle>
 }) {
   const pal = usePalette('default')
-<<<<<<< HEAD
   const {_} = useLingui()
-=======
   const {openModal} = useModalControls()
->>>>>>> bd531f23
 
   const shouldAlert = !!moderation.cause && moderation.alert
   if (!shouldAlert) {
