--- conflicted
+++ resolved
@@ -18,13 +18,10 @@
 import {Text} from '../text/Text'
 import {Button} from '../forms/Button'
 import {describeModerationCause} from 'lib/moderation'
-<<<<<<< HEAD
-import {useStores} from 'state/index'
 import {Trans, msg} from '@lingui/macro'
 import {useLingui} from '@lingui/react'
-=======
 import {useModalControls} from '#/state/modals'
->>>>>>> bd531f23
+import {s} from '#/lib/styles'
 
 export function ScreenHider({
   testID,
@@ -72,11 +69,10 @@
         <Trans>Content Warning</Trans>
       </Text>
       <Text type="2xl" style={[styles.description, pal.textLight]}>
-        <Trans>This {screenDescription} has been flagged: </Trans>
-        <Text type="2xl-medium" style={pal.text}>
-          {desc.name}
+        <Trans>This {screenDescription} has been flagged:</Trans>
+        <Text type="2xl-medium" style={[pal.text, s.ml5]}>
+          {desc.name}.
         </Text>
-        .{' '}
         <TouchableWithoutFeedback
           onPress={() => {
             openModal({
