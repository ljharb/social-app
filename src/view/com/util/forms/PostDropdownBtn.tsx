--- conflicted
+++ resolved
@@ -1,8 +1,4 @@
 import React, {memo} from 'react'
-<<<<<<< HEAD
-import {StyleProp, View, ViewStyle} from 'react-native'
-import {setStringAsync} from 'expo-clipboard'
-=======
 import {
   StyleProp,
   ViewStyle,
@@ -10,8 +6,6 @@
   View,
   PressableProps,
 } from 'react-native'
-import Clipboard from '@react-native-clipboard/clipboard'
->>>>>>> 596e744d
 import {FontAwesomeIcon} from '@fortawesome/react-native-fontawesome'
 import {useNavigation} from '@react-navigation/native'
 import {
