import React, {memo} from 'react'
import {
  StyleProp,
  ViewStyle,
  Pressable,
  View,
  PressableProps,
} from 'react-native'
import Clipboard from '@react-native-clipboard/clipboard'
import {FontAwesomeIcon} from '@fortawesome/react-native-fontawesome'
import {useNavigation} from '@react-navigation/native'
import {
  AppBskyActorDefs,
  AppBskyFeedPost,
  AtUri,
  RichText as RichTextAPI,
} from '@atproto/api'
import {toShareUrl} from 'lib/strings/url-helpers'
import {useTheme} from 'lib/ThemeContext'
import {shareUrl} from 'lib/sharing'
import * as Toast from '../Toast'
import {EventStopper} from '../EventStopper'
import {useModalControls} from '#/state/modals'
import {makeProfileLink} from '#/lib/routes/links'
import {CommonNavigatorParams} from '#/lib/routes/types'
import {getCurrentRoute} from 'lib/routes/helpers'
import {getTranslatorLink} from '#/locale/helpers'
import {usePostDeleteMutation} from '#/state/queries/post'
import {useMutedThreads, useToggleThreadMute} from '#/state/muted-threads'
import {useLanguagePrefs} from '#/state/preferences'
import {useHiddenPosts, useHiddenPostsApi} from '#/state/preferences'
import {useOpenLink} from '#/state/preferences/in-app-browser'
import {logger} from '#/logger'
import {msg} from '@lingui/macro'
import {useLingui} from '@lingui/react'
import {useSession} from '#/state/session'
import {isWeb} from '#/platform/detection'
import {richTextToString} from '#/lib/strings/rich-text-helpers'
import {ReportDialog, useReportDialogControl} from '#/components/ReportDialog'
import {NEW_REPORT_DIALOG_ENABLED} from '#/lib/build-flags'
import {useGlobalDialogsControlContext} from '#/components/dialogs/Context'

import {atoms as a, useTheme as useAlf, web} from '#/alf'
import * as Menu from '#/components/Menu'
import {Clipboard_Stroke2_Corner2_Rounded as ClipboardIcon} from '#/components/icons/Clipboard'
import {Filter_Stroke2_Corner0_Rounded as Filter} from '#/components/icons/Filter'
import {ArrowOutOfBox_Stroke2_Corner0_Rounded as Share} from '#/components/icons/ArrowOutOfBox'
import {EyeSlash_Stroke2_Corner0_Rounded as EyeSlash} from '#/components/icons/EyeSlash'
import {Mute_Stroke2_Corner0_Rounded as Mute} from '#/components/icons/Mute'
import {SpeakerVolumeFull_Stroke2_Corner0_Rounded as Unmute} from '#/components/icons/Speaker'
import {BubbleQuestion_Stroke2_Corner0_Rounded as Translate} from '#/components/icons/Bubble'
import {Warning_Stroke2_Corner0_Rounded as Warning} from '#/components/icons/Warning'
import {Trash_Stroke2_Corner0_Rounded as Trash} from '#/components/icons/Trash'
import {CircleInfo_Stroke2_Corner0_Rounded as CircleInfo} from '#/components/icons/CircleInfo'

let PostDropdownBtn = ({
  testID,
  postAuthor,
  postCid,
  postUri,
  record,
  richText,
  style,
<<<<<<< HEAD
=======
  showAppealLabelItem,
  hitSlop,
>>>>>>> 1aaed1cc
}: {
  testID: string
  postAuthor: AppBskyActorDefs.ProfileViewBasic
  postCid: string
  postUri: string
  record: AppBskyFeedPost.Record
  richText: RichTextAPI
  style?: StyleProp<ViewStyle>
<<<<<<< HEAD
=======
  showAppealLabelItem?: boolean
  hitSlop?: PressableProps['hitSlop']
>>>>>>> 1aaed1cc
}): React.ReactNode => {
  const {hasSession, currentAccount} = useSession()
  const theme = useTheme()
  const alf = useAlf()
  const {_} = useLingui()
  const defaultCtrlColor = theme.palette.default.postCtrl
  const {openModal} = useModalControls()
  const langPrefs = useLanguagePrefs()
  const mutedThreads = useMutedThreads()
  const toggleThreadMute = useToggleThreadMute()
  const postDeleteMutation = usePostDeleteMutation()
  const hiddenPosts = useHiddenPosts()
  const {hidePost} = useHiddenPostsApi()
  const openLink = useOpenLink()
  const control = useReportDialogControl()
  const navigation = useNavigation()
  const {mutedWordsDialogControl} = useGlobalDialogsControlContext()

  const rootUri = record.reply?.root?.uri || postUri
  const isThreadMuted = mutedThreads.includes(rootUri)
  const isPostHidden = hiddenPosts && hiddenPosts.includes(postUri)
  const isAuthor = postAuthor.did === currentAccount?.did
  const href = React.useMemo(() => {
    const urip = new AtUri(postUri)
    return makeProfileLink(postAuthor, 'post', urip.rkey)
  }, [postUri, postAuthor])

  const translatorUrl = getTranslatorLink(
    record.text,
    langPrefs.primaryLanguage,
  )

  const onDeletePost = React.useCallback(() => {
    postDeleteMutation.mutateAsync({uri: postUri}).then(
      () => {
        Toast.show(_(msg`Post deleted`))

        const route = getCurrentRoute(navigation.getState())
        if (route.name === 'PostThread') {
          const params = route.params as CommonNavigatorParams['PostThread']
          if (
            currentAccount &&
            isAuthor &&
            (params.name === currentAccount.handle ||
              params.name === currentAccount.did)
          ) {
            const currentHref = makeProfileLink(postAuthor, 'post', params.rkey)
            if (currentHref === href && navigation.canGoBack()) {
              navigation.goBack()
            }
          }
        }
      },
      e => {
        logger.error('Failed to delete post', {message: e})
        Toast.show(_(msg`Failed to delete post, please try again`))
      },
    )
  }, [
    navigation,
    postUri,
    postDeleteMutation,
    postAuthor,
    currentAccount,
    isAuthor,
    href,
    _,
  ])

  const onToggleThreadMute = React.useCallback(() => {
    try {
      const muted = toggleThreadMute(rootUri)
      if (muted) {
        Toast.show(
          _(msg`You will no longer receive notifications for this thread`),
        )
      } else {
        Toast.show(_(msg`You will now receive notifications for this thread`))
      }
    } catch (e) {
      logger.error('Failed to toggle thread mute', {message: e})
    }
  }, [rootUri, toggleThreadMute, _])

  const onCopyPostText = React.useCallback(() => {
    const str = richTextToString(richText, true)

    Clipboard.setString(str)
    Toast.show(_(msg`Copied to clipboard`))
  }, [_, richText])

  const onOpenTranslate = React.useCallback(() => {
    openLink(translatorUrl)
  }, [openLink, translatorUrl])

  const onHidePost = React.useCallback(() => {
    hidePost({uri: postUri})
  }, [postUri, hidePost])

<<<<<<< HEAD
  const dropdownItems: NativeDropdownItem[] = [
    {
      label: _(msg`Translate`),
      onPress() {
        onOpenTranslate()
      },
      testID: 'postDropdownTranslateBtn',
      icon: {
        ios: {
          name: 'character.book.closed',
        },
        android: 'ic_menu_sort_alphabetically',
        web: 'language',
      },
    },
    {
      label: _(msg`Copy post text`),
      onPress() {
        onCopyPostText()
      },
      testID: 'postDropdownCopyTextBtn',
      icon: {
        ios: {
          name: 'doc.on.doc',
        },
        android: 'ic_menu_edit',
        web: ['far', 'paste'],
      },
    },
    {
      label: isWeb ? _(msg`Copy link to post`) : _(msg`Share`),
      onPress() {
        const url = toShareUrl(href)
        shareUrl(url)
      },
      testID: 'postDropdownShareBtn',
      icon: {
        ios: {
          name: 'square.and.arrow.up',
        },
        android: 'ic_menu_share',
        web: 'share',
      },
    },
    hasSession && {
      label: 'separator',
    },
    hasSession && {
      label: isThreadMuted ? _(msg`Unmute thread`) : _(msg`Mute thread`),
      onPress() {
        onToggleThreadMute()
      },
      testID: 'postDropdownMuteThreadBtn',
      icon: {
        ios: {
          name: 'speaker.slash',
        },
        android: 'ic_lock_silent_mode',
        web: 'comment-slash',
      },
    },
    hasSession && {
      label: _(msg`Mute words & tags`),
      onPress() {
        mutedWordsDialogControl.open()
      },
      testID: 'postDropdownMuteWordsBtn',
      icon: {
        ios: {
          name: 'speaker.slash',
        },
        android: 'ic_lock_silent_mode',
        web: 'filter',
      },
    },
    hasSession &&
      !isAuthor &&
      !isPostHidden && {
        label: _(msg`Hide post`),
        onPress() {
          openModal({
            name: 'confirm',
            title: _(msg`Hide this post?`),
            message: _(msg`This will hide this post from your feeds.`),
            onPressConfirm: onHidePost,
          })
        },
        testID: 'postDropdownHideBtn',
        icon: {
          ios: {
            name: 'eye.slash',
          },
          android: 'ic_menu_delete',
          web: ['far', 'eye-slash'],
        },
      },
    {
      label: 'separator',
    },
    !isAuthor &&
      hasSession && {
        label: _(msg`Report post`),
        onPress() {
          if (NEW_REPORT_DIALOG_ENABLED) {
            control.open()
          } else {
            openModal({
              name: 'report',
              uri: postUri,
              cid: postCid,
            })
          }
        },
        testID: 'postDropdownReportBtn',
        icon: {
          ios: {
            name: 'exclamationmark.triangle',
          },
          android: 'ic_menu_report_image',
          web: 'circle-exclamation',
        },
      },
    isAuthor && {
      label: _(msg`Delete post`),
      onPress() {
        openModal({
          name: 'confirm',
          title: _(msg`Delete this post?`),
          message: _(msg`Are you sure? This cannot be undone.`),
          onPressConfirm: onDeletePost,
        })
      },
      testID: 'postDropdownDeleteBtn',
      icon: {
        ios: {
          name: 'trash',
        },
        android: 'ic_menu_delete',
        web: ['far', 'trash-can'],
      },
    },
  ].filter(Boolean) as NativeDropdownItem[]

  return (
    <>
      <ReportDialog
        control={control}
        params={{
          type: 'post',
          uri: postUri,
          cid: postCid,
        }}
      />

      <EventStopper>
        <NativeDropdown
          testID={testID}
          items={dropdownItems}
          accessibilityLabel={_(msg`More post options`)}
          accessibilityHint="">
          <View style={style}>
            <FontAwesomeIcon
              icon="ellipsis"
              size={20}
              color={defaultCtrlColor}
            />
          </View>
        </NativeDropdown>
      </EventStopper>
    </>
=======
  return (
    <EventStopper onKeyDown={false}>
      <Menu.Root>
        <Menu.Trigger label={_(msg`Open post options menu`)}>
          {({props, state}) => {
            const styles = [
              style,
              a.rounded_full,
              (state.hovered || state.focused || state.pressed) && [
                web({outline: 0}),
                alf.atoms.bg_contrast_25,
              ],
            ]
            return isWeb ? (
              <View {...props} testID={testID} style={styles}>
                <FontAwesomeIcon
                  icon="ellipsis"
                  size={20}
                  color={defaultCtrlColor}
                  style={{pointerEvents: 'none'}}
                />
              </View>
            ) : (
              <Pressable
                {...props}
                hitSlop={hitSlop}
                testID={testID}
                style={styles}>
                <FontAwesomeIcon
                  icon="ellipsis"
                  size={20}
                  color={defaultCtrlColor}
                  style={{pointerEvents: 'none'}}
                />
              </Pressable>
            )
          }}
        </Menu.Trigger>

        <Menu.Outer>
          <Menu.Group>
            <Menu.Item
              testID="postDropdownTranslateBtn"
              label={_(msg`Translate`)}
              onPress={onOpenTranslate}>
              <Menu.ItemText>{_(msg`Translate`)}</Menu.ItemText>
              <Menu.ItemIcon icon={Translate} position="right" />
            </Menu.Item>

            <Menu.Item
              testID="postDropdownCopyTextBtn"
              label={_(msg`Copy post text`)}
              onPress={onCopyPostText}>
              <Menu.ItemText>{_(msg`Copy post text`)}</Menu.ItemText>
              <Menu.ItemIcon icon={ClipboardIcon} position="right" />
            </Menu.Item>

            <Menu.Item
              testID="postDropdownShareBtn"
              label={isWeb ? _(msg`Copy link to post`) : _(msg`Share`)}
              onPress={() => {
                const url = toShareUrl(href)
                shareUrl(url)
              }}>
              <Menu.ItemText>
                {isWeb ? _(msg`Copy link to post`) : _(msg`Share`)}
              </Menu.ItemText>
              <Menu.ItemIcon icon={Share} position="right" />
            </Menu.Item>
          </Menu.Group>

          {hasSession && (
            <>
              <Menu.Divider />

              <Menu.Group>
                <Menu.Item
                  testID="postDropdownMuteThreadBtn"
                  label={
                    isThreadMuted ? _(msg`Unmute thread`) : _(msg`Mute thread`)
                  }
                  onPress={onToggleThreadMute}>
                  <Menu.ItemText>
                    {isThreadMuted
                      ? _(msg`Unmute thread`)
                      : _(msg`Mute thread`)}
                  </Menu.ItemText>
                  <Menu.ItemIcon
                    icon={isThreadMuted ? Unmute : Mute}
                    position="right"
                  />
                </Menu.Item>

                <Menu.Item
                  testID="postDropdownMuteWordsBtn"
                  label={_(msg`Mute words & tags`)}
                  onPress={() => mutedWordsDialogControl.open()}>
                  <Menu.ItemText>{_(msg`Mute words & tags`)}</Menu.ItemText>
                  <Menu.ItemIcon icon={Filter} position="right" />
                </Menu.Item>

                {!isAuthor && !isPostHidden && (
                  <Menu.Item
                    testID="postDropdownHideBtn"
                    label={_(msg`Hide post`)}
                    onPress={() => {
                      openModal({
                        name: 'confirm',
                        title: _(msg`Hide this post?`),
                        message: _(
                          msg`This will hide this post from your feeds.`,
                        ),
                        onPressConfirm: onHidePost,
                      })
                    }}>
                    <Menu.ItemText>{_(msg`Hide post`)}</Menu.ItemText>
                    <Menu.ItemIcon icon={EyeSlash} position="right" />
                  </Menu.Item>
                )}
              </Menu.Group>
            </>
          )}

          <Menu.Divider />

          <Menu.Group>
            {!isAuthor && (
              <Menu.Item
                testID="postDropdownReportBtn"
                label={_(msg`Report post`)}
                onPress={() => {
                  openModal({
                    name: 'report',
                    uri: postUri,
                    cid: postCid,
                  })
                }}>
                <Menu.ItemText>{_(msg`Report post`)}</Menu.ItemText>
                <Menu.ItemIcon icon={Warning} position="right" />
              </Menu.Item>
            )}

            {isAuthor && (
              <Menu.Item
                testID="postDropdownDeleteBtn"
                label={_(msg`Delete post`)}
                onPress={() => {
                  openModal({
                    name: 'confirm',
                    title: _(msg`Delete this post?`),
                    message: _(msg`Are you sure? This cannot be undone.`),
                    onPressConfirm: onDeletePost,
                  })
                }}>
                <Menu.ItemText>{_(msg`Delete post`)}</Menu.ItemText>
                <Menu.ItemIcon icon={Trash} position="right" />
              </Menu.Item>
            )}

            {showAppealLabelItem && (
              <>
                <Menu.Divider />

                <Menu.Item
                  testID="postDropdownAppealBtn"
                  label={_(msg`Appeal content warning`)}
                  onPress={() => {
                    openModal({
                      name: 'appeal-label',
                      uri: postUri,
                      cid: postCid,
                    })
                  }}>
                  <Menu.ItemText>
                    {_(msg`Appeal content warning`)}
                  </Menu.ItemText>
                  <Menu.ItemIcon icon={CircleInfo} position="right" />
                </Menu.Item>
              </>
            )}
          </Menu.Group>
        </Menu.Outer>
      </Menu.Root>
    </EventStopper>
>>>>>>> 1aaed1cc
  )
}

PostDropdownBtn = memo(PostDropdownBtn)
export {PostDropdownBtn}<|MERGE_RESOLUTION|>--- conflicted
+++ resolved
@@ -37,7 +37,6 @@
 import {isWeb} from '#/platform/detection'
 import {richTextToString} from '#/lib/strings/rich-text-helpers'
 import {ReportDialog, useReportDialogControl} from '#/components/ReportDialog'
-import {NEW_REPORT_DIALOG_ENABLED} from '#/lib/build-flags'
 import {useGlobalDialogsControlContext} from '#/components/dialogs/Context'
 
 import {atoms as a, useTheme as useAlf, web} from '#/alf'
@@ -51,7 +50,6 @@
 import {BubbleQuestion_Stroke2_Corner0_Rounded as Translate} from '#/components/icons/Bubble'
 import {Warning_Stroke2_Corner0_Rounded as Warning} from '#/components/icons/Warning'
 import {Trash_Stroke2_Corner0_Rounded as Trash} from '#/components/icons/Trash'
-import {CircleInfo_Stroke2_Corner0_Rounded as CircleInfo} from '#/components/icons/CircleInfo'
 
 let PostDropdownBtn = ({
   testID,
@@ -61,11 +59,7 @@
   record,
   richText,
   style,
-<<<<<<< HEAD
-=======
-  showAppealLabelItem,
   hitSlop,
->>>>>>> 1aaed1cc
 }: {
   testID: string
   postAuthor: AppBskyActorDefs.ProfileViewBasic
@@ -74,11 +68,7 @@
   record: AppBskyFeedPost.Record
   richText: RichTextAPI
   style?: StyleProp<ViewStyle>
-<<<<<<< HEAD
-=======
-  showAppealLabelItem?: boolean
   hitSlop?: PressableProps['hitSlop']
->>>>>>> 1aaed1cc
 }): React.ReactNode => {
   const {hasSession, currentAccount} = useSession()
   const theme = useTheme()
@@ -178,150 +168,6 @@
     hidePost({uri: postUri})
   }, [postUri, hidePost])
 
-<<<<<<< HEAD
-  const dropdownItems: NativeDropdownItem[] = [
-    {
-      label: _(msg`Translate`),
-      onPress() {
-        onOpenTranslate()
-      },
-      testID: 'postDropdownTranslateBtn',
-      icon: {
-        ios: {
-          name: 'character.book.closed',
-        },
-        android: 'ic_menu_sort_alphabetically',
-        web: 'language',
-      },
-    },
-    {
-      label: _(msg`Copy post text`),
-      onPress() {
-        onCopyPostText()
-      },
-      testID: 'postDropdownCopyTextBtn',
-      icon: {
-        ios: {
-          name: 'doc.on.doc',
-        },
-        android: 'ic_menu_edit',
-        web: ['far', 'paste'],
-      },
-    },
-    {
-      label: isWeb ? _(msg`Copy link to post`) : _(msg`Share`),
-      onPress() {
-        const url = toShareUrl(href)
-        shareUrl(url)
-      },
-      testID: 'postDropdownShareBtn',
-      icon: {
-        ios: {
-          name: 'square.and.arrow.up',
-        },
-        android: 'ic_menu_share',
-        web: 'share',
-      },
-    },
-    hasSession && {
-      label: 'separator',
-    },
-    hasSession && {
-      label: isThreadMuted ? _(msg`Unmute thread`) : _(msg`Mute thread`),
-      onPress() {
-        onToggleThreadMute()
-      },
-      testID: 'postDropdownMuteThreadBtn',
-      icon: {
-        ios: {
-          name: 'speaker.slash',
-        },
-        android: 'ic_lock_silent_mode',
-        web: 'comment-slash',
-      },
-    },
-    hasSession && {
-      label: _(msg`Mute words & tags`),
-      onPress() {
-        mutedWordsDialogControl.open()
-      },
-      testID: 'postDropdownMuteWordsBtn',
-      icon: {
-        ios: {
-          name: 'speaker.slash',
-        },
-        android: 'ic_lock_silent_mode',
-        web: 'filter',
-      },
-    },
-    hasSession &&
-      !isAuthor &&
-      !isPostHidden && {
-        label: _(msg`Hide post`),
-        onPress() {
-          openModal({
-            name: 'confirm',
-            title: _(msg`Hide this post?`),
-            message: _(msg`This will hide this post from your feeds.`),
-            onPressConfirm: onHidePost,
-          })
-        },
-        testID: 'postDropdownHideBtn',
-        icon: {
-          ios: {
-            name: 'eye.slash',
-          },
-          android: 'ic_menu_delete',
-          web: ['far', 'eye-slash'],
-        },
-      },
-    {
-      label: 'separator',
-    },
-    !isAuthor &&
-      hasSession && {
-        label: _(msg`Report post`),
-        onPress() {
-          if (NEW_REPORT_DIALOG_ENABLED) {
-            control.open()
-          } else {
-            openModal({
-              name: 'report',
-              uri: postUri,
-              cid: postCid,
-            })
-          }
-        },
-        testID: 'postDropdownReportBtn',
-        icon: {
-          ios: {
-            name: 'exclamationmark.triangle',
-          },
-          android: 'ic_menu_report_image',
-          web: 'circle-exclamation',
-        },
-      },
-    isAuthor && {
-      label: _(msg`Delete post`),
-      onPress() {
-        openModal({
-          name: 'confirm',
-          title: _(msg`Delete this post?`),
-          message: _(msg`Are you sure? This cannot be undone.`),
-          onPressConfirm: onDeletePost,
-        })
-      },
-      testID: 'postDropdownDeleteBtn',
-      icon: {
-        ios: {
-          name: 'trash',
-        },
-        android: 'ic_menu_delete',
-        web: ['far', 'trash-can'],
-      },
-    },
-  ].filter(Boolean) as NativeDropdownItem[]
-
   return (
     <>
       <ReportDialog
@@ -333,208 +179,170 @@
         }}
       />
 
-      <EventStopper>
-        <NativeDropdown
-          testID={testID}
-          items={dropdownItems}
-          accessibilityLabel={_(msg`More post options`)}
-          accessibilityHint="">
-          <View style={style}>
-            <FontAwesomeIcon
-              icon="ellipsis"
-              size={20}
-              color={defaultCtrlColor}
-            />
-          </View>
-        </NativeDropdown>
-      </EventStopper>
-    </>
-=======
-  return (
-    <EventStopper onKeyDown={false}>
-      <Menu.Root>
-        <Menu.Trigger label={_(msg`Open post options menu`)}>
-          {({props, state}) => {
-            const styles = [
-              style,
-              a.rounded_full,
-              (state.hovered || state.focused || state.pressed) && [
-                web({outline: 0}),
-                alf.atoms.bg_contrast_25,
-              ],
-            ]
-            return isWeb ? (
-              <View {...props} testID={testID} style={styles}>
-                <FontAwesomeIcon
-                  icon="ellipsis"
-                  size={20}
-                  color={defaultCtrlColor}
-                  style={{pointerEvents: 'none'}}
-                />
-              </View>
-            ) : (
-              <Pressable
-                {...props}
-                hitSlop={hitSlop}
-                testID={testID}
-                style={styles}>
-                <FontAwesomeIcon
-                  icon="ellipsis"
-                  size={20}
-                  color={defaultCtrlColor}
-                  style={{pointerEvents: 'none'}}
-                />
-              </Pressable>
-            )
-          }}
-        </Menu.Trigger>
-
-        <Menu.Outer>
-          <Menu.Group>
-            <Menu.Item
-              testID="postDropdownTranslateBtn"
-              label={_(msg`Translate`)}
-              onPress={onOpenTranslate}>
-              <Menu.ItemText>{_(msg`Translate`)}</Menu.ItemText>
-              <Menu.ItemIcon icon={Translate} position="right" />
-            </Menu.Item>
-
-            <Menu.Item
-              testID="postDropdownCopyTextBtn"
-              label={_(msg`Copy post text`)}
-              onPress={onCopyPostText}>
-              <Menu.ItemText>{_(msg`Copy post text`)}</Menu.ItemText>
-              <Menu.ItemIcon icon={ClipboardIcon} position="right" />
-            </Menu.Item>
-
-            <Menu.Item
-              testID="postDropdownShareBtn"
-              label={isWeb ? _(msg`Copy link to post`) : _(msg`Share`)}
-              onPress={() => {
-                const url = toShareUrl(href)
-                shareUrl(url)
-              }}>
-              <Menu.ItemText>
-                {isWeb ? _(msg`Copy link to post`) : _(msg`Share`)}
-              </Menu.ItemText>
-              <Menu.ItemIcon icon={Share} position="right" />
-            </Menu.Item>
-          </Menu.Group>
-
-          {hasSession && (
-            <>
-              <Menu.Divider />
-
-              <Menu.Group>
-                <Menu.Item
-                  testID="postDropdownMuteThreadBtn"
-                  label={
-                    isThreadMuted ? _(msg`Unmute thread`) : _(msg`Mute thread`)
-                  }
-                  onPress={onToggleThreadMute}>
-                  <Menu.ItemText>
-                    {isThreadMuted
-                      ? _(msg`Unmute thread`)
-                      : _(msg`Mute thread`)}
-                  </Menu.ItemText>
-                  <Menu.ItemIcon
-                    icon={isThreadMuted ? Unmute : Mute}
-                    position="right"
+      <EventStopper onKeyDown={false}>
+        <Menu.Root>
+          <Menu.Trigger label={_(msg`Open post options menu`)}>
+            {({props, state}) => {
+              const styles = [
+                style,
+                a.rounded_full,
+                (state.hovered || state.focused || state.pressed) && [
+                  web({outline: 0}),
+                  alf.atoms.bg_contrast_25,
+                ],
+              ]
+              return isWeb ? (
+                <View {...props} testID={testID} style={styles}>
+                  <FontAwesomeIcon
+                    icon="ellipsis"
+                    size={20}
+                    color={defaultCtrlColor}
+                    style={{pointerEvents: 'none'}}
                   />
-                </Menu.Item>
-
-                <Menu.Item
-                  testID="postDropdownMuteWordsBtn"
-                  label={_(msg`Mute words & tags`)}
-                  onPress={() => mutedWordsDialogControl.open()}>
-                  <Menu.ItemText>{_(msg`Mute words & tags`)}</Menu.ItemText>
-                  <Menu.ItemIcon icon={Filter} position="right" />
-                </Menu.Item>
-
-                {!isAuthor && !isPostHidden && (
-                  <Menu.Item
-                    testID="postDropdownHideBtn"
-                    label={_(msg`Hide post`)}
-                    onPress={() => {
-                      openModal({
-                        name: 'confirm',
-                        title: _(msg`Hide this post?`),
-                        message: _(
-                          msg`This will hide this post from your feeds.`,
-                        ),
-                        onPressConfirm: onHidePost,
-                      })
-                    }}>
-                    <Menu.ItemText>{_(msg`Hide post`)}</Menu.ItemText>
-                    <Menu.ItemIcon icon={EyeSlash} position="right" />
-                  </Menu.Item>
-                )}
-              </Menu.Group>
-            </>
-          )}
-
-          <Menu.Divider />
-
-          <Menu.Group>
-            {!isAuthor && (
+                </View>
+              ) : (
+                <Pressable
+                  {...props}
+                  hitSlop={hitSlop}
+                  testID={testID}
+                  style={styles}>
+                  <FontAwesomeIcon
+                    icon="ellipsis"
+                    size={20}
+                    color={defaultCtrlColor}
+                    style={{pointerEvents: 'none'}}
+                  />
+                </Pressable>
+              )
+            }}
+          </Menu.Trigger>
+
+          <Menu.Outer>
+            <Menu.Group>
               <Menu.Item
-                testID="postDropdownReportBtn"
-                label={_(msg`Report post`)}
+                testID="postDropdownTranslateBtn"
+                label={_(msg`Translate`)}
+                onPress={onOpenTranslate}>
+                <Menu.ItemText>{_(msg`Translate`)}</Menu.ItemText>
+                <Menu.ItemIcon icon={Translate} position="right" />
+              </Menu.Item>
+
+              <Menu.Item
+                testID="postDropdownCopyTextBtn"
+                label={_(msg`Copy post text`)}
+                onPress={onCopyPostText}>
+                <Menu.ItemText>{_(msg`Copy post text`)}</Menu.ItemText>
+                <Menu.ItemIcon icon={ClipboardIcon} position="right" />
+              </Menu.Item>
+
+              <Menu.Item
+                testID="postDropdownShareBtn"
+                label={isWeb ? _(msg`Copy link to post`) : _(msg`Share`)}
                 onPress={() => {
-                  openModal({
-                    name: 'report',
-                    uri: postUri,
-                    cid: postCid,
-                  })
+                  const url = toShareUrl(href)
+                  shareUrl(url)
                 }}>
-                <Menu.ItemText>{_(msg`Report post`)}</Menu.ItemText>
-                <Menu.ItemIcon icon={Warning} position="right" />
+                <Menu.ItemText>
+                  {isWeb ? _(msg`Copy link to post`) : _(msg`Share`)}
+                </Menu.ItemText>
+                <Menu.ItemIcon icon={Share} position="right" />
               </Menu.Item>
-            )}
-
-            {isAuthor && (
-              <Menu.Item
-                testID="postDropdownDeleteBtn"
-                label={_(msg`Delete post`)}
-                onPress={() => {
-                  openModal({
-                    name: 'confirm',
-                    title: _(msg`Delete this post?`),
-                    message: _(msg`Are you sure? This cannot be undone.`),
-                    onPressConfirm: onDeletePost,
-                  })
-                }}>
-                <Menu.ItemText>{_(msg`Delete post`)}</Menu.ItemText>
-                <Menu.ItemIcon icon={Trash} position="right" />
-              </Menu.Item>
-            )}
-
-            {showAppealLabelItem && (
+            </Menu.Group>
+
+            {hasSession && (
               <>
                 <Menu.Divider />
 
+                <Menu.Group>
+                  <Menu.Item
+                    testID="postDropdownMuteThreadBtn"
+                    label={
+                      isThreadMuted
+                        ? _(msg`Unmute thread`)
+                        : _(msg`Mute thread`)
+                    }
+                    onPress={onToggleThreadMute}>
+                    <Menu.ItemText>
+                      {isThreadMuted
+                        ? _(msg`Unmute thread`)
+                        : _(msg`Mute thread`)}
+                    </Menu.ItemText>
+                    <Menu.ItemIcon
+                      icon={isThreadMuted ? Unmute : Mute}
+                      position="right"
+                    />
+                  </Menu.Item>
+
+                  <Menu.Item
+                    testID="postDropdownMuteWordsBtn"
+                    label={_(msg`Mute words & tags`)}
+                    onPress={() => mutedWordsDialogControl.open()}>
+                    <Menu.ItemText>{_(msg`Mute words & tags`)}</Menu.ItemText>
+                    <Menu.ItemIcon icon={Filter} position="right" />
+                  </Menu.Item>
+
+                  {!isAuthor && !isPostHidden && (
+                    <Menu.Item
+                      testID="postDropdownHideBtn"
+                      label={_(msg`Hide post`)}
+                      onPress={() => {
+                        openModal({
+                          name: 'confirm',
+                          title: _(msg`Hide this post?`),
+                          message: _(
+                            msg`This will hide this post from your feeds.`,
+                          ),
+                          onPressConfirm: onHidePost,
+                        })
+                      }}>
+                      <Menu.ItemText>{_(msg`Hide post`)}</Menu.ItemText>
+                      <Menu.ItemIcon icon={EyeSlash} position="right" />
+                    </Menu.Item>
+                  )}
+                </Menu.Group>
+              </>
+            )}
+
+            <Menu.Divider />
+
+            <Menu.Group>
+              {!isAuthor && (
                 <Menu.Item
-                  testID="postDropdownAppealBtn"
-                  label={_(msg`Appeal content warning`)}
+                  testID="postDropdownReportBtn"
+                  label={_(msg`Report post`)}
                   onPress={() => {
                     openModal({
-                      name: 'appeal-label',
+                      name: 'report',
                       uri: postUri,
                       cid: postCid,
                     })
                   }}>
-                  <Menu.ItemText>
-                    {_(msg`Appeal content warning`)}
-                  </Menu.ItemText>
-                  <Menu.ItemIcon icon={CircleInfo} position="right" />
+                  <Menu.ItemText>{_(msg`Report post`)}</Menu.ItemText>
+                  <Menu.ItemIcon icon={Warning} position="right" />
                 </Menu.Item>
-              </>
-            )}
-          </Menu.Group>
-        </Menu.Outer>
-      </Menu.Root>
-    </EventStopper>
->>>>>>> 1aaed1cc
+              )}
+
+              {isAuthor && (
+                <Menu.Item
+                  testID="postDropdownDeleteBtn"
+                  label={_(msg`Delete post`)}
+                  onPress={() => {
+                    openModal({
+                      name: 'confirm',
+                      title: _(msg`Delete this post?`),
+                      message: _(msg`Are you sure? This cannot be undone.`),
+                      onPressConfirm: onDeletePost,
+                    })
+                  }}>
+                  <Menu.ItemText>{_(msg`Delete post`)}</Menu.ItemText>
+                  <Menu.ItemIcon icon={Trash} position="right" />
+                </Menu.Item>
+              )}
+            </Menu.Group>
+          </Menu.Outer>
+        </Menu.Root>
+      </EventStopper>
+    </>
   )
 }
 
