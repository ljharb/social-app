--- conflicted
+++ resolved
@@ -67,11 +67,8 @@
   const hiddenPosts = useHiddenPosts()
   const {hidePost} = useHiddenPostsApi()
   const openLink = useOpenLink()
-<<<<<<< HEAD
   const openDialog = useOpenGlobalDialog()
-=======
   const navigation = useNavigation()
->>>>>>> d38f168d
 
   const rootUri = record.reply?.root?.uri || postUri
   const isThreadMuted = mutedThreads.includes(rootUri)
