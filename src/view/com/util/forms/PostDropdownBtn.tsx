import React, {memo} from 'react'
import {StyleProp, ViewStyle, Pressable, PressableProps} from 'react-native'
import Clipboard from '@react-native-clipboard/clipboard'
import {FontAwesomeIcon} from '@fortawesome/react-native-fontawesome'
import {useNavigation} from '@react-navigation/native'
import {
  AppBskyActorDefs,
  AppBskyFeedPost,
  AtUri,
  RichText as RichTextAPI,
} from '@atproto/api'
import {toShareUrl} from 'lib/strings/url-helpers'
import {useTheme} from 'lib/ThemeContext'
import {shareUrl} from 'lib/sharing'
import * as Toast from '../Toast'
import {EventStopper} from '../EventStopper'
import {useDialogControl} from '#/components/Dialog'
import * as Prompt from '#/components/Prompt'
import {useModalControls} from '#/state/modals'
import {makeProfileLink} from '#/lib/routes/links'
import {CommonNavigatorParams} from '#/lib/routes/types'
import {getCurrentRoute} from 'lib/routes/helpers'
import {getTranslatorLink} from '#/locale/helpers'
import {usePostDeleteMutation} from '#/state/queries/post'
import {useMutedThreads, useToggleThreadMute} from '#/state/muted-threads'
import {useLanguagePrefs} from '#/state/preferences'
import {useHiddenPosts, useHiddenPostsApi} from '#/state/preferences'
import {useOpenLink} from '#/state/preferences/in-app-browser'
import {logger} from '#/logger'
import {msg} from '@lingui/macro'
import {useLingui} from '@lingui/react'
import {useSession} from '#/state/session'
import {isWeb} from '#/platform/detection'
import {richTextToString} from '#/lib/strings/rich-text-helpers'
import {ReportDialog, useReportDialogControl} from '#/components/ReportDialog'
import {useGlobalDialogsControlContext} from '#/components/dialogs/Context'

import {atoms as a, useTheme as useAlf} from '#/alf'
import * as Menu from '#/components/Menu'
import {Clipboard_Stroke2_Corner2_Rounded as ClipboardIcon} from '#/components/icons/Clipboard'
import {Filter_Stroke2_Corner0_Rounded as Filter} from '#/components/icons/Filter'
import {ArrowOutOfBox_Stroke2_Corner0_Rounded as Share} from '#/components/icons/ArrowOutOfBox'
import {EyeSlash_Stroke2_Corner0_Rounded as EyeSlash} from '#/components/icons/EyeSlash'
import {Mute_Stroke2_Corner0_Rounded as Mute} from '#/components/icons/Mute'
import {SpeakerVolumeFull_Stroke2_Corner0_Rounded as Unmute} from '#/components/icons/Speaker'
import {BubbleQuestion_Stroke2_Corner0_Rounded as Translate} from '#/components/icons/Bubble'
import {Warning_Stroke2_Corner0_Rounded as Warning} from '#/components/icons/Warning'
import {Trash_Stroke2_Corner0_Rounded as Trash} from '#/components/icons/Trash'

let PostDropdownBtn = ({
  testID,
  postAuthor,
  postCid,
  postUri,
  record,
  richText,
  style,
  hitSlop,
}: {
  testID: string
  postAuthor: AppBskyActorDefs.ProfileViewBasic
  postCid: string
  postUri: string
  record: AppBskyFeedPost.Record
  richText: RichTextAPI
  style?: StyleProp<ViewStyle>
  hitSlop?: PressableProps['hitSlop']
}): React.ReactNode => {
  const {hasSession, currentAccount} = useSession()
  const theme = useTheme()
  const alf = useAlf()
  const {_} = useLingui()
  const defaultCtrlColor = theme.palette.default.postCtrl
  const {openModal} = useModalControls()
  const langPrefs = useLanguagePrefs()
  const mutedThreads = useMutedThreads()
  const toggleThreadMute = useToggleThreadMute()
  const postDeleteMutation = usePostDeleteMutation()
  const hiddenPosts = useHiddenPosts()
  const {hidePost} = useHiddenPostsApi()
  const openLink = useOpenLink()
  const reportDialogControl = useReportDialogControl()
  const navigation = useNavigation()
  const {mutedWordsDialogControl} = useGlobalDialogsControlContext()
  const deletePromptControl = useDialogControl()
  const hidePromptControl = useDialogControl()

  const rootUri = record.reply?.root?.uri || postUri
  const isThreadMuted = mutedThreads.includes(rootUri)
  const isPostHidden = hiddenPosts && hiddenPosts.includes(postUri)
  const isAuthor = postAuthor.did === currentAccount?.did
  const href = React.useMemo(() => {
    const urip = new AtUri(postUri)
    return makeProfileLink(postAuthor, 'post', urip.rkey)
  }, [postUri, postAuthor])

  const translatorUrl = getTranslatorLink(
    record.text,
    langPrefs.primaryLanguage,
  )

  const onDeletePost = React.useCallback(() => {
    postDeleteMutation.mutateAsync({uri: postUri}).then(
      () => {
        Toast.show(_(msg`Post deleted`))

        const route = getCurrentRoute(navigation.getState())
        if (route.name === 'PostThread') {
          const params = route.params as CommonNavigatorParams['PostThread']
          if (
            currentAccount &&
            isAuthor &&
            (params.name === currentAccount.handle ||
              params.name === currentAccount.did)
          ) {
            const currentHref = makeProfileLink(postAuthor, 'post', params.rkey)
            if (currentHref === href && navigation.canGoBack()) {
              navigation.goBack()
            }
          }
        }
      },
      e => {
        logger.error('Failed to delete post', {message: e})
        Toast.show(_(msg`Failed to delete post, please try again`))
      },
    )
  }, [
    navigation,
    postUri,
    postDeleteMutation,
    postAuthor,
    currentAccount,
    isAuthor,
    href,
    _,
  ])

  const onToggleThreadMute = React.useCallback(() => {
    try {
      const muted = toggleThreadMute(rootUri)
      if (muted) {
        Toast.show(
          _(msg`You will no longer receive notifications for this thread`),
        )
      } else {
        Toast.show(_(msg`You will now receive notifications for this thread`))
      }
    } catch (e) {
      logger.error('Failed to toggle thread mute', {message: e})
    }
  }, [rootUri, toggleThreadMute, _])

  const onCopyPostText = React.useCallback(() => {
    const str = richTextToString(richText, true)

    Clipboard.setString(str)
    Toast.show(_(msg`Copied to clipboard`))
  }, [_, richText])

  const onOpenTranslate = React.useCallback(() => {
    openLink(translatorUrl)
  }, [openLink, translatorUrl])

  const onHidePost = React.useCallback(() => {
    hidePost({uri: postUri})
  }, [postUri, hidePost])

  return (
<<<<<<< HEAD
    <>
      <ReportDialog
        control={reportDialogControl}
        params={{
          type: 'post',
          uri: postUri,
          cid: postCid,
        }}
      />
=======
    <EventStopper onKeyDown={false}>
      <Menu.Root>
        <Menu.Trigger label={_(msg`Open post options menu`)}>
          {({props, state}) => {
            return (
              <Pressable
                {...props}
                hitSlop={hitSlop}
                testID={testID}
                style={[
                  style,
                  a.rounded_full,
                  (state.hovered || state.pressed) && [
                    alf.atoms.bg_contrast_50,
                  ],
                ]}>
                <FontAwesomeIcon
                  icon="ellipsis"
                  size={20}
                  color={defaultCtrlColor}
                  style={{pointerEvents: 'none'}}
                />
              </Pressable>
            )
          }}
        </Menu.Trigger>
>>>>>>> 7af338ed

      <EventStopper onKeyDown={false}>
        <Menu.Root>
          <Menu.Trigger label={_(msg`Open post options menu`)}>
            {({props, state}) => {
              const styles = [
                style,
                a.rounded_full,
                (state.hovered || state.pressed) && [alf.atoms.bg_contrast_25],
              ]
              return isWeb ? (
                <View {...props} testID={testID} style={styles}>
                  <FontAwesomeIcon
                    icon="ellipsis"
                    size={20}
                    color={defaultCtrlColor}
                    style={{pointerEvents: 'none'}}
                  />
<<<<<<< HEAD
                </View>
              ) : (
                <Pressable
                  {...props}
                  hitSlop={hitSlop}
                  testID={testID}
                  style={styles}>
                  <FontAwesomeIcon
                    icon="ellipsis"
                    size={20}
                    color={defaultCtrlColor}
                    style={{pointerEvents: 'none'}}
                  />
                </Pressable>
              )
            }}
          </Menu.Trigger>
=======
                </Menu.Item>

                <Menu.Item
                  testID="postDropdownMuteWordsBtn"
                  label={_(msg`Mute words & tags`)}
                  onPress={() => mutedWordsDialogControl.open()}>
                  <Menu.ItemText>{_(msg`Mute words & tags`)}</Menu.ItemText>
                  <Menu.ItemIcon icon={Filter} position="right" />
                </Menu.Item>

                {!isAuthor && !isPostHidden && (
                  <Menu.Item
                    testID="postDropdownHideBtn"
                    label={_(msg`Hide post`)}
                    onPress={hidePromptControl.open}>
                    <Menu.ItemText>{_(msg`Hide post`)}</Menu.ItemText>
                    <Menu.ItemIcon icon={EyeSlash} position="right" />
                  </Menu.Item>
                )}
              </Menu.Group>
            </>
          )}
>>>>>>> 7af338ed

          <Menu.Outer>
            <Menu.Group>
              <Menu.Item
                testID="postDropdownTranslateBtn"
                label={_(msg`Translate`)}
                onPress={onOpenTranslate}>
                <Menu.ItemText>{_(msg`Translate`)}</Menu.ItemText>
                <Menu.ItemIcon icon={Translate} position="right" />
              </Menu.Item>

              <Menu.Item
                testID="postDropdownCopyTextBtn"
                label={_(msg`Copy post text`)}
                onPress={onCopyPostText}>
                <Menu.ItemText>{_(msg`Copy post text`)}</Menu.ItemText>
                <Menu.ItemIcon icon={ClipboardIcon} position="right" />
              </Menu.Item>

              <Menu.Item
<<<<<<< HEAD
                testID="postDropdownShareBtn"
                label={isWeb ? _(msg`Copy link to post`) : _(msg`Share`)}
                onPress={() => {
                  const url = toShareUrl(href)
                  shareUrl(url)
                }}>
                <Menu.ItemText>
                  {isWeb ? _(msg`Copy link to post`) : _(msg`Share`)}
                </Menu.ItemText>
                <Menu.ItemIcon icon={Share} position="right" />
=======
                testID="postDropdownDeleteBtn"
                label={_(msg`Delete post`)}
                onPress={deletePromptControl.open}>
                <Menu.ItemText>{_(msg`Delete post`)}</Menu.ItemText>
                <Menu.ItemIcon icon={Trash} position="right" />
>>>>>>> 7af338ed
              </Menu.Item>
            </Menu.Group>

            {hasSession && (
              <>
                <Menu.Divider />

                <Menu.Group>
                  <Menu.Item
                    testID="postDropdownMuteThreadBtn"
                    label={
                      isThreadMuted
                        ? _(msg`Unmute thread`)
                        : _(msg`Mute thread`)
                    }
                    onPress={onToggleThreadMute}>
                    <Menu.ItemText>
                      {isThreadMuted
                        ? _(msg`Unmute thread`)
                        : _(msg`Mute thread`)}
                    </Menu.ItemText>
                    <Menu.ItemIcon
                      icon={isThreadMuted ? Unmute : Mute}
                      position="right"
                    />
                  </Menu.Item>

                  <Menu.Item
                    testID="postDropdownMuteWordsBtn"
                    label={_(msg`Mute words & tags`)}
                    onPress={() => mutedWordsDialogControl.open()}>
                    <Menu.ItemText>{_(msg`Mute words & tags`)}</Menu.ItemText>
                    <Menu.ItemIcon icon={Filter} position="right" />
                  </Menu.Item>

                  {!isAuthor && !isPostHidden && (
                    <Menu.Item
                      testID="postDropdownHideBtn"
                      label={_(msg`Hide post`)}
                      onPress={() => {
                        openModal({
                          name: 'confirm',
                          title: _(msg`Hide this post?`),
                          message: _(
                            msg`This will hide this post from your feeds.`,
                          ),
                          onPressConfirm: onHidePost,
                        })
                      }}>
                      <Menu.ItemText>{_(msg`Hide post`)}</Menu.ItemText>
                      <Menu.ItemIcon icon={EyeSlash} position="right" />
                    </Menu.Item>
                  )}
                </Menu.Group>
              </>
            )}

            <Menu.Divider />

            <Menu.Group>
              {!isAuthor && (
                <Menu.Item
                  testID="postDropdownReportBtn"
                  label={_(msg`Report post`)}
                  onPress={() => reportDialogControl.open()}>
                  <Menu.ItemText>{_(msg`Report post`)}</Menu.ItemText>
                  <Menu.ItemIcon icon={Warning} position="right" />
                </Menu.Item>
              )}

              {isAuthor && (
                <Menu.Item
                  testID="postDropdownDeleteBtn"
                  label={_(msg`Delete post`)}
                  onPress={() => {
                    openModal({
                      name: 'confirm',
                      title: _(msg`Delete this post?`),
                      message: _(msg`Are you sure? This cannot be undone.`),
                      onPressConfirm: onDeletePost,
                    })
                  }}>
                  <Menu.ItemText>{_(msg`Delete post`)}</Menu.ItemText>
                  <Menu.ItemIcon icon={Trash} position="right" />
                </Menu.Item>
<<<<<<< HEAD
              )}
            </Menu.Group>
          </Menu.Outer>
        </Menu.Root>
      </EventStopper>
    </>
=======
              </>
            )}
          </Menu.Group>
        </Menu.Outer>
      </Menu.Root>

      <Prompt.Basic
        control={deletePromptControl}
        title={_(msg`Delete this post?`)}
        description={_(
          msg`If you remove this post, you won't be able to recover it.`,
        )}
        onConfirm={onDeletePost}
        confirmButtonCta={_(msg`Delete`)}
        confirmButtonColor="negative"
      />

      <Prompt.Basic
        control={hidePromptControl}
        title={_(msg`Hide this post?`)}
        description={_(msg`This post will be hidden from feeds.`)}
        onConfirm={onHidePost}
        confirmButtonCta={_(msg`Hide`)}
      />
    </EventStopper>
>>>>>>> 7af338ed
  )
}

PostDropdownBtn = memo(PostDropdownBtn)
export {PostDropdownBtn}<|MERGE_RESOLUTION|>--- conflicted
+++ resolved
@@ -16,7 +16,6 @@
 import {EventStopper} from '../EventStopper'
 import {useDialogControl} from '#/components/Dialog'
 import * as Prompt from '#/components/Prompt'
-import {useModalControls} from '#/state/modals'
 import {makeProfileLink} from '#/lib/routes/links'
 import {CommonNavigatorParams} from '#/lib/routes/types'
 import {getCurrentRoute} from 'lib/routes/helpers'
@@ -32,8 +31,8 @@
 import {useSession} from '#/state/session'
 import {isWeb} from '#/platform/detection'
 import {richTextToString} from '#/lib/strings/rich-text-helpers'
+import {useGlobalDialogsControlContext} from '#/components/dialogs/Context'
 import {ReportDialog, useReportDialogControl} from '#/components/ReportDialog'
-import {useGlobalDialogsControlContext} from '#/components/dialogs/Context'
 
 import {atoms as a, useTheme as useAlf} from '#/alf'
 import * as Menu from '#/components/Menu'
@@ -71,7 +70,6 @@
   const alf = useAlf()
   const {_} = useLingui()
   const defaultCtrlColor = theme.palette.default.postCtrl
-  const {openModal} = useModalControls()
   const langPrefs = useLanguagePrefs()
   const mutedThreads = useMutedThreads()
   const toggleThreadMute = useToggleThreadMute()
@@ -79,9 +77,9 @@
   const hiddenPosts = useHiddenPosts()
   const {hidePost} = useHiddenPostsApi()
   const openLink = useOpenLink()
-  const reportDialogControl = useReportDialogControl()
   const navigation = useNavigation()
   const {mutedWordsDialogControl} = useGlobalDialogsControlContext()
+  const reportDialogControl = useReportDialogControl()
   const deletePromptControl = useDialogControl()
   const hidePromptControl = useDialogControl()
 
@@ -167,17 +165,6 @@
   }, [postUri, hidePost])
 
   return (
-<<<<<<< HEAD
-    <>
-      <ReportDialog
-        control={reportDialogControl}
-        params={{
-          type: 'post',
-          uri: postUri,
-          cid: postCid,
-        }}
-      />
-=======
     <EventStopper onKeyDown={false}>
       <Menu.Root>
         <Menu.Trigger label={_(msg`Open post options menu`)}>
@@ -204,44 +191,59 @@
             )
           }}
         </Menu.Trigger>
->>>>>>> 7af338ed
-
-      <EventStopper onKeyDown={false}>
-        <Menu.Root>
-          <Menu.Trigger label={_(msg`Open post options menu`)}>
-            {({props, state}) => {
-              const styles = [
-                style,
-                a.rounded_full,
-                (state.hovered || state.pressed) && [alf.atoms.bg_contrast_25],
-              ]
-              return isWeb ? (
-                <View {...props} testID={testID} style={styles}>
-                  <FontAwesomeIcon
-                    icon="ellipsis"
-                    size={20}
-                    color={defaultCtrlColor}
-                    style={{pointerEvents: 'none'}}
+
+        <Menu.Outer>
+          <Menu.Group>
+            <Menu.Item
+              testID="postDropdownTranslateBtn"
+              label={_(msg`Translate`)}
+              onPress={onOpenTranslate}>
+              <Menu.ItemText>{_(msg`Translate`)}</Menu.ItemText>
+              <Menu.ItemIcon icon={Translate} position="right" />
+            </Menu.Item>
+
+            <Menu.Item
+              testID="postDropdownCopyTextBtn"
+              label={_(msg`Copy post text`)}
+              onPress={onCopyPostText}>
+              <Menu.ItemText>{_(msg`Copy post text`)}</Menu.ItemText>
+              <Menu.ItemIcon icon={ClipboardIcon} position="right" />
+            </Menu.Item>
+
+            <Menu.Item
+              testID="postDropdownShareBtn"
+              label={isWeb ? _(msg`Copy link to post`) : _(msg`Share`)}
+              onPress={() => {
+                const url = toShareUrl(href)
+                shareUrl(url)
+              }}>
+              <Menu.ItemText>
+                {isWeb ? _(msg`Copy link to post`) : _(msg`Share`)}
+              </Menu.ItemText>
+              <Menu.ItemIcon icon={Share} position="right" />
+            </Menu.Item>
+          </Menu.Group>
+
+          {hasSession && (
+            <>
+              <Menu.Divider />
+
+              <Menu.Group>
+                <Menu.Item
+                  testID="postDropdownMuteThreadBtn"
+                  label={
+                    isThreadMuted ? _(msg`Unmute thread`) : _(msg`Mute thread`)
+                  }
+                  onPress={onToggleThreadMute}>
+                  <Menu.ItemText>
+                    {isThreadMuted
+                      ? _(msg`Unmute thread`)
+                      : _(msg`Mute thread`)}
+                  </Menu.ItemText>
+                  <Menu.ItemIcon
+                    icon={isThreadMuted ? Unmute : Mute}
+                    position="right"
                   />
-<<<<<<< HEAD
-                </View>
-              ) : (
-                <Pressable
-                  {...props}
-                  hitSlop={hitSlop}
-                  testID={testID}
-                  style={styles}>
-                  <FontAwesomeIcon
-                    icon="ellipsis"
-                    size={20}
-                    color={defaultCtrlColor}
-                    style={{pointerEvents: 'none'}}
-                  />
-                </Pressable>
-              )
-            }}
-          </Menu.Trigger>
-=======
                 </Menu.Item>
 
                 <Menu.Item
@@ -264,139 +266,28 @@
               </Menu.Group>
             </>
           )}
->>>>>>> 7af338ed
-
-          <Menu.Outer>
-            <Menu.Group>
+
+          <Menu.Divider />
+
+          <Menu.Group>
+            {!isAuthor && (
               <Menu.Item
-                testID="postDropdownTranslateBtn"
-                label={_(msg`Translate`)}
-                onPress={onOpenTranslate}>
-                <Menu.ItemText>{_(msg`Translate`)}</Menu.ItemText>
-                <Menu.ItemIcon icon={Translate} position="right" />
+                testID="postDropdownReportBtn"
+                label={_(msg`Report post`)}
+                onPress={() => reportDialogControl.open()}>
+                <Menu.ItemText>{_(msg`Report post`)}</Menu.ItemText>
+                <Menu.ItemIcon icon={Warning} position="right" />
               </Menu.Item>
-
+            )}
+
+            {isAuthor && (
               <Menu.Item
-                testID="postDropdownCopyTextBtn"
-                label={_(msg`Copy post text`)}
-                onPress={onCopyPostText}>
-                <Menu.ItemText>{_(msg`Copy post text`)}</Menu.ItemText>
-                <Menu.ItemIcon icon={ClipboardIcon} position="right" />
-              </Menu.Item>
-
-              <Menu.Item
-<<<<<<< HEAD
-                testID="postDropdownShareBtn"
-                label={isWeb ? _(msg`Copy link to post`) : _(msg`Share`)}
-                onPress={() => {
-                  const url = toShareUrl(href)
-                  shareUrl(url)
-                }}>
-                <Menu.ItemText>
-                  {isWeb ? _(msg`Copy link to post`) : _(msg`Share`)}
-                </Menu.ItemText>
-                <Menu.ItemIcon icon={Share} position="right" />
-=======
                 testID="postDropdownDeleteBtn"
                 label={_(msg`Delete post`)}
                 onPress={deletePromptControl.open}>
                 <Menu.ItemText>{_(msg`Delete post`)}</Menu.ItemText>
                 <Menu.ItemIcon icon={Trash} position="right" />
->>>>>>> 7af338ed
               </Menu.Item>
-            </Menu.Group>
-
-            {hasSession && (
-              <>
-                <Menu.Divider />
-
-                <Menu.Group>
-                  <Menu.Item
-                    testID="postDropdownMuteThreadBtn"
-                    label={
-                      isThreadMuted
-                        ? _(msg`Unmute thread`)
-                        : _(msg`Mute thread`)
-                    }
-                    onPress={onToggleThreadMute}>
-                    <Menu.ItemText>
-                      {isThreadMuted
-                        ? _(msg`Unmute thread`)
-                        : _(msg`Mute thread`)}
-                    </Menu.ItemText>
-                    <Menu.ItemIcon
-                      icon={isThreadMuted ? Unmute : Mute}
-                      position="right"
-                    />
-                  </Menu.Item>
-
-                  <Menu.Item
-                    testID="postDropdownMuteWordsBtn"
-                    label={_(msg`Mute words & tags`)}
-                    onPress={() => mutedWordsDialogControl.open()}>
-                    <Menu.ItemText>{_(msg`Mute words & tags`)}</Menu.ItemText>
-                    <Menu.ItemIcon icon={Filter} position="right" />
-                  </Menu.Item>
-
-                  {!isAuthor && !isPostHidden && (
-                    <Menu.Item
-                      testID="postDropdownHideBtn"
-                      label={_(msg`Hide post`)}
-                      onPress={() => {
-                        openModal({
-                          name: 'confirm',
-                          title: _(msg`Hide this post?`),
-                          message: _(
-                            msg`This will hide this post from your feeds.`,
-                          ),
-                          onPressConfirm: onHidePost,
-                        })
-                      }}>
-                      <Menu.ItemText>{_(msg`Hide post`)}</Menu.ItemText>
-                      <Menu.ItemIcon icon={EyeSlash} position="right" />
-                    </Menu.Item>
-                  )}
-                </Menu.Group>
-              </>
-            )}
-
-            <Menu.Divider />
-
-            <Menu.Group>
-              {!isAuthor && (
-                <Menu.Item
-                  testID="postDropdownReportBtn"
-                  label={_(msg`Report post`)}
-                  onPress={() => reportDialogControl.open()}>
-                  <Menu.ItemText>{_(msg`Report post`)}</Menu.ItemText>
-                  <Menu.ItemIcon icon={Warning} position="right" />
-                </Menu.Item>
-              )}
-
-              {isAuthor && (
-                <Menu.Item
-                  testID="postDropdownDeleteBtn"
-                  label={_(msg`Delete post`)}
-                  onPress={() => {
-                    openModal({
-                      name: 'confirm',
-                      title: _(msg`Delete this post?`),
-                      message: _(msg`Are you sure? This cannot be undone.`),
-                      onPressConfirm: onDeletePost,
-                    })
-                  }}>
-                  <Menu.ItemText>{_(msg`Delete post`)}</Menu.ItemText>
-                  <Menu.ItemIcon icon={Trash} position="right" />
-                </Menu.Item>
-<<<<<<< HEAD
-              )}
-            </Menu.Group>
-          </Menu.Outer>
-        </Menu.Root>
-      </EventStopper>
-    </>
-=======
-              </>
             )}
           </Menu.Group>
         </Menu.Outer>
@@ -420,8 +311,16 @@
         onConfirm={onHidePost}
         confirmButtonCta={_(msg`Hide`)}
       />
+
+      <ReportDialog
+        control={reportDialogControl}
+        params={{
+          type: 'post',
+          uri: postUri,
+          cid: postCid,
+        }}
+      />
     </EventStopper>
->>>>>>> 7af338ed
   )
 }
 
