import React, {memo} from 'react'
import {StyleProp, ViewStyle, Pressable, PressableProps} from 'react-native'
import Clipboard from '@react-native-clipboard/clipboard'
import {FontAwesomeIcon} from '@fortawesome/react-native-fontawesome'
import {useNavigation} from '@react-navigation/native'
import {
  AppBskyActorDefs,
  AppBskyFeedPost,
  AtUri,
  RichText as RichTextAPI,
} from '@atproto/api'
import {toShareUrl} from 'lib/strings/url-helpers'
import {useTheme} from 'lib/ThemeContext'
import {shareUrl} from 'lib/sharing'
import * as Toast from '../Toast'
import {EventStopper} from '../EventStopper'
import {useDialogControl} from '#/components/Dialog'
import * as Prompt from '#/components/Prompt'
import {makeProfileLink} from '#/lib/routes/links'
import {CommonNavigatorParams} from '#/lib/routes/types'
import {getCurrentRoute} from 'lib/routes/helpers'
import {getTranslatorLink} from '#/locale/helpers'
import {usePostDeleteMutation} from '#/state/queries/post'
import {useMutedThreads, useToggleThreadMute} from '#/state/muted-threads'
import {useLanguagePrefs} from '#/state/preferences'
import {useHiddenPosts, useHiddenPostsApi} from '#/state/preferences'
import {useOpenLink} from '#/state/preferences/in-app-browser'
import {logger} from '#/logger'
import {msg} from '@lingui/macro'
import {useLingui} from '@lingui/react'
import {useSession} from '#/state/session'
import {isWeb} from '#/platform/detection'
import {richTextToString} from '#/lib/strings/rich-text-helpers'
import {useGlobalDialogsControlContext} from '#/components/dialogs/Context'
import {ReportDialog, useReportDialogControl} from '#/components/ReportDialog'

import {atoms as a, useTheme as useAlf} from '#/alf'
import * as Menu from '#/components/Menu'
import {Clipboard_Stroke2_Corner2_Rounded as ClipboardIcon} from '#/components/icons/Clipboard'
import {Filter_Stroke2_Corner0_Rounded as Filter} from '#/components/icons/Filter'
import {ArrowOutOfBox_Stroke2_Corner0_Rounded as Share} from '#/components/icons/ArrowOutOfBox'
import {EyeSlash_Stroke2_Corner0_Rounded as EyeSlash} from '#/components/icons/EyeSlash'
import {Mute_Stroke2_Corner0_Rounded as Mute} from '#/components/icons/Mute'
import {SpeakerVolumeFull_Stroke2_Corner0_Rounded as Unmute} from '#/components/icons/Speaker'
import {BubbleQuestion_Stroke2_Corner0_Rounded as Translate} from '#/components/icons/Bubble'
import {Warning_Stroke2_Corner0_Rounded as Warning} from '#/components/icons/Warning'
import {Trash_Stroke2_Corner0_Rounded as Trash} from '#/components/icons/Trash'

let PostDropdownBtn = ({
  testID,
  postAuthor,
  postCid,
  postUri,
  record,
  richText,
  style,
  hitSlop,
}: {
  testID: string
  postAuthor: AppBskyActorDefs.ProfileViewBasic
  postCid: string
  postUri: string
  record: AppBskyFeedPost.Record
  richText: RichTextAPI
  style?: StyleProp<ViewStyle>
  hitSlop?: PressableProps['hitSlop']
}): React.ReactNode => {
  const {hasSession, currentAccount} = useSession()
  const theme = useTheme()
  const alf = useAlf()
  const {_} = useLingui()
  const defaultCtrlColor = theme.palette.default.postCtrl
  const langPrefs = useLanguagePrefs()
  const mutedThreads = useMutedThreads()
  const toggleThreadMute = useToggleThreadMute()
  const postDeleteMutation = usePostDeleteMutation()
  const hiddenPosts = useHiddenPosts()
  const {hidePost} = useHiddenPostsApi()
  const openLink = useOpenLink()
  const navigation = useNavigation()
  const {mutedWordsDialogControl} = useGlobalDialogsControlContext()
  const reportDialogControl = useReportDialogControl()
  const deletePromptControl = useDialogControl()
  const hidePromptControl = useDialogControl()
  const loggedOutWarningPromptControl = useDialogControl()

  const rootUri = record.reply?.root?.uri || postUri
  const isThreadMuted = mutedThreads.includes(rootUri)
  const isPostHidden = hiddenPosts && hiddenPosts.includes(postUri)
  const isAuthor = postAuthor.did === currentAccount?.did

  const href = React.useMemo(() => {
    const urip = new AtUri(postUri)
    return makeProfileLink(postAuthor, 'post', urip.rkey)
  }, [postUri, postAuthor])

  const translatorUrl = getTranslatorLink(
    record.text,
    langPrefs.primaryLanguage,
  )

  const onDeletePost = React.useCallback(() => {
    postDeleteMutation.mutateAsync({uri: postUri}).then(
      () => {
        Toast.show(_(msg`Post deleted`))

        const route = getCurrentRoute(navigation.getState())
        if (route.name === 'PostThread') {
          const params = route.params as CommonNavigatorParams['PostThread']
          if (
            currentAccount &&
            isAuthor &&
            (params.name === currentAccount.handle ||
              params.name === currentAccount.did)
          ) {
            const currentHref = makeProfileLink(postAuthor, 'post', params.rkey)
            if (currentHref === href && navigation.canGoBack()) {
              navigation.goBack()
            }
          }
        }
      },
      e => {
        logger.error('Failed to delete post', {message: e})
        Toast.show(_(msg`Failed to delete post, please try again`))
      },
    )
  }, [
    navigation,
    postUri,
    postDeleteMutation,
    postAuthor,
    currentAccount,
    isAuthor,
    href,
    _,
  ])

  const onToggleThreadMute = React.useCallback(() => {
    try {
      const muted = toggleThreadMute(rootUri)
      if (muted) {
        Toast.show(
          _(msg`You will no longer receive notifications for this thread`),
        )
      } else {
        Toast.show(_(msg`You will now receive notifications for this thread`))
      }
    } catch (e) {
      logger.error('Failed to toggle thread mute', {message: e})
    }
  }, [rootUri, toggleThreadMute, _])

  const onCopyPostText = React.useCallback(() => {
    const str = richTextToString(richText, true)

    Clipboard.setString(str)
    Toast.show(_(msg`Copied to clipboard`))
  }, [_, richText])

  const onOpenTranslate = React.useCallback(() => {
    openLink(translatorUrl)
  }, [openLink, translatorUrl])

  const onHidePost = React.useCallback(() => {
    hidePost({uri: postUri})
  }, [postUri, hidePost])

  const shouldShowLoggedOutWarning = React.useMemo(() => {
    return !!postAuthor.labels?.find(
      label => label.val === '!no-unauthenticated',
    )
  }, [postAuthor])

  const onSharePost = React.useCallback(() => {
    const url = toShareUrl(href)
    shareUrl(url)
  }, [href])

  return (
    <EventStopper onKeyDown={false}>
      <Menu.Root>
        <Menu.Trigger label={_(msg`Open post options menu`)}>
          {({props, state}) => {
            return (
              <Pressable
                {...props}
                hitSlop={hitSlop}
                testID={testID}
                style={[
                  style,
                  a.rounded_full,
                  (state.hovered || state.pressed) && [
                    alf.atoms.bg_contrast_50,
                  ],
                ]}>
                <FontAwesomeIcon
                  icon="ellipsis"
                  size={20}
                  color={defaultCtrlColor}
                  style={{pointerEvents: 'none'}}
                />
              </Pressable>
            )
          }}
        </Menu.Trigger>

        <Menu.Outer>
          <Menu.Group>
            <Menu.Item
              testID="postDropdownTranslateBtn"
              label={_(msg`Translate`)}
              onPress={onOpenTranslate}>
              <Menu.ItemText>{_(msg`Translate`)}</Menu.ItemText>
              <Menu.ItemIcon icon={Translate} position="right" />
            </Menu.Item>

            <Menu.Item
              testID="postDropdownCopyTextBtn"
              label={_(msg`Copy post text`)}
              onPress={onCopyPostText}>
              <Menu.ItemText>{_(msg`Copy post text`)}</Menu.ItemText>
              <Menu.ItemIcon icon={ClipboardIcon} position="right" />
            </Menu.Item>

            <Menu.Item
              testID="postDropdownShareBtn"
              label={isWeb ? _(msg`Copy link to post`) : _(msg`Share`)}
              onPress={() => {
                if (shouldShowLoggedOutWarning) {
                  loggedOutWarningPromptControl.open()
                } else {
                  onSharePost()
                }
              }}>
              <Menu.ItemText>
                {isWeb ? _(msg`Copy link to post`) : _(msg`Share`)}
              </Menu.ItemText>
              <Menu.ItemIcon icon={Share} position="right" />
            </Menu.Item>
          </Menu.Group>

          {hasSession && (
            <>
              <Menu.Divider />

              <Menu.Group>
                <Menu.Item
                  testID="postDropdownMuteThreadBtn"
                  label={
                    isThreadMuted ? _(msg`Unmute thread`) : _(msg`Mute thread`)
                  }
                  onPress={onToggleThreadMute}>
                  <Menu.ItemText>
                    {isThreadMuted
                      ? _(msg`Unmute thread`)
                      : _(msg`Mute thread`)}
                  </Menu.ItemText>
                  <Menu.ItemIcon
                    icon={isThreadMuted ? Unmute : Mute}
                    position="right"
                  />
                </Menu.Item>

                <Menu.Item
                  testID="postDropdownMuteWordsBtn"
                  label={_(msg`Mute words & tags`)}
                  onPress={() => mutedWordsDialogControl.open()}>
                  <Menu.ItemText>{_(msg`Mute words & tags`)}</Menu.ItemText>
                  <Menu.ItemIcon icon={Filter} position="right" />
                </Menu.Item>

                {!isAuthor && !isPostHidden && (
                  <Menu.Item
                    testID="postDropdownHideBtn"
                    label={_(msg`Hide post`)}
                    onPress={hidePromptControl.open}>
                    <Menu.ItemText>{_(msg`Hide post`)}</Menu.ItemText>
                    <Menu.ItemIcon icon={EyeSlash} position="right" />
                  </Menu.Item>
                )}
              </Menu.Group>
            </>
          )}

          <Menu.Divider />

          <Menu.Group>
            {!isAuthor && (
              <Menu.Item
                testID="postDropdownReportBtn"
                label={_(msg`Report post`)}
                onPress={() => reportDialogControl.open()}>
                <Menu.ItemText>{_(msg`Report post`)}</Menu.ItemText>
                <Menu.ItemIcon icon={Warning} position="right" />
              </Menu.Item>
            )}

            {isAuthor && (
              <Menu.Item
                testID="postDropdownDeleteBtn"
                label={_(msg`Delete post`)}
                onPress={deletePromptControl.open}>
                <Menu.ItemText>{_(msg`Delete post`)}</Menu.ItemText>
                <Menu.ItemIcon icon={Trash} position="right" />
              </Menu.Item>
            )}
          </Menu.Group>
        </Menu.Outer>
      </Menu.Root>

      <Prompt.Basic
        control={deletePromptControl}
        title={_(msg`Delete this post?`)}
        description={_(
          msg`If you remove this post, you won't be able to recover it.`,
        )}
        onConfirm={onDeletePost}
        confirmButtonCta={_(msg`Delete`)}
        confirmButtonColor="negative"
      />

      <Prompt.Basic
        control={hidePromptControl}
        title={_(msg`Hide this post?`)}
        description={_(msg`This post will be hidden from feeds.`)}
        onConfirm={onHidePost}
        confirmButtonCta={_(msg`Hide`)}
      />

<<<<<<< HEAD
      <ReportDialog
        control={reportDialogControl}
        params={{
          type: 'post',
          uri: postUri,
          cid: postCid,
        }}
=======
      <Prompt.Basic
        control={loggedOutWarningPromptControl}
        title={_(msg`Note about sharing`)}
        description={_(
          msg`This post is only visible to logged-in users. It won't be visible to people who aren't logged in.`,
        )}
        onConfirm={onSharePost}
        confirmButtonCta={_(msg`Share anyway`)}
>>>>>>> 6279c5cf
      />
    </EventStopper>
  )
}

PostDropdownBtn = memo(PostDropdownBtn)
export {PostDropdownBtn}<|MERGE_RESOLUTION|>--- conflicted
+++ resolved
@@ -328,7 +328,6 @@
         confirmButtonCta={_(msg`Hide`)}
       />
 
-<<<<<<< HEAD
       <ReportDialog
         control={reportDialogControl}
         params={{
@@ -336,7 +335,8 @@
           uri: postUri,
           cid: postCid,
         }}
-=======
+      />
+
       <Prompt.Basic
         control={loggedOutWarningPromptControl}
         title={_(msg`Note about sharing`)}
@@ -345,7 +345,6 @@
         )}
         onConfirm={onSharePost}
         confirmButtonCta={_(msg`Share anyway`)}
->>>>>>> 6279c5cf
       />
     </EventStopper>
   )
