import React, {useState, useCallback} from 'react'
import {StyleProp, StyleSheet, TextStyle, View, ViewStyle} from 'react-native'
import {
  FontAwesomeIcon,
  FontAwesomeIconStyle,
} from '@fortawesome/react-native-fontawesome'
import {isIOS, isAndroid} from 'platform/detection'
import {Button, ButtonType} from './Button'
import {Text} from '../text/Text'
import {TypographyVariant} from 'lib/ThemeContext'
import {useTheme} from 'lib/ThemeContext'
import {usePalette} from 'lib/hooks/usePalette'
import {getLocales} from 'expo-localization'
import DatePicker from 'react-native-date-picker'

const LOCALE = getLocales()[0]

interface Props {
  testID?: string
  value: Date
  onChange: (date: Date) => void
  buttonType?: ButtonType
  buttonStyle?: StyleProp<ViewStyle>
  buttonLabelType?: TypographyVariant
  buttonLabelStyle?: StyleProp<TextStyle>
  accessibilityLabel: string
  accessibilityHint: string
  accessibilityLabelledBy?: string
  handleAsUTC?: boolean
}

export function DateInput(props: Props) {
  const [show, setShow] = useState(false)
  const theme = useTheme()
  const pal = usePalette('default')

  const formatter = React.useMemo(() => {
    return new Intl.DateTimeFormat(LOCALE.languageTag, {
      timeZone: props.handleAsUTC ? 'UTC' : undefined,
    })
  }, [props.handleAsUTC])

  const onChangeInternal = useCallback(
    (date: Date) => {
      setShow(false)
      props.onChange(date)
    },
    [setShow, props],
  )

  const onPress = useCallback(() => {
    setShow(true)
  }, [setShow])

  const onCancel = useCallback(() => {
    setShow(false)
  }, [])

  return (
    <View>
      {isAndroid && (
        <Button
          type={props.buttonType}
          style={props.buttonStyle}
          onPress={onPress}
          accessibilityLabel={props.accessibilityLabel}
          accessibilityHint={props.accessibilityHint}
          accessibilityLabelledBy={props.accessibilityLabelledBy}>
          <View style={styles.button}>
            <FontAwesomeIcon
              icon={['far', 'calendar']}
              style={pal.textLight as FontAwesomeIconStyle}
            />
            <Text
              type={props.buttonLabelType}
              style={[pal.text, props.buttonLabelStyle]}>
              {formatter.format(props.value)}
            </Text>
          </View>
        </Button>
      )}
      {(isIOS || show) && (
        <DatePicker
<<<<<<< HEAD
=======
          timeZoneOffsetInMinutes={0}
>>>>>>> 596e744d
          modal={isAndroid}
          open={isAndroid}
          theme={theme.colorScheme}
          date={props.value}
          onDateChange={onChangeInternal}
          onConfirm={onChangeInternal}
          onCancel={onCancel}
          mode="date"
          testID={props.testID ? `${props.testID}-datepicker` : undefined}
          accessibilityLabel={props.accessibilityLabel}
          accessibilityHint={props.accessibilityHint}
          accessibilityLabelledBy={props.accessibilityLabelledBy}
        />
      )}
    </View>
  )
}

const styles = StyleSheet.create({
  button: {
    flexDirection: 'row',
    alignItems: 'center',
    gap: 10,
  },
})<|MERGE_RESOLUTION|>--- conflicted
+++ resolved
@@ -81,10 +81,7 @@
       )}
       {(isIOS || show) && (
         <DatePicker
-<<<<<<< HEAD
-=======
           timeZoneOffsetInMinutes={0}
->>>>>>> 596e744d
           modal={isAndroid}
           open={isAndroid}
           theme={theme.colorScheme}
