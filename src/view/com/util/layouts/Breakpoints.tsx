--- conflicted
+++ resolved
@@ -3,14 +3,9 @@
 export const Desktop = ({}: React.PropsWithChildren<{}>) => null
 export const TabletOrDesktop = ({}: React.PropsWithChildren<{}>) => null
 export const Tablet = ({}: React.PropsWithChildren<{}>) => null
-<<<<<<< HEAD
-export const TabletOrMobile = ({children}: React.PropsWithChildren<{}>) =>
-  children
-=======
 export const TabletOrMobile = ({children}: React.PropsWithChildren<{}>) => (
   <>{children}</>
 )
->>>>>>> a498acab
 export const Mobile = ({children}: React.PropsWithChildren<{}>) => (
   <>{children}</>
 )