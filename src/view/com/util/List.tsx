import React, {memo} from 'react'
import {FlatListProps, RefreshControl} from 'react-native'
import {FlatList_INTERNAL} from './Views'
import {addStyle} from 'lib/styles'
import {useScrollHandlers} from '#/lib/ScrollContext'
import {runOnJS, useSharedValue} from 'react-native-reanimated'
import {useAnimatedScrollHandler} from '#/lib/hooks/useAnimatedScrollHandler_FIXED'
import {usePalette} from '#/lib/hooks/usePalette'

export type ListMethods = FlatList_INTERNAL
export type ListProps<ItemT> = Omit<
  FlatListProps<ItemT>,
  | 'onScroll' // Use ScrollContext instead.
  | 'refreshControl' // Pass refreshing and/or onRefresh instead.
  | 'contentOffset' // Pass headerOffset instead.
> & {
  onScrolledDownChange?: (isScrolledDown: boolean) => void
  headerOffset?: number
  refreshing?: boolean
  onRefresh?: () => void
}
export type ListRef = React.MutableRefObject<FlatList_INTERNAL | null>

const SCROLLED_DOWN_LIMIT = 200

function ListImpl<ItemT>(
  {
    onScrolledDownChange,
    refreshing,
    onRefresh,
    headerOffset,
    style,
    ...props
  }: ListProps<ItemT>,
  ref: React.Ref<ListMethods>,
) {
  const isScrolledDown = useSharedValue(false)
  const contextScrollHandlers = useScrollHandlers()
  const pal = usePalette('default')

  function handleScrolledDownChange(didScrollDown: boolean) {
    onScrolledDownChange?.(didScrollDown)
  }

  const scrollHandler = useAnimatedScrollHandler({
    onBeginDrag(e, ctx) {
      contextScrollHandlers.onBeginDrag?.(e, ctx)
    },
    onEndDrag(e, ctx) {
      contextScrollHandlers.onEndDrag?.(e, ctx)
    },
    onScroll(e, ctx) {
      contextScrollHandlers.onScroll?.(e, ctx)

      const didScrollDown = e.contentOffset.y > SCROLLED_DOWN_LIMIT
      if (isScrolledDown.value !== didScrollDown) {
        isScrolledDown.value = didScrollDown
        if (onScrolledDownChange != null) {
          runOnJS(handleScrolledDownChange)(didScrollDown)
        }
      }
    },
  })

  let refreshControl
  if (refreshing !== undefined || onRefresh !== undefined) {
    refreshControl = (
      <RefreshControl
        refreshing={refreshing ?? false}
        onRefresh={onRefresh}
        tintColor={pal.colors.text}
        titleColor={pal.colors.text}
        progressViewOffset={headerOffset}
      />
    )
  }

  let contentOffset
  if (headerOffset != null) {
    style = addStyle(style, {
      paddingTop: headerOffset,
    })
    contentOffset = {x: 0, y: headerOffset * -1}
  }

  return (
    <FlatList_INTERNAL
      {...props}
<<<<<<< HEAD
      contentOffset={contentOffset}
      refreshControl={refreshControl}
=======
      scrollIndicatorInsets={{right: 1}}
>>>>>>> d068cb19
      onScroll={scrollHandler}
      scrollEventThrottle={1}
      style={style}
      ref={ref}
    />
  )
}

export const List = memo(React.forwardRef(ListImpl)) as <ItemT>(
  props: ListProps<ItemT> & {ref?: React.Ref<ListMethods>},
) => React.ReactElement<|MERGE_RESOLUTION|>--- conflicted
+++ resolved
@@ -86,12 +86,9 @@
   return (
     <FlatList_INTERNAL
       {...props}
-<<<<<<< HEAD
       contentOffset={contentOffset}
       refreshControl={refreshControl}
-=======
       scrollIndicatorInsets={{right: 1}}
->>>>>>> d068cb19
       onScroll={scrollHandler}
       scrollEventThrottle={1}
       style={style}
