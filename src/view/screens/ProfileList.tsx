--- conflicted
+++ resolved
@@ -45,12 +45,9 @@
 import {ComposeIcon2} from 'lib/icons'
 import {ListItems} from 'view/com/lists/ListItems'
 import {logger} from '#/logger'
-<<<<<<< HEAD
 import {Trans, msg} from '@lingui/macro'
 import {useLingui} from '@lingui/react'
-=======
 import {useSetMinimalShellMode} from '#/state/shell'
->>>>>>> 96d8faf4
 
 const SECTION_TITLES_CURATE = ['Posts', 'About']
 const SECTION_TITLES_MOD = ['About']
@@ -111,11 +108,8 @@
     listOwnerDid,
   }: Props & {listOwnerDid: string}) {
     const store = useStores()
-<<<<<<< HEAD
     const {_} = useLingui()
-=======
     const setMinimalShellMode = useSetMinimalShellMode()
->>>>>>> 96d8faf4
     const {rkey} = route.params
     const feedSectionRef = React.useRef<SectionRef>(null)
     const aboutSectionRef = React.useRef<SectionRef>(null)
