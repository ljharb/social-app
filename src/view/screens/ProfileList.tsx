import React, {useCallback, useMemo} from 'react'
import {
  ActivityIndicator,
  FlatList,
  NativeScrollEvent,
  Pressable,
  StyleSheet,
  View,
} from 'react-native'
import {useFocusEffect} from '@react-navigation/native'
import {NativeStackScreenProps, CommonNavigatorParams} from 'lib/routes/types'
import {useNavigation} from '@react-navigation/native'
import {FontAwesomeIcon} from '@fortawesome/react-native-fontawesome'
import {useAnimatedScrollHandler} from 'react-native-reanimated'
import {observer} from 'mobx-react-lite'
import {RichText as RichTextAPI} from '@atproto/api'
import {withAuthRequired} from 'view/com/auth/withAuthRequired'
import {PagerWithHeader} from 'view/com/pager/PagerWithHeader'
import {ProfileSubpageHeader} from 'view/com/profile/ProfileSubpageHeader'
import {Feed} from 'view/com/posts/Feed'
import {Text} from 'view/com/util/text/Text'
import {NativeDropdown, DropdownItem} from 'view/com/util/forms/NativeDropdown'
import {CenteredView} from 'view/com/util/Views'
import {EmptyState} from 'view/com/util/EmptyState'
import {RichText} from 'view/com/util/text/RichText'
import {Button} from 'view/com/util/forms/Button'
import {TextLink} from 'view/com/util/Link'
import * as Toast from 'view/com/util/Toast'
import {LoadLatestBtn} from 'view/com/util/load-latest/LoadLatestBtn'
import {FAB} from 'view/com/util/fab/FAB'
import {Haptics} from 'lib/haptics'
import {ListModel} from 'state/models/content/list'
import {PostsFeedModel} from 'state/models/feeds/posts'
import {useStores} from 'state/index'
import {usePalette} from 'lib/hooks/usePalette'
import {useSetTitle} from 'lib/hooks/useSetTitle'
import {useWebMediaQueries} from 'lib/hooks/useWebMediaQueries'
import {NavigationProp} from 'lib/routes/types'
import {toShareUrl} from 'lib/strings/url-helpers'
import {shareUrl} from 'lib/sharing'
import {resolveName} from 'lib/api'
import {s} from 'lib/styles'
import {sanitizeHandle} from 'lib/strings/handles'
import {makeProfileLink, makeListLink} from 'lib/routes/links'
import {ComposeIcon2} from 'lib/icons'
import {ListItems} from 'view/com/lists/ListItems'
import {logger} from '#/logger'
import {Trans, msg} from '@lingui/macro'
import {useLingui} from '@lingui/react'
import {useSetMinimalShellMode} from '#/state/shell'
import {useModalControls} from '#/state/modals'

const SECTION_TITLES_CURATE = ['Posts', 'About']
const SECTION_TITLES_MOD = ['About']

interface SectionRef {
  scrollToTop: () => void
}

type Props = NativeStackScreenProps<CommonNavigatorParams, 'ProfileList'>
export const ProfileListScreen = withAuthRequired(
  observer(function ProfileListScreenImpl(props: Props) {
    const store = useStores()
    const {name: handleOrDid} = props.route.params
    const [listOwnerDid, setListOwnerDid] = React.useState<string | undefined>()
    const [error, setError] = React.useState<string | undefined>()

    React.useEffect(() => {
      /*
       * We must resolve the DID of the list owner before we can fetch the list.
       */
      async function fetchDid() {
        try {
          const did = await resolveName(store, handleOrDid)
          setListOwnerDid(did)
        } catch (e) {
          setError(
            `We're sorry, but we were unable to resolve this list. If this persists, please contact the list creator, @${handleOrDid}.`,
          )
        }
      }

      fetchDid()
    }, [store, handleOrDid, setListOwnerDid])

    if (error) {
      return (
        <CenteredView>
          <ErrorScreen error={error} />
        </CenteredView>
      )
    }

    return listOwnerDid ? (
      <ProfileListScreenInner {...props} listOwnerDid={listOwnerDid} />
    ) : (
      <CenteredView>
        <View style={s.p20}>
          <ActivityIndicator size="large" />
        </View>
      </CenteredView>
    )
  }),
)

export const ProfileListScreenInner = observer(
  function ProfileListScreenInnerImpl({
    route,
    listOwnerDid,
  }: Props & {listOwnerDid: string}) {
    const store = useStores()
    const {_} = useLingui()
    const setMinimalShellMode = useSetMinimalShellMode()
    const {rkey} = route.params
    const feedSectionRef = React.useRef<SectionRef>(null)
    const aboutSectionRef = React.useRef<SectionRef>(null)
    const {openModal} = useModalControls()

    const list: ListModel = useMemo(() => {
      const model = new ListModel(
        store,
        `at://${listOwnerDid}/app.bsky.graph.list/${rkey}`,
      )
      return model
    }, [store, listOwnerDid, rkey])
    const feed = useMemo(
      () => new PostsFeedModel(store, 'list', {list: list.uri}),
      [store, list],
    )
    useSetTitle(list.data?.name)

    useFocusEffect(
      useCallback(() => {
        setMinimalShellMode(false)
        list.loadMore(true).then(() => {
          if (list.isCuratelist) {
            feed.setup()
          }
        })
      }, [setMinimalShellMode, list, feed]),
    )

    const onPressAddUser = useCallback(() => {
      openModal({
        name: 'list-add-user',
        list,
        onAdd() {
          if (list.isCuratelist) {
            feed.refresh()
          }
        },
      })
    }, [openModal, list, feed])

    const onCurrentPageSelected = React.useCallback(
      (index: number) => {
        if (index === 0) {
          feedSectionRef.current?.scrollToTop()
        }
        if (index === 1) {
          aboutSectionRef.current?.scrollToTop()
        }
      },
      [feedSectionRef],
    )

    const renderHeader = useCallback(() => {
      return <Header rkey={rkey} list={list} />
    }, [rkey, list])

    if (list.isCuratelist) {
      return (
        <View style={s.hContentRegion}>
          <PagerWithHeader
            items={SECTION_TITLES_CURATE}
            isHeaderReady={list.hasLoaded}
            renderHeader={renderHeader}
            onCurrentPageSelected={onCurrentPageSelected}>
            {({onScroll, headerHeight, isScrolledDown}) => (
              <FeedSection
                ref={feedSectionRef}
                feed={feed}
                onScroll={onScroll}
                headerHeight={headerHeight}
                isScrolledDown={isScrolledDown}
              />
            )}
            {({onScroll, headerHeight, isScrolledDown}) => (
              <AboutSection
                ref={aboutSectionRef}
                list={list}
                descriptionRT={list.descriptionRT}
                creator={list.data ? list.data.creator : undefined}
                isCurateList={list.isCuratelist}
                isOwner={list.isOwner}
                onPressAddUser={onPressAddUser}
                onScroll={onScroll}
                headerHeight={headerHeight}
                isScrolledDown={isScrolledDown}
              />
            )}
          </PagerWithHeader>
          <FAB
            testID="composeFAB"
            onPress={() => store.shell.openComposer({})}
            icon={
              <ComposeIcon2
                strokeWidth={1.5}
                size={29}
                style={{color: 'white'}}
              />
            }
            accessibilityRole="button"
            accessibilityLabel={_(msg`New post`)}
            accessibilityHint=""
          />
        </View>
      )
    }
    if (list.isModlist) {
      return (
        <View style={s.hContentRegion}>
          <PagerWithHeader
            items={SECTION_TITLES_MOD}
            isHeaderReady={list.hasLoaded}
            renderHeader={renderHeader}>
            {({onScroll, headerHeight, isScrolledDown}) => (
              <AboutSection
                list={list}
                descriptionRT={list.descriptionRT}
                creator={list.data ? list.data.creator : undefined}
                isCurateList={list.isCuratelist}
                isOwner={list.isOwner}
                onPressAddUser={onPressAddUser}
                onScroll={onScroll}
                headerHeight={headerHeight}
                isScrolledDown={isScrolledDown}
              />
            )}
          </PagerWithHeader>
          <FAB
            testID="composeFAB"
            onPress={() => store.shell.openComposer({})}
            icon={
              <ComposeIcon2
                strokeWidth={1.5}
                size={29}
                style={{color: 'white'}}
              />
            }
            accessibilityRole="button"
            accessibilityLabel={_(msg`New post`)}
            accessibilityHint=""
          />
        </View>
      )
    }
    return (
      <CenteredView sideBorders style={s.hContentRegion}>
        <Header rkey={rkey} list={list} />
        {list.error ? <ErrorScreen error={list.error} /> : null}
      </CenteredView>
    )
  },
)

const Header = observer(function HeaderImpl({
  rkey,
  list,
}: {
  rkey: string
  list: ListModel
}) {
  const pal = usePalette('default')
  const palInverted = usePalette('inverted')
<<<<<<< HEAD
  const store = useStores()
  const {_} = useLingui()
=======
>>>>>>> bd531f23
  const navigation = useNavigation<NavigationProp>()
  const {openModal, closeModal} = useModalControls()

  const onTogglePinned = useCallback(async () => {
    Haptics.default()
    list.togglePin().catch(e => {
      Toast.show('There was an issue contacting the server')
      logger.error('Failed to toggle pinned list', {error: e})
    })
  }, [list])

  const onSubscribeMute = useCallback(() => {
    openModal({
      name: 'confirm',
      title: 'Mute these accounts?',
      message:
        'Muting is private. Muted accounts can interact with you, but you will not see their posts or receive notifications from them.',
      confirmBtnText: 'Mute this List',
      async onPressConfirm() {
        try {
          await list.mute()
          Toast.show('List muted')
        } catch {
          Toast.show(
            'There was an issue. Please check your internet connection and try again.',
          )
        }
      },
      onPressCancel() {
        closeModal()
      },
    })
  }, [openModal, closeModal, list])

  const onUnsubscribeMute = useCallback(async () => {
    try {
      await list.unmute()
      Toast.show('List unmuted')
    } catch {
      Toast.show(
        'There was an issue. Please check your internet connection and try again.',
      )
    }
  }, [list])

  const onSubscribeBlock = useCallback(() => {
    openModal({
      name: 'confirm',
      title: 'Block these accounts?',
      message:
        'Blocking is public. Blocked accounts cannot reply in your threads, mention you, or otherwise interact with you.',
      confirmBtnText: 'Block this List',
      async onPressConfirm() {
        try {
          await list.block()
          Toast.show('List blocked')
        } catch {
          Toast.show(
            'There was an issue. Please check your internet connection and try again.',
          )
        }
      },
      onPressCancel() {
        closeModal()
      },
    })
  }, [openModal, closeModal, list])

  const onUnsubscribeBlock = useCallback(async () => {
    try {
      await list.unblock()
      Toast.show('List unblocked')
    } catch {
      Toast.show(
        'There was an issue. Please check your internet connection and try again.',
      )
    }
  }, [list])

  const onPressEdit = useCallback(() => {
    openModal({
      name: 'create-or-edit-list',
      list,
      onSave() {
        list.refresh()
      },
    })
  }, [openModal, list])

  const onPressDelete = useCallback(() => {
    openModal({
      name: 'confirm',
      title: 'Delete List',
      message: 'Are you sure?',
      async onPressConfirm() {
        await list.delete()
        Toast.show('List deleted')
        if (navigation.canGoBack()) {
          navigation.goBack()
        } else {
          navigation.navigate('Home')
        }
      },
    })
  }, [openModal, list, navigation])

  const onPressReport = useCallback(() => {
    if (!list.data) return
    openModal({
      name: 'report',
      uri: list.uri,
      cid: list.data.cid,
    })
  }, [openModal, list])

  const onPressShare = useCallback(() => {
    const url = toShareUrl(`/profile/${list.creatorDid}/lists/${rkey}`)
    shareUrl(url)
  }, [list.creatorDid, rkey])

  const dropdownItems: DropdownItem[] = useMemo(() => {
    if (!list.hasLoaded) {
      return []
    }
    let items: DropdownItem[] = [
      {
        testID: 'listHeaderDropdownShareBtn',
        label: 'Share',
        onPress: onPressShare,
        icon: {
          ios: {
            name: 'square.and.arrow.up',
          },
          android: '',
          web: 'share',
        },
      },
    ]
    if (list.isOwner) {
      items.push({label: 'separator'})
      items.push({
        testID: 'listHeaderDropdownEditBtn',
        label: 'Edit List Details',
        onPress: onPressEdit,
        icon: {
          ios: {
            name: 'pencil',
          },
          android: '',
          web: 'pen',
        },
      })
      items.push({
        testID: 'listHeaderDropdownDeleteBtn',
        label: 'Delete List',
        onPress: onPressDelete,
        icon: {
          ios: {
            name: 'trash',
          },
          android: '',
          web: ['far', 'trash-can'],
        },
      })
    } else {
      items.push({label: 'separator'})
      items.push({
        testID: 'listHeaderDropdownReportBtn',
        label: 'Report List',
        onPress: onPressReport,
        icon: {
          ios: {
            name: 'exclamationmark.triangle',
          },
          android: '',
          web: 'circle-exclamation',
        },
      })
    }
    return items
  }, [
    list.hasLoaded,
    list.isOwner,
    onPressShare,
    onPressEdit,
    onPressDelete,
    onPressReport,
  ])

  const subscribeDropdownItems: DropdownItem[] = useMemo(() => {
    return [
      {
        testID: 'subscribeDropdownMuteBtn',
        label: 'Mute accounts',
        onPress: onSubscribeMute,
        icon: {
          ios: {
            name: 'speaker.slash',
          },
          android: '',
          web: 'user-slash',
        },
      },
      {
        testID: 'subscribeDropdownBlockBtn',
        label: 'Block accounts',
        onPress: onSubscribeBlock,
        icon: {
          ios: {
            name: 'person.fill.xmark',
          },
          android: '',
          web: 'ban',
        },
      },
    ]
  }, [onSubscribeMute, onSubscribeBlock])

  return (
    <ProfileSubpageHeader
      isLoading={!list.hasLoaded}
      href={makeListLink(
        list.data?.creator.handle || list.data?.creator.did || '',
        rkey,
      )}
      title={list.data?.name || 'User list'}
      avatar={list.data?.avatar}
      isOwner={list.isOwner}
      creator={list.data?.creator}
      avatarType="list">
      {list.isCuratelist || list.isPinned ? (
        <Button
          testID={list.isPinned ? 'unpinBtn' : 'pinBtn'}
          type={list.isPinned ? 'default' : 'inverted'}
          label={list.isPinned ? 'Unpin' : 'Pin to home'}
          onPress={onTogglePinned}
        />
      ) : list.isModlist ? (
        list.isBlocking ? (
          <Button
            testID="unblockBtn"
            type="default"
            label="Unblock"
            onPress={onUnsubscribeBlock}
          />
        ) : list.isMuting ? (
          <Button
            testID="unmuteBtn"
            type="default"
            label="Unmute"
            onPress={onUnsubscribeMute}
          />
        ) : (
          <NativeDropdown
            testID="subscribeBtn"
            items={subscribeDropdownItems}
            accessibilityLabel={_(msg`Subscribe to this list`)}
            accessibilityHint="">
            <View style={[palInverted.view, styles.btn]}>
              <Text style={palInverted.text}>
                <Trans>Subscribe</Trans>
              </Text>
            </View>
          </NativeDropdown>
        )
      ) : null}
      <NativeDropdown
        testID="headerDropdownBtn"
        items={dropdownItems}
        accessibilityLabel={_(msg`More options`)}
        accessibilityHint="">
        <View style={[pal.viewLight, styles.btn]}>
          <FontAwesomeIcon icon="ellipsis" size={20} color={pal.colors.text} />
        </View>
      </NativeDropdown>
    </ProfileSubpageHeader>
  )
})

interface FeedSectionProps {
  feed: PostsFeedModel
  onScroll: (e: NativeScrollEvent) => void
  headerHeight: number
  isScrolledDown: boolean
}
const FeedSection = React.forwardRef<SectionRef, FeedSectionProps>(
  function FeedSectionImpl(
    {feed, onScroll, headerHeight, isScrolledDown},
    ref,
  ) {
    const hasNew = feed.hasNewLatest && !feed.isRefreshing
    const scrollElRef = React.useRef<FlatList>(null)

    const onScrollToTop = useCallback(() => {
      scrollElRef.current?.scrollToOffset({offset: -headerHeight})
      feed.refresh()
    }, [feed, scrollElRef, headerHeight])
    React.useImperativeHandle(ref, () => ({
      scrollToTop: onScrollToTop,
    }))

    const renderPostsEmpty = useCallback(() => {
      return <EmptyState icon="feed" message="This feed is empty!" />
    }, [])

    const scrollHandler = useAnimatedScrollHandler({onScroll})
    return (
      <View>
        <Feed
          testID="listFeed"
          feed={feed}
          scrollElRef={scrollElRef}
          onScroll={scrollHandler}
          scrollEventThrottle={1}
          renderEmptyState={renderPostsEmpty}
          headerOffset={headerHeight}
        />
        {(isScrolledDown || hasNew) && (
          <LoadLatestBtn
            onPress={onScrollToTop}
            label="Load new posts"
            showIndicator={hasNew}
          />
        )}
      </View>
    )
  },
)

interface AboutSectionProps {
  list: ListModel
  descriptionRT: RichTextAPI | null
  creator: {did: string; handle: string} | undefined
  isCurateList: boolean | undefined
  isOwner: boolean | undefined
  onPressAddUser: () => void
  onScroll: (e: NativeScrollEvent) => void
  headerHeight: number
  isScrolledDown: boolean
}
const AboutSection = React.forwardRef<SectionRef, AboutSectionProps>(
  function AboutSectionImpl(
    {
      list,
      descriptionRT,
      creator,
      isCurateList,
      isOwner,
      onPressAddUser,
      onScroll,
      headerHeight,
      isScrolledDown,
    },
    ref,
  ) {
    const pal = usePalette('default')
    const {_} = useLingui()
    const {isMobile} = useWebMediaQueries()
    const scrollElRef = React.useRef<FlatList>(null)

    const onScrollToTop = useCallback(() => {
      scrollElRef.current?.scrollToOffset({offset: -headerHeight})
    }, [scrollElRef, headerHeight])

    React.useImperativeHandle(ref, () => ({
      scrollToTop: onScrollToTop,
    }))

    const renderHeader = React.useCallback(() => {
      if (!list.data) {
        return <View />
      }
      return (
        <View>
          <View
            style={[
              {
                borderTopWidth: 1,
                padding: isMobile ? 14 : 20,
                gap: 12,
              },
              pal.border,
            ]}>
            {descriptionRT ? (
              <RichText
                testID="listDescription"
                type="lg"
                style={pal.text}
                richText={descriptionRT}
              />
            ) : (
              <Text
                testID="listDescriptionEmpty"
                type="lg"
                style={[{fontStyle: 'italic'}, pal.textLight]}>
                <Trans>No description</Trans>
              </Text>
            )}
            <Text type="md" style={[pal.textLight]} numberOfLines={1}>
              {isCurateList ? 'User list' : 'Moderation list'} by{' '}
              {isOwner ? (
                'you'
              ) : (
                <TextLink
                  text={sanitizeHandle(creator?.handle || '', '@')}
                  href={creator ? makeProfileLink(creator) : ''}
                  style={pal.textLight}
                />
              )}
            </Text>
          </View>
          <View
            style={[
              {
                flexDirection: 'row',
                alignItems: 'center',
                justifyContent: 'space-between',
                paddingHorizontal: isMobile ? 14 : 20,
                paddingBottom: isMobile ? 14 : 18,
              },
            ]}>
            <Text type="lg-bold">
              <Trans>Users</Trans>
            </Text>
            {isOwner && (
              <Pressable
                testID="addUserBtn"
                accessibilityRole="button"
                accessibilityLabel={_(msg`Add a user to this list`)}
                accessibilityHint=""
                onPress={onPressAddUser}
                style={{flexDirection: 'row', alignItems: 'center', gap: 6}}>
                <FontAwesomeIcon
                  icon="user-plus"
                  color={pal.colors.link}
                  size={16}
                />
                <Text style={pal.link}>
                  <Trans>Add</Trans>
                </Text>
              </Pressable>
            )}
          </View>
        </View>
      )
    }, [
      pal,
      list.data,
      isMobile,
      descriptionRT,
      creator,
      isCurateList,
      isOwner,
      onPressAddUser,
      _,
    ])

    const renderEmptyState = useCallback(() => {
      return (
        <EmptyState
          icon="users-slash"
          message="This list is empty!"
          style={{paddingTop: 40}}
        />
      )
    }, [])

    const scrollHandler = useAnimatedScrollHandler({onScroll})
    return (
      <View>
        <ListItems
          testID="listItems"
          scrollElRef={scrollElRef}
          renderHeader={renderHeader}
          renderEmptyState={renderEmptyState}
          list={list}
          headerOffset={headerHeight}
          onScroll={scrollHandler}
          scrollEventThrottle={1}
        />
        {isScrolledDown && (
          <LoadLatestBtn
            onPress={onScrollToTop}
            label="Scroll to top"
            showIndicator={false}
          />
        )}
      </View>
    )
  },
)

function ErrorScreen({error}: {error: string}) {
  const pal = usePalette('default')
  const navigation = useNavigation<NavigationProp>()
  const {_} = useLingui()
  const onPressBack = useCallback(() => {
    if (navigation.canGoBack()) {
      navigation.goBack()
    } else {
      navigation.navigate('Home')
    }
  }, [navigation])

  return (
    <View
      style={[
        pal.view,
        pal.border,
        {
          marginTop: 10,
          paddingHorizontal: 18,
          paddingVertical: 14,
          borderTopWidth: 1,
        },
      ]}>
      <Text type="title-lg" style={[pal.text, s.mb10]}>
        <Trans>Could not load list</Trans>
      </Text>
      <Text type="md" style={[pal.text, s.mb20]}>
        {error}
      </Text>

      <View style={{flexDirection: 'row'}}>
        <Button
          type="default"
          accessibilityLabel={_(msg`Go Back`)}
          accessibilityHint="Return to previous page"
          onPress={onPressBack}
          style={{flexShrink: 1}}>
          <Text type="button" style={pal.text}>
            <Trans>Go Back</Trans>
          </Text>
        </Button>
      </View>
    </View>
  )
}

const styles = StyleSheet.create({
  btn: {
    flexDirection: 'row',
    alignItems: 'center',
    gap: 6,
    paddingVertical: 7,
    paddingHorizontal: 14,
    borderRadius: 50,
    marginLeft: 6,
  },
})<|MERGE_RESOLUTION|>--- conflicted
+++ resolved
@@ -273,11 +273,7 @@
 }) {
   const pal = usePalette('default')
   const palInverted = usePalette('inverted')
-<<<<<<< HEAD
-  const store = useStores()
   const {_} = useLingui()
-=======
->>>>>>> bd531f23
   const navigation = useNavigation<NavigationProp>()
   const {openModal, closeModal} = useModalControls()
 
