--- conflicted
+++ resolved
@@ -47,12 +47,9 @@
 import {makeProfileLink} from 'lib/routes/links'
 import {ComposeIcon2} from 'lib/icons'
 import {logger} from '#/logger'
-<<<<<<< HEAD
 import {Trans, msg} from '@lingui/macro'
 import {useLingui} from '@lingui/react'
-=======
 import {useModalControls} from '#/state/modals'
->>>>>>> bd531f23
 
 const SECTION_TITLES = ['Posts', 'About']
 
