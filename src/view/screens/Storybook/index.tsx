import React from 'react'
import {View} from 'react-native'
import {CenteredView, ScrollView} from '#/view/com/util/Views'

import {atoms as a, useTheme, ThemeProvider} from '#/alf'
import {useSetThemePrefs} from '#/state/shell'
import {Button} from '#/components/Button'

import {Theming} from './Theming'
import {Typography} from './Typography'
import {Spacing} from './Spacing'
import {Buttons} from './Buttons'
import {Links} from './Links'
import {Forms} from './Forms'
import {Dialogs} from './Dialogs'
import {Breakpoints} from './Breakpoints'
import {Shadows} from './Shadows'
import {Icons} from './Icons'
import {Menus} from './Menus'

export function Storybook() {
  const t = useTheme()
  const {setColorMode, setDarkTheme} = useSetThemePrefs()

  return (
    <ScrollView>
      <CenteredView style={[t.atoms.bg]}>
        <View style={[a.p_xl, a.gap_5xl, {paddingBottom: 200}]}>
          <View style={[a.flex_row, a.align_start, a.gap_md]}>
            <Button
              variant="outline"
              color="primary"
              size="small"
              label='Set theme to "system"'
              onPress={() => setColorMode('system')}>
              System
            </Button>
            <Button
              variant="solid"
              color="secondary"
              size="small"
              label='Set theme to "light"'
              onPress={() => setColorMode('light')}>
              Light
            </Button>
            <Button
              variant="solid"
              color="secondary"
              size="small"
              label='Set theme to "dim"'
              onPress={() => {
                setColorMode('dark')
                setDarkTheme('dim')
              }}>
              Dim
            </Button>
            <Button
              variant="solid"
              color="secondary"
              size="small"
              label='Set theme to "dark"'
              onPress={() => {
                setColorMode('dark')
                setDarkTheme('dark')
              }}>
              Dark
            </Button>
          </View>

          <Dialogs />
          <ThemeProvider theme="light">
            <Theming />
          </ThemeProvider>
          <ThemeProvider theme="dim">
            <Theming />
          </ThemeProvider>
          <ThemeProvider theme="dark">
            <Theming />
          </ThemeProvider>

          <Typography />
          <Spacing />
          <Shadows />
          <Buttons />
          <Icons />
          <Links />
          <Forms />
<<<<<<< HEAD
=======
          <Dialogs />
          <Menus />
>>>>>>> dd86d096
          <Breakpoints />
        </View>
      </CenteredView>
    </ScrollView>
  )
}<|MERGE_RESOLUTION|>--- conflicted
+++ resolved
@@ -85,11 +85,8 @@
           <Icons />
           <Links />
           <Forms />
-<<<<<<< HEAD
-=======
           <Dialogs />
           <Menus />
->>>>>>> dd86d096
           <Breakpoints />
         </View>
       </CenteredView>
