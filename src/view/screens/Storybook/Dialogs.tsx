import React from 'react'
import {View} from 'react-native'

import {atoms as a} from '#/alf'
import {Button} from '#/components/Button'
import {H3, P} from '#/components/Typography'
import * as Dialog from '#/components/Dialog'
import * as Prompt from '#/components/Prompt'
import {useDialogStateControlContext} from '#/state/dialogs'
import {useOpenGlobalDialog} from '#/components/dialogs'
import {ReportDialog} from '#/components/dialogs/ReportDialog'

export function Dialogs() {
  const scrollable = Dialog.useDialogControl()
  const basic = Dialog.useDialogControl()
  const prompt = Prompt.usePromptControl()
  const {closeAllDialogs} = useDialogStateControlContext()
  const openDialog = useOpenGlobalDialog()

  return (
    <View style={[a.gap_md]}>
      <Button
        variant="outline"
        color="secondary"
        size="small"
        onPress={() => {
          scrollable.open()
          prompt.open()
<<<<<<< HEAD
          openDialog(ReportDialog, {type: 'user', did: ''})
=======
          basic.open()
>>>>>>> d38f168d
        }}
        label="Open basic dialog">
        Open all dialogs
      </Button>

      <Button
        variant="outline"
        color="secondary"
        size="small"
        onPress={() => {
<<<<<<< HEAD
          control.open()
=======
          scrollable.open()
        }}
        label="Open basic dialog">
        Open scrollable dialog
      </Button>

      <Button
        variant="outline"
        color="secondary"
        size="small"
        onPress={() => {
          basic.open()
>>>>>>> d38f168d
        }}
        label="Open basic dialog">
        Open basic dialog
      </Button>

      <Button
        variant="solid"
        color="primary"
        size="small"
        onPress={() => prompt.open()}
        label="Open prompt">
        Open prompt
      </Button>

      <Button
        variant="solid"
        color="primary"
        size="small"
        onPress={() => {
          openDialog(ReportDialog, {type: 'user', did: ''})
        }}
        label="Open prompt">
        Open report dialog
      </Button>

      <Prompt.Outer control={prompt}>
        <Prompt.Title>This is a prompt</Prompt.Title>
        <Prompt.Description>
          This is a generic prompt component. It accepts a title and a
          description, as well as two actions.
        </Prompt.Description>
        <Prompt.Actions>
          <Prompt.Cancel>Cancel</Prompt.Cancel>
          <Prompt.Action>Confirm</Prompt.Action>
        </Prompt.Actions>
      </Prompt.Outer>

      <Dialog.Outer control={basic}>
        <Dialog.Handle />

        <Dialog.Inner label="test">
          <H3 nativeID="dialog-title">Dialog</H3>
          <P nativeID="dialog-description">A basic dialog</P>
        </Dialog.Inner>
      </Dialog.Outer>

      <Dialog.Outer
        control={scrollable}
        nativeOptions={{sheet: {snapPoints: ['100%']}}}>
        <Dialog.Handle />

        <Dialog.ScrollableInner
          accessibilityDescribedBy="dialog-description"
          accessibilityLabelledBy="dialog-title">
          <View style={[a.relative, a.gap_md, a.w_full]}>
            <H3 nativeID="dialog-title">Dialog</H3>
            <P nativeID="dialog-description">
              A scrollable dialog with an input within it.
            </P>
            <Dialog.Input value="" onChangeText={() => {}} label="Type here" />

            <Button
              variant="outline"
              color="secondary"
              size="small"
              onPress={closeAllDialogs}
              label="Close all dialogs">
              Close all dialogs
            </Button>
            <View style={{height: 1000}} />
            <View style={[a.flex_row, a.justify_end]}>
              <Button
                variant="outline"
                color="primary"
                size="small"
                onPress={() =>
                  scrollable.close(() => {
                    console.log('CLOSED')
                  })
                }
                label="Open basic dialog">
                Close dialog
              </Button>
            </View>
          </View>
        </Dialog.ScrollableInner>
      </Dialog.Outer>
    </View>
  )
}<|MERGE_RESOLUTION|>--- conflicted
+++ resolved
@@ -7,15 +7,12 @@
 import * as Dialog from '#/components/Dialog'
 import * as Prompt from '#/components/Prompt'
 import {useDialogStateControlContext} from '#/state/dialogs'
-import {useOpenGlobalDialog} from '#/components/dialogs'
-import {ReportDialog} from '#/components/dialogs/ReportDialog'
 
 export function Dialogs() {
   const scrollable = Dialog.useDialogControl()
   const basic = Dialog.useDialogControl()
   const prompt = Prompt.usePromptControl()
   const {closeAllDialogs} = useDialogStateControlContext()
-  const openDialog = useOpenGlobalDialog()
 
   return (
     <View style={[a.gap_md]}>
@@ -26,11 +23,7 @@
         onPress={() => {
           scrollable.open()
           prompt.open()
-<<<<<<< HEAD
-          openDialog(ReportDialog, {type: 'user', did: ''})
-=======
           basic.open()
->>>>>>> d38f168d
         }}
         label="Open basic dialog">
         Open all dialogs
@@ -41,9 +34,6 @@
         color="secondary"
         size="small"
         onPress={() => {
-<<<<<<< HEAD
-          control.open()
-=======
           scrollable.open()
         }}
         label="Open basic dialog">
@@ -56,7 +46,6 @@
         size="small"
         onPress={() => {
           basic.open()
->>>>>>> d38f168d
         }}
         label="Open basic dialog">
         Open basic dialog
@@ -69,17 +58,6 @@
         onPress={() => prompt.open()}
         label="Open prompt">
         Open prompt
-      </Button>
-
-      <Button
-        variant="solid"
-        color="primary"
-        size="small"
-        onPress={() => {
-          openDialog(ReportDialog, {type: 'user', did: ''})
-        }}
-        label="Open prompt">
-        Open report dialog
       </Button>
 
       <Prompt.Outer control={prompt}>
