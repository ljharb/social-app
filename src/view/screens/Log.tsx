--- conflicted
+++ resolved
@@ -11,24 +11,17 @@
 import {usePalette} from 'lib/hooks/usePalette'
 import {getEntries} from '#/logger/logDump'
 import {ago} from 'lib/strings/time'
-<<<<<<< HEAD
 import {useLingui} from '@lingui/react'
 import {msg} from '@lingui/macro'
-=======
 import {useSetMinimalShellMode} from '#/state/shell'
->>>>>>> 96d8faf4
 
 export const LogScreen = observer(function Log({}: NativeStackScreenProps<
   CommonNavigatorParams,
   'Log'
 >) {
   const pal = usePalette('default')
-<<<<<<< HEAD
-  const store = useStores()
   const {_} = useLingui()
-=======
   const setMinimalShellMode = useSetMinimalShellMode()
->>>>>>> 96d8faf4
   const [expanded, setExpanded] = React.useState<string[]>([])
 
   useFocusEffect(
