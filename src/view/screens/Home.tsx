import React from 'react'
import {View, ActivityIndicator, StyleSheet} from 'react-native'
import {useFocusEffect, useIsFocused} from '@react-navigation/native'
import {NativeStackScreenProps, HomeTabNavigatorParams} from 'lib/routes/types'
import {FeedDescriptor, FeedParams} from '#/state/queries/post-feed'
import {FollowingEmptyState} from 'view/com/posts/FollowingEmptyState'
import {FollowingEndOfFeed} from 'view/com/posts/FollowingEndOfFeed'
import {CustomFeedEmptyState} from 'view/com/posts/CustomFeedEmptyState'
import {FeedsTabBar} from '../com/pager/FeedsTabBar'
import {Pager, RenderTabBarFnProps} from 'view/com/pager/Pager'
import {FeedPage} from 'view/com/feeds/FeedPage'
import {useSetMinimalShellMode, useSetDrawerSwipeDisabled} from '#/state/shell'
import {usePreferencesQuery} from '#/state/queries/preferences'
import {UsePreferencesQueryResponse} from '#/state/queries/preferences/types'
import {emitSoftReset} from '#/state/events'
import {useSession} from '#/state/session'
import {loadString, saveString} from '#/lib/storage'
import {useWebMediaQueries} from '#/lib/hooks/useWebMediaQueries'

type Props = NativeStackScreenProps<HomeTabNavigatorParams, 'Home'>
export function HomeScreen(props: Props) {
  const {data: preferences} = usePreferencesQuery()
  const {isDesktop} = useWebMediaQueries()
  const [initialPage, setInitialPage] = React.useState<string | undefined>(
    undefined,
  )

  React.useEffect(() => {
    const loadLastActivePage = async () => {
      try {
        const lastActivePage =
          (await loadString('lastActivePage')) ?? 'Following'
        setInitialPage(lastActivePage)
      } catch {
        setInitialPage('Following')
      }
    }
    loadLastActivePage()
  }, [])

  if (preferences && initialPage !== undefined) {
    return (
      <HomeScreenReady
        {...props}
        preferences={preferences}
        initialPage={isDesktop ? 'Following' : initialPage}
      />
    )
  } else {
    return (
      <View style={styles.loading}>
        <ActivityIndicator size="large" />
      </View>
    )
  }
}

function HomeScreenReady({
  preferences,
  initialPage,
}: Props & {
  preferences: UsePreferencesQueryResponse
  initialPage: string
}) {
  const {hasSession} = useSession()
  const setMinimalShellMode = useSetMinimalShellMode()
  const setDrawerSwipeDisabled = useSetDrawerSwipeDisabled()
<<<<<<< HEAD
  const [selectedPage, setSelectedPage] = React.useState(0)
  const isPageFocused = useIsFocused()
=======
  const [selectedPage, setSelectedPage] = React.useState<string>(initialPage)
>>>>>>> 17c58d40

  /**
   * Used to ensure that we re-compute `customFeeds` AND force a re-render of
   * the pager with the new order of feeds.
   */
  const pinnedFeedOrderKey = JSON.stringify(preferences.feeds.pinned)

  const selectedPageIndex = React.useMemo(() => {
    const index = ['Following', ...preferences.feeds.pinned].indexOf(
      selectedPage,
    )
    return Math.max(index, 0)
  }, [preferences.feeds.pinned, selectedPage])

  const customFeeds = React.useMemo(() => {
    const pinned = preferences.feeds.pinned
    const feeds: FeedDescriptor[] = []
    for (const uri of pinned) {
      if (uri.includes('app.bsky.feed.generator')) {
        feeds.push(`feedgen|${uri}`)
      } else if (uri.includes('app.bsky.graph.list')) {
        feeds.push(`list|${uri}`)
      }
    }
    return feeds
  }, [preferences.feeds.pinned])

  const homeFeedParams = React.useMemo<FeedParams>(() => {
    return {
      mergeFeedEnabled: Boolean(preferences.feedViewPrefs.lab_mergeFeedEnabled),
      mergeFeedSources: preferences.feeds.saved,
    }
  }, [preferences])

  useFocusEffect(
    React.useCallback(() => {
      setMinimalShellMode(false)
      setDrawerSwipeDisabled(selectedPageIndex > 0)
      return () => {
        setDrawerSwipeDisabled(false)
      }
    }, [setDrawerSwipeDisabled, selectedPageIndex, setMinimalShellMode]),
  )

  const onPageSelected = React.useCallback(
    (index: number) => {
      setMinimalShellMode(false)
      setDrawerSwipeDisabled(index > 0)
      const page = ['Following', ...preferences.feeds.pinned][index]
      setSelectedPage(page)
      saveString('lastActivePage', page)
    },
    [
      setDrawerSwipeDisabled,
      setSelectedPage,
      setMinimalShellMode,
      preferences.feeds.pinned,
    ],
  )

  const onPressSelected = React.useCallback(() => {
    emitSoftReset()
  }, [])

  const onPageScrollStateChanged = React.useCallback(
    (state: 'idle' | 'dragging' | 'settling') => {
      if (state === 'dragging') {
        setMinimalShellMode(false)
      }
    },
    [setMinimalShellMode],
  )

  const renderTabBar = React.useCallback(
    (props: RenderTabBarFnProps) => {
      return (
        <FeedsTabBar
          key="FEEDS_TAB_BAR"
          selectedPage={props.selectedPage}
          onSelect={props.onSelect}
          testID="homeScreenFeedTabs"
          onPressSelected={onPressSelected}
        />
      )
    },
    [onPressSelected],
  )

  const renderFollowingEmptyState = React.useCallback(() => {
    return <FollowingEmptyState />
  }, [])

  const renderCustomFeedEmptyState = React.useCallback(() => {
    return <CustomFeedEmptyState />
  }, [])

  return hasSession ? (
    <Pager
      key={pinnedFeedOrderKey}
      testID="homeScreen"
      initialPage={selectedPageIndex}
      onPageSelected={onPageSelected}
      onPageScrollStateChanged={onPageScrollStateChanged}
      renderTabBar={renderTabBar}
      tabBarPosition="top">
      <FeedPage
        key="1"
        testID="followingFeedPage"
<<<<<<< HEAD
        isPageFocused={selectedPage === 0 && isPageFocused}
=======
        isPageFocused={selectedPageIndex === 0}
>>>>>>> 17c58d40
        feed={homeFeedParams.mergeFeedEnabled ? 'home' : 'following'}
        feedParams={homeFeedParams}
        renderEmptyState={renderFollowingEmptyState}
        renderEndOfFeed={FollowingEndOfFeed}
      />
      {customFeeds.map((f, index) => {
        return (
          <FeedPage
            key={f}
            testID="customFeedPage"
<<<<<<< HEAD
            isPageFocused={selectedPage === 1 + index && isPageFocused}
=======
            isPageFocused={selectedPageIndex === 1 + index}
>>>>>>> 17c58d40
            feed={f}
            renderEmptyState={renderCustomFeedEmptyState}
          />
        )
      })}
    </Pager>
  ) : (
    <Pager
      testID="homeScreen"
      onPageSelected={onPageSelected}
      onPageScrollStateChanged={onPageScrollStateChanged}
      renderTabBar={renderTabBar}
      tabBarPosition="top">
      <FeedPage
        testID="customFeedPage"
        isPageFocused={isPageFocused}
        feed={`feedgen|at://did:plc:z72i7hdynmk6r22z27h6tvur/app.bsky.feed.generator/whats-hot`}
        renderEmptyState={renderCustomFeedEmptyState}
      />
    </Pager>
  )
}

const styles = StyleSheet.create({
  loading: {
    height: '100%',
    alignContent: 'center',
    justifyContent: 'center',
    paddingBottom: 100,
  },
})<|MERGE_RESOLUTION|>--- conflicted
+++ resolved
@@ -65,12 +65,8 @@
   const {hasSession} = useSession()
   const setMinimalShellMode = useSetMinimalShellMode()
   const setDrawerSwipeDisabled = useSetDrawerSwipeDisabled()
-<<<<<<< HEAD
-  const [selectedPage, setSelectedPage] = React.useState(0)
   const isPageFocused = useIsFocused()
-=======
   const [selectedPage, setSelectedPage] = React.useState<string>(initialPage)
->>>>>>> 17c58d40
 
   /**
    * Used to ensure that we re-compute `customFeeds` AND force a re-render of
@@ -179,11 +175,7 @@
       <FeedPage
         key="1"
         testID="followingFeedPage"
-<<<<<<< HEAD
-        isPageFocused={selectedPage === 0 && isPageFocused}
-=======
-        isPageFocused={selectedPageIndex === 0}
->>>>>>> 17c58d40
+        isPageFocused={selectedPageIndex === 0 && isPageFocused}
         feed={homeFeedParams.mergeFeedEnabled ? 'home' : 'following'}
         feedParams={homeFeedParams}
         renderEmptyState={renderFollowingEmptyState}
@@ -194,11 +186,7 @@
           <FeedPage
             key={f}
             testID="customFeedPage"
-<<<<<<< HEAD
-            isPageFocused={selectedPage === 1 + index && isPageFocused}
-=======
-            isPageFocused={selectedPageIndex === 1 + index}
->>>>>>> 17c58d40
+            isPageFocused={selectedPageIndex === 1 + index && isPageFocused}
             feed={f}
             renderEmptyState={renderCustomFeedEmptyState}
           />
