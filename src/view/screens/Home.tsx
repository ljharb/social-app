--- conflicted
+++ resolved
@@ -59,8 +59,6 @@
   pinnedFeedInfos: FeedSourceInfo[]
 }) {
   useOTAUpdates()
-  const gate = useGate()
-
   const allFeeds = React.useMemo(() => {
     const feeds: FeedDescriptor[] = []
     for (const {uri} of pinnedFeedInfos) {
@@ -127,12 +125,9 @@
     }),
   )
 
-<<<<<<< HEAD
-=======
   const gate = useGate()
   const mode = useMinimalShellMode()
   const {isMobile} = useWebMediaQueries()
->>>>>>> 0847e275
   React.useEffect(() => {
     const listener = AppState.addEventListener('change', nextAppState => {
       if (nextAppState === 'active') {
