--- conflicted
+++ resolved
@@ -67,11 +67,8 @@
     const setColorMode = useSetColorMode()
     const pal = usePalette('default')
     const store = useStores()
-<<<<<<< HEAD
     const {_} = useLingui()
-=======
     const setMinimalShellMode = useSetMinimalShellMode()
->>>>>>> 96d8faf4
     const navigation = useNavigation<NavigationProp>()
     const {isMobile} = useWebMediaQueries()
     const {screen, track} = useAnalytics()
