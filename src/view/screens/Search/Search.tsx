--- conflicted
+++ resolved
@@ -524,23 +524,7 @@
   )
 
   return (
-<<<<<<< HEAD
     <View style={isWeb ? null : {flex: 1}}>
-      <CenteredView
-        style={[styles.header, pal.view, styles.container]}
-        sideBorders={isTablet}>
-        <Pressable
-          testID="viewHeaderBackOrMenuBtn"
-          onPress={onPressMenu}
-          hitSlop={HITSLOP_10}
-          style={styles.headerMenuBtn}
-          accessibilityRole="button"
-          accessibilityLabel={_(msg`Menu`)}
-          accessibilityHint="Access navigation links and settings">
-          <FontAwesomeIcon icon="bars" size={18} color={pal.colors.textLight} />
-        </Pressable>
-=======
-    <View style={{flex: 1}}>
       <CenteredView
         style={[
           styles.header,
@@ -564,7 +548,6 @@
             />
           </Pressable>
         )}
->>>>>>> b147f7ae
 
         <View
           style={[
