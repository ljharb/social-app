--- conflicted
+++ resolved
@@ -134,79 +134,6 @@
           }
         } else if (uiState.feed.isEmpty) {
           items = items.concat([EMPTY_ITEM])
-<<<<<<< HEAD
-=======
-          if (uiState.profile.isScene) {
-            renderItem = () => (
-              <EmptyState
-                icon="user-group"
-                message="As members upvote posts, they will trend here. Follow the scene to see its trending posts in your timeline."
-              />
-            )
-          } else {
-            renderItem = () => (
-              <EmptyState
-                icon={['far', 'message']}
-                message="No posts yet!"
-                style={{paddingVertical: 40}}
-              />
-            )
-          }
-        }
-      } else if (uiState.selectedView === Sections.Scenes) {
-        if (uiState.memberships.hasContent) {
-          items = uiState.memberships.memberships.slice()
-          renderItem = (item: any) => {
-            return (
-              <ProfileCard
-                did={item.did}
-                handle={item.handle}
-                displayName={item.displayName}
-                avatar={item.avatar}
-              />
-            )
-          }
-        } else if (uiState.memberships.isEmpty) {
-          items = items.concat([EMPTY_ITEM])
-          renderItem = () => (
-            <EmptyState
-              icon="user-group"
-              message="This user hasn't joined any scenes."
-            />
-          )
-        }
-      } else if (uiState.selectedView === Sections.Members) {
-        if (uiState.members.hasContent) {
-          items = uiState.members.members.slice()
-          renderItem = (item: any) => {
-            const shouldAdmin = isSceneCreator && item.did !== store.me.did
-            const renderButton = shouldAdmin
-              ? () => (
-                  <>
-                    <FontAwesomeIcon
-                      testID="shouldAdminButton"
-                      icon="user-xmark"
-                      style={[s.mr5]}
-                      size={14}
-                    />
-                    <Text style={[s.fw400, s.f14]}>Remove</Text>
-                  </>
-                )
-              : undefined
-            return (
-              <ProfileCard
-                did={item.did}
-                handle={item.handle}
-                displayName={item.displayName}
-                avatar={item.avatar}
-                renderButton={renderButton}
-                onPressButton={() => onPressRemoveMember(item)}
-              />
-            )
-          }
-        } else if (uiState.members.isEmpty) {
-          items = items.concat([EMPTY_ITEM])
->>>>>>> d636ec63
           renderItem = () => (
             <EmptyState
               icon={['far', 'message']}
