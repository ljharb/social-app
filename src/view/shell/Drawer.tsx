import React, {ComponentProps} from 'react'
import {
  Linking,
  SafeAreaView,
  ScrollView,
  StyleProp,
  StyleSheet,
  TouchableOpacity,
  View,
  ViewStyle,
} from 'react-native'
import {FontAwesomeIconStyle} from '@fortawesome/react-native-fontawesome'
import {msg, Plural, Trans} from '@lingui/macro'
import {useLingui} from '@lingui/react'
import {StackActions, useNavigation} from '@react-navigation/native'

import {emitSoftReset} from '#/state/events'
import {useKawaiiMode} from '#/state/preferences/kawaii'
import {useUnreadNotifications} from '#/state/queries/notifications/unread'
import {useProfileQuery} from '#/state/queries/profile'
import {SessionAccount, useSession} from '#/state/session'
import {useSetDrawerOpen} from '#/state/shell'
import {useAnalytics} from 'lib/analytics/analytics'
import {FEEDBACK_FORM_URL, HELP_DESK_URL} from 'lib/constants'
import {useNavigationTabState} from 'lib/hooks/useNavigationTabState'
import {usePalette} from 'lib/hooks/usePalette'
import {getTabState, TabState} from 'lib/routes/helpers'
import {NavigationProp} from 'lib/routes/types'
import {colors, s} from 'lib/styles'
import {useTheme} from 'lib/ThemeContext'
import {isWeb} from 'platform/detection'
import {NavSignupCard} from '#/view/shell/NavSignupCard'
import {formatCount} from 'view/com/util/numeric/format'
import {Text} from 'view/com/util/text/Text'
import {UserAvatar} from 'view/com/util/UserAvatar'
import {atoms as a} from '#/alf'
import {useTheme as useAlfTheme} from '#/alf'
import {Button, ButtonIcon, ButtonText} from '#/components/Button'
import {
  Bell_Filled_Corner0_Rounded as BellFilled,
  Bell_Stroke2_Corner0_Rounded as Bell,
} from '#/components/icons/Bell'
import {BulletList_Stroke2_Corner0_Rounded as List} from '#/components/icons/BulletList'
import {
  Hashtag_Filled_Corner0_Rounded as HashtagFilled,
  Hashtag_Stroke2_Corner0_Rounded as Hashtag,
} from '#/components/icons/Hashtag'
import {
  HomeOpen_Filled_Corner0_Rounded as HomeFilled,
  HomeOpen_Stoke2_Corner0_Rounded as Home,
} from '#/components/icons/HomeOpen'
import {MagnifyingGlass_Filled_Stroke2_Corner0_Rounded as MagnifyingGlassFilled} from '#/components/icons/MagnifyingGlass'
import {MagnifyingGlass2_Stroke2_Corner0_Rounded as MagnifyingGlass} from '#/components/icons/MagnifyingGlass2'
import {Message_Stroke2_Corner0_Rounded as Message} from '#/components/icons/Message'
import {SettingsGear2_Stroke2_Corner0_Rounded as Settings} from '#/components/icons/SettingsGear2'
import {
  UserCircle_Filled_Corner0_Rounded as UserCircleFilled,
  UserCircle_Stroke2_Corner0_Rounded as UserCircle,
} from '#/components/icons/UserCircle'
import {TextLink} from '../com/util/Link'

const iconWidth = 28

let DrawerProfileCard = ({
  account,
  onPressProfile,
}: {
  account: SessionAccount
  onPressProfile: () => void
}): React.ReactNode => {
  const {_, i18n} = useLingui()
  const pal = usePalette('default')
  const {data: profile} = useProfileQuery({did: account.did})

  return (
    <TouchableOpacity
      testID="profileCardButton"
      accessibilityLabel={_(msg`Profile`)}
      accessibilityHint={_(msg`Navigates to your profile`)}
      onPress={onPressProfile}>
      <UserAvatar
        size={80}
        avatar={profile?.avatar}
        // See https://github.com/bluesky-social/social-app/pull/1801:
        usePlainRNImage={true}
        type={profile?.associated?.labeler ? 'labeler' : 'user'}
      />
      <Text
        type="title-lg"
        style={[pal.text, s.bold, styles.profileCardDisplayName]}
        numberOfLines={1}>
        {profile?.displayName || account.handle}
      </Text>
      <Text
        type="2xl"
        style={[pal.textLight, styles.profileCardHandle]}
        numberOfLines={1}>
        @{account.handle}
      </Text>
<<<<<<< HEAD
      <Text type="xl" style={[pal.textLight, styles.profileCardFollowers]}>
        <Trans>
          <Text type="xl-medium" style={pal.text}>
            {formatCount(i18n, profile?.followersCount ?? 0)}
          </Text>{' '}
          <Plural
            value={profile?.followersCount || 0}
            one="follower"
            other="followers"
          />
        </Trans>{' '}
        &middot;{' '}
        <Trans>
          <Text type="xl-medium" style={pal.text}>
            {formatCount(i18n, profile?.followsCount ?? 0)}
          </Text>{' '}
          <Plural
            value={profile?.followsCount || 0}
            one="following"
            other="following"
          />
        </Trans>
      </Text>
=======
      <View
        style={[
          styles.profileCardFollowers,
          a.gap_xs,
          a.flex_row,
          a.align_center,
          a.flex_wrap,
        ]}>
        <Text type="xl" style={pal.textLight}>
          <Trans>
            <Text type="xl-medium" style={pal.text}>
              {formatCountShortOnly(profile?.followersCount ?? 0)}
            </Text>{' '}
            <Plural
              value={profile?.followersCount || 0}
              one="follower"
              other="followers"
            />
          </Trans>
        </Text>
        <Text type="xl" style={pal.textLight}>
          &middot;
        </Text>
        <Text type="xl" style={pal.textLight}>
          <Trans>
            <Text type="xl-medium" style={pal.text}>
              {formatCountShortOnly(profile?.followsCount ?? 0)}
            </Text>{' '}
            <Plural
              value={profile?.followsCount || 0}
              one="following"
              other="following"
            />
          </Trans>
        </Text>
      </View>
>>>>>>> 0a759694
    </TouchableOpacity>
  )
}
DrawerProfileCard = React.memo(DrawerProfileCard)
export {DrawerProfileCard}

let DrawerContent = ({}: {}): React.ReactNode => {
  const theme = useTheme()
  const t = useAlfTheme()
  const pal = usePalette('default')
  const {_} = useLingui()
  const setDrawerOpen = useSetDrawerOpen()
  const navigation = useNavigation<NavigationProp>()
  const {track} = useAnalytics()
  const {isAtHome, isAtSearch, isAtFeeds, isAtNotifications, isAtMyProfile} =
    useNavigationTabState()
  const {hasSession, currentAccount} = useSession()
  const kawaii = useKawaiiMode()

  // events
  // =

  const onPressTab = React.useCallback(
    (tab: string) => {
      track('Menu:ItemClicked', {url: tab})
      const state = navigation.getState()
      setDrawerOpen(false)
      if (isWeb) {
        // hack because we have flat navigator for web and MyProfile does not exist on the web navigator -ansh
        if (tab === 'MyProfile') {
          navigation.navigate('Profile', {name: currentAccount!.handle})
        } else {
          // @ts-ignore must be Home, Search, Notifications, or MyProfile
          navigation.navigate(tab)
        }
      } else {
        const tabState = getTabState(state, tab)
        if (tabState === TabState.InsideAtRoot) {
          emitSoftReset()
        } else if (tabState === TabState.Inside) {
          navigation.dispatch(StackActions.popToTop())
        } else {
          // @ts-ignore must be Home, Search, Notifications, or MyProfile
          navigation.navigate(`${tab}Tab`)
        }
      }
    },
    [track, navigation, setDrawerOpen, currentAccount],
  )

  const onPressHome = React.useCallback(() => onPressTab('Home'), [onPressTab])

  const onPressSearch = React.useCallback(
    () => onPressTab('Search'),
    [onPressTab],
  )

  const onPressNotifications = React.useCallback(
    () => onPressTab('Notifications'),
    [onPressTab],
  )

  const onPressProfile = React.useCallback(() => {
    onPressTab('MyProfile')
  }, [onPressTab])

  const onPressMyFeeds = React.useCallback(() => {
    track('Menu:ItemClicked', {url: 'Feeds'})
    navigation.navigate('Feeds')
    setDrawerOpen(false)
  }, [navigation, setDrawerOpen, track])

  const onPressLists = React.useCallback(() => {
    track('Menu:ItemClicked', {url: 'Lists'})
    navigation.navigate('Lists')
    setDrawerOpen(false)
  }, [navigation, track, setDrawerOpen])

  const onPressSettings = React.useCallback(() => {
    track('Menu:ItemClicked', {url: 'Settings'})
    navigation.navigate('Settings')
    setDrawerOpen(false)
  }, [navigation, track, setDrawerOpen])

  const onPressFeedback = React.useCallback(() => {
    track('Menu:FeedbackClicked')
    Linking.openURL(
      FEEDBACK_FORM_URL({
        email: currentAccount?.email,
        handle: currentAccount?.handle,
      }),
    )
  }, [track, currentAccount])

  const onPressHelp = React.useCallback(() => {
    track('Menu:HelpClicked')
    Linking.openURL(HELP_DESK_URL)
  }, [track])

  // rendering
  // =

  return (
    <View
      testID="drawer"
      style={[
        styles.view,
        theme.colorScheme === 'light' ? pal.view : t.atoms.bg_contrast_25,
      ]}>
      <SafeAreaView style={s.flex1}>
        <ScrollView style={styles.main}>
          {hasSession && currentAccount ? (
            <View style={{}}>
              <DrawerProfileCard
                account={currentAccount}
                onPressProfile={onPressProfile}
              />
            </View>
          ) : (
            <View style={{paddingRight: 20}}>
              <NavSignupCard />
            </View>
          )}

          {hasSession ? (
            <>
              <View style={{height: 16}} />
              <SearchMenuItem isActive={isAtSearch} onPress={onPressSearch} />
              <HomeMenuItem isActive={isAtHome} onPress={onPressHome} />
              <NotificationsMenuItem
                isActive={isAtNotifications}
                onPress={onPressNotifications}
              />
              <FeedsMenuItem isActive={isAtFeeds} onPress={onPressMyFeeds} />
              <ListsMenuItem onPress={onPressLists} />
              <ProfileMenuItem
                isActive={isAtMyProfile}
                onPress={onPressProfile}
              />
              <SettingsMenuItem onPress={onPressSettings} />
            </>
          ) : (
            <>
              <HomeMenuItem isActive={isAtHome} onPress={onPressHome} />
              <FeedsMenuItem isActive={isAtFeeds} onPress={onPressMyFeeds} />
              <SearchMenuItem isActive={isAtSearch} onPress={onPressSearch} />
            </>
          )}

          <View style={styles.smallSpacer} />

          <View style={[{flexWrap: 'wrap', gap: 12}, s.flexCol]}>
            <TextLink
              type="md"
              style={pal.link}
              href="https://bsky.social/about/support/tos"
              text={_(msg`Terms of Service`)}
            />
            <TextLink
              type="md"
              style={pal.link}
              href="https://bsky.social/about/support/privacy-policy"
              text={_(msg`Privacy Policy`)}
            />
            {kawaii && (
              <Text type="md" style={pal.textLight}>
                Logo by{' '}
                <TextLink
                  type="md"
                  href="/profile/sawaratsuki.bsky.social"
                  text="@sawaratsuki.bsky.social"
                  style={pal.link}
                />
              </Text>
            )}
          </View>

          <View style={styles.smallSpacer} />
          <View style={styles.smallSpacer} />
        </ScrollView>

        <DrawerFooter
          onPressFeedback={onPressFeedback}
          onPressHelp={onPressHelp}
        />
      </SafeAreaView>
    </View>
  )
}
DrawerContent = React.memo(DrawerContent)
export {DrawerContent}

let DrawerFooter = ({
  onPressFeedback,
  onPressHelp,
}: {
  onPressFeedback: () => void
  onPressHelp: () => void
}): React.ReactNode => {
  const {_} = useLingui()
  return (
    <View style={styles.footer}>
      <Button
        label={_(msg`Send feedback`)}
        size="small"
        variant="solid"
        color="secondary"
        onPress={onPressFeedback}>
        <ButtonIcon icon={Message} position="left" />
        <ButtonText>
          <Trans>Feedback</Trans>
        </ButtonText>
      </Button>
      <Button
        label={_(msg`Get help`)}
        size="small"
        variant="outline"
        color="secondary"
        onPress={onPressHelp}
        style={{
          backgroundColor: 'transparent',
        }}>
        <ButtonText>
          <Trans>Help</Trans>
        </ButtonText>
      </Button>
    </View>
  )
}
DrawerFooter = React.memo(DrawerFooter)

interface MenuItemProps extends ComponentProps<typeof TouchableOpacity> {
  icon: JSX.Element
  label: string
  count?: string
  bold?: boolean
}

let SearchMenuItem = ({
  isActive,
  onPress,
}: {
  isActive: boolean
  onPress: () => void
}): React.ReactNode => {
  const {_} = useLingui()
  const pal = usePalette('default')
  return (
    <MenuItem
      icon={
        isActive ? (
          <MagnifyingGlassFilled
            style={pal.text as StyleProp<ViewStyle>}
            width={iconWidth}
          />
        ) : (
          <MagnifyingGlass
            style={pal.text as StyleProp<ViewStyle>}
            width={iconWidth}
          />
        )
      }
      label={_(msg`Search`)}
      accessibilityLabel={_(msg`Search`)}
      accessibilityHint=""
      bold={isActive}
      onPress={onPress}
    />
  )
}
SearchMenuItem = React.memo(SearchMenuItem)

let HomeMenuItem = ({
  isActive,
  onPress,
}: {
  isActive: boolean
  onPress: () => void
}): React.ReactNode => {
  const {_} = useLingui()
  const pal = usePalette('default')
  return (
    <MenuItem
      icon={
        isActive ? (
          <HomeFilled
            style={pal.text as StyleProp<ViewStyle>}
            width={iconWidth}
          />
        ) : (
          <Home style={pal.text as StyleProp<ViewStyle>} width={iconWidth} />
        )
      }
      label={_(msg`Home`)}
      accessibilityLabel={_(msg`Home`)}
      accessibilityHint=""
      bold={isActive}
      onPress={onPress}
    />
  )
}
HomeMenuItem = React.memo(HomeMenuItem)

let NotificationsMenuItem = ({
  isActive,
  onPress,
}: {
  isActive: boolean
  onPress: () => void
}): React.ReactNode => {
  const {_} = useLingui()
  const pal = usePalette('default')
  const numUnreadNotifications = useUnreadNotifications()
  return (
    <MenuItem
      icon={
        isActive ? (
          <BellFilled
            style={pal.text as StyleProp<ViewStyle>}
            width={iconWidth}
          />
        ) : (
          <Bell style={pal.text as StyleProp<ViewStyle>} width={iconWidth} />
        )
      }
      label={_(msg`Notifications`)}
      accessibilityLabel={_(msg`Notifications`)}
      accessibilityHint={
        numUnreadNotifications === ''
          ? ''
          : _(msg`${numUnreadNotifications} unread`)
      }
      count={numUnreadNotifications}
      bold={isActive}
      onPress={onPress}
    />
  )
}
NotificationsMenuItem = React.memo(NotificationsMenuItem)

let FeedsMenuItem = ({
  isActive,
  onPress,
}: {
  isActive: boolean
  onPress: () => void
}): React.ReactNode => {
  const {_} = useLingui()
  const pal = usePalette('default')
  return (
    <MenuItem
      icon={
        isActive ? (
          <HashtagFilled
            width={iconWidth}
            style={pal.text as FontAwesomeIconStyle}
          />
        ) : (
          <Hashtag width={iconWidth} style={pal.text as FontAwesomeIconStyle} />
        )
      }
      label={_(msg`Feeds`)}
      accessibilityLabel={_(msg`Feeds`)}
      accessibilityHint=""
      bold={isActive}
      onPress={onPress}
    />
  )
}
FeedsMenuItem = React.memo(FeedsMenuItem)

let ListsMenuItem = ({onPress}: {onPress: () => void}): React.ReactNode => {
  const {_} = useLingui()
  const pal = usePalette('default')
  return (
    <MenuItem
      icon={<List style={pal.text} width={iconWidth} />}
      label={_(msg`Lists`)}
      accessibilityLabel={_(msg`Lists`)}
      accessibilityHint=""
      onPress={onPress}
    />
  )
}
ListsMenuItem = React.memo(ListsMenuItem)

let ProfileMenuItem = ({
  isActive,
  onPress,
}: {
  isActive: boolean
  onPress: () => void
}): React.ReactNode => {
  const {_} = useLingui()
  const pal = usePalette('default')
  return (
    <MenuItem
      icon={
        isActive ? (
          <UserCircleFilled
            style={pal.text as StyleProp<ViewStyle>}
            width={iconWidth}
          />
        ) : (
          <UserCircle
            style={pal.text as StyleProp<ViewStyle>}
            width={iconWidth}
          />
        )
      }
      label={_(msg`Profile`)}
      accessibilityLabel={_(msg`Profile`)}
      accessibilityHint=""
      onPress={onPress}
    />
  )
}
ProfileMenuItem = React.memo(ProfileMenuItem)

let SettingsMenuItem = ({onPress}: {onPress: () => void}): React.ReactNode => {
  const {_} = useLingui()
  const pal = usePalette('default')
  return (
    <MenuItem
      icon={
        <Settings style={pal.text as StyleProp<ViewStyle>} width={iconWidth} />
      }
      label={_(msg`Settings`)}
      accessibilityLabel={_(msg`Settings`)}
      accessibilityHint=""
      onPress={onPress}
    />
  )
}
SettingsMenuItem = React.memo(SettingsMenuItem)

function MenuItem({
  icon,
  label,
  accessibilityLabel,
  count,
  bold,
  onPress,
}: MenuItemProps) {
  const pal = usePalette('default')
  return (
    <TouchableOpacity
      testID={`menuItemButton-${label}`}
      style={styles.menuItem}
      onPress={onPress}
      accessibilityRole="tab"
      accessibilityLabel={accessibilityLabel}
      accessibilityHint="">
      <View style={[styles.menuItemIconWrapper]}>
        {icon}
        {count ? (
          <View
            style={[
              styles.menuItemCount,
              count.length > 2
                ? styles.menuItemCountHundreds
                : count.length > 1
                ? styles.menuItemCountTens
                : undefined,
            ]}>
            <Text style={styles.menuItemCountLabel} numberOfLines={1}>
              {count}
            </Text>
          </View>
        ) : undefined}
      </View>
      <Text
        type={bold ? '2xl-bold' : '2xl'}
        style={[pal.text, s.flex1]}
        numberOfLines={1}>
        {label}
      </Text>
    </TouchableOpacity>
  )
}

const styles = StyleSheet.create({
  view: {
    flex: 1,
    paddingBottom: 50,
    maxWidth: 300,
  },
  viewDarkMode: {
    backgroundColor: '#1B1919',
  },
  main: {
    paddingHorizontal: 20,
    paddingTop: 20,
  },
  smallSpacer: {
    height: 20,
  },

  profileCardDisplayName: {
    marginTop: 20,
    paddingRight: 30,
  },
  profileCardHandle: {
    marginTop: 4,
    paddingRight: 30,
  },
  profileCardFollowers: {
    marginTop: 16,
  },

  menuItem: {
    flexDirection: 'row',
    alignItems: 'center',
    paddingVertical: 16,
  },
  menuItemIconWrapper: {
    width: 24,
    height: 24,
    alignItems: 'center',
    justifyContent: 'center',
    marginRight: 12,
  },
  menuItemCount: {
    position: 'absolute',
    width: 'auto',
    right: -6,
    top: -4,
    backgroundColor: colors.blue3,
    paddingHorizontal: 4,
    paddingBottom: 1,
    borderRadius: 6,
  },
  menuItemCountTens: {
    width: 25,
  },
  menuItemCountHundreds: {
    right: -12,
    width: 34,
  },
  menuItemCountLabel: {
    fontSize: 12,
    fontWeight: 'bold',
    fontVariant: ['tabular-nums'],
    color: colors.white,
  },

  inviteCodes: {
    paddingLeft: 0,
    paddingVertical: 8,
    flexDirection: 'row',
  },
  inviteCodesIcon: {
    marginRight: 6,
    flexShrink: 0,
    marginTop: 2,
  },

  footer: {
    flexWrap: 'wrap',
    flexDirection: 'row',
    gap: 8,
    paddingRight: 20,
    paddingTop: 20,
    paddingLeft: 20,
  },
  footerBtn: {
    flexDirection: 'row',
    alignItems: 'center',
    padding: 10,
    borderRadius: 25,
  },
  footerBtnFeedback: {
    paddingHorizontal: 20,
  },
  footerBtnFeedbackLight: {
    backgroundColor: '#DDEFFF',
  },
  footerBtnFeedbackDark: {
    backgroundColor: colors.blue6,
  },
})<|MERGE_RESOLUTION|>--- conflicted
+++ resolved
@@ -97,31 +97,6 @@
         numberOfLines={1}>
         @{account.handle}
       </Text>
-<<<<<<< HEAD
-      <Text type="xl" style={[pal.textLight, styles.profileCardFollowers]}>
-        <Trans>
-          <Text type="xl-medium" style={pal.text}>
-            {formatCount(i18n, profile?.followersCount ?? 0)}
-          </Text>{' '}
-          <Plural
-            value={profile?.followersCount || 0}
-            one="follower"
-            other="followers"
-          />
-        </Trans>{' '}
-        &middot;{' '}
-        <Trans>
-          <Text type="xl-medium" style={pal.text}>
-            {formatCount(i18n, profile?.followsCount ?? 0)}
-          </Text>{' '}
-          <Plural
-            value={profile?.followsCount || 0}
-            one="following"
-            other="following"
-          />
-        </Trans>
-      </Text>
-=======
       <View
         style={[
           styles.profileCardFollowers,
@@ -133,7 +108,7 @@
         <Text type="xl" style={pal.textLight}>
           <Trans>
             <Text type="xl-medium" style={pal.text}>
-              {formatCountShortOnly(profile?.followersCount ?? 0)}
+              {formatCount(i18n, profile?.followersCount ?? 0)}
             </Text>{' '}
             <Plural
               value={profile?.followersCount || 0}
@@ -148,7 +123,7 @@
         <Text type="xl" style={pal.textLight}>
           <Trans>
             <Text type="xl-medium" style={pal.text}>
-              {formatCountShortOnly(profile?.followsCount ?? 0)}
+              {formatCount(i18n, profile?.followsCount ?? 0)}
             </Text>{' '}
             <Plural
               value={profile?.followsCount || 0}
@@ -158,7 +133,6 @@
           </Trans>
         </Text>
       </View>
->>>>>>> 0a759694
     </TouchableOpacity>
   )
 }
