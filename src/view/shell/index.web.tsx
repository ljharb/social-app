import React, {useEffect} from 'react'
import {observer} from 'mobx-react-lite'
import {View, StyleSheet, TouchableOpacity} from 'react-native'
import {useStores} from 'state/index'
import {DesktopLeftNav} from './desktop/LeftNav'
import {DesktopRightNav} from './desktop/RightNav'
import {ErrorBoundary} from '../com/util/ErrorBoundary'
import {Lightbox} from '../com/lightbox/Lightbox'
import {ModalsContainer} from '../com/modals/Modal'
import {Composer} from './Composer.web'
import {useColorSchemeStyle} from 'lib/hooks/useColorSchemeStyle'
import {s, colors} from 'lib/styles'
import {RoutesContainer, FlatNavigator} from '../../Navigation'
import {DrawerContent} from './Drawer'
import {useWebMediaQueries} from '../../lib/hooks/useWebMediaQueries'
import {BottomBarWeb} from './bottom-bar/BottomBarWeb'
import {useNavigation} from '@react-navigation/native'
import {NavigationProp} from 'lib/routes/types'
import {useAuxClick} from 'lib/hooks/useAuxClick'
<<<<<<< HEAD
import {t} from '@lingui/macro'
=======
import {useIsDrawerOpen, useSetDrawerOpen} from '#/state/shell'
>>>>>>> 96d8faf4

const ShellInner = observer(function ShellInnerImpl() {
  const store = useStores()
  const isDrawerOpen = useIsDrawerOpen()
  const setDrawerOpen = useSetDrawerOpen()
  const {isDesktop, isMobile} = useWebMediaQueries()
  const navigator = useNavigation<NavigationProp>()
  useAuxClick()

  useEffect(() => {
    navigator.addListener('state', () => {
      setDrawerOpen(false)
      store.shell.closeAnyActiveElement()
    })
  }, [navigator, store.shell, setDrawerOpen])

  const showBottomBar = isMobile && !store.onboarding.isActive
  const showSideNavs =
    !isMobile && store.session.hasSession && !store.onboarding.isActive
  return (
    <View style={[s.hContentRegion, {overflow: 'hidden'}]}>
      <View style={s.hContentRegion}>
        <ErrorBoundary>
          <FlatNavigator />
        </ErrorBoundary>
      </View>
      {showSideNavs && (
        <>
          <DesktopLeftNav />
          <DesktopRightNav />
        </>
      )}
      <Composer
        active={store.shell.isComposerActive}
        winHeight={0}
        replyTo={store.shell.composerOpts?.replyTo}
        quote={store.shell.composerOpts?.quote}
        onPost={store.shell.composerOpts?.onPost}
        mention={store.shell.composerOpts?.mention}
      />
      {showBottomBar && <BottomBarWeb />}
      <ModalsContainer />
      <Lightbox />
      {!isDesktop && isDrawerOpen && (
        <TouchableOpacity
          onPress={() => setDrawerOpen(false)}
          style={styles.drawerMask}
          accessibilityLabel={t`Close navigation footer`}
          accessibilityHint="Closes bottom navigation bar">
          <View style={styles.drawerContainer}>
            <DrawerContent />
          </View>
        </TouchableOpacity>
      )}
    </View>
  )
})

export const Shell: React.FC = observer(function ShellImpl() {
  const pageBg = useColorSchemeStyle(styles.bgLight, styles.bgDark)
  return (
    <View style={[s.hContentRegion, pageBg]}>
      <RoutesContainer>
        <ShellInner />
      </RoutesContainer>
    </View>
  )
})

const styles = StyleSheet.create({
  bgLight: {
    backgroundColor: colors.white,
  },
  bgDark: {
    backgroundColor: colors.black, // TODO
  },
  drawerMask: {
    position: 'absolute',
    width: '100%',
    height: '100%',
    top: 0,
    left: 0,
    backgroundColor: 'rgba(0,0,0,0.25)',
  },
  drawerContainer: {
    display: 'flex',
    position: 'absolute',
    top: 0,
    left: 0,
    height: '100%',
  },
})<|MERGE_RESOLUTION|>--- conflicted
+++ resolved
@@ -17,11 +17,8 @@
 import {useNavigation} from '@react-navigation/native'
 import {NavigationProp} from 'lib/routes/types'
 import {useAuxClick} from 'lib/hooks/useAuxClick'
-<<<<<<< HEAD
 import {t} from '@lingui/macro'
-=======
 import {useIsDrawerOpen, useSetDrawerOpen} from '#/state/shell'
->>>>>>> 96d8faf4
 
 const ShellInner = observer(function ShellInnerImpl() {
   const store = useStores()
