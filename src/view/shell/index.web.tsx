--- conflicted
+++ resolved
@@ -17,17 +17,13 @@
 import {useNavigation} from '@react-navigation/native'
 import {NavigationProp} from 'lib/routes/types'
 import {useAuxClick} from 'lib/hooks/useAuxClick'
-<<<<<<< HEAD
 import {t} from '@lingui/macro'
-import {useIsDrawerOpen, useSetDrawerOpen} from '#/state/shell'
-=======
 import {
   useIsDrawerOpen,
   useSetDrawerOpen,
   useOnboardingState,
 } from '#/state/shell'
 import {useModalControls} from '#/state/modals'
->>>>>>> bd531f23
 
 const ShellInner = observer(function ShellInnerImpl() {
   const store = useStores()
