--- conflicted
+++ resolved
@@ -7,14 +7,8 @@
 import {isInvalidHandle} from 'lib/strings/handles'
 import {isAndroid} from 'platform/detection'
 import {atoms as a, useTheme, web} from '#/alf'
-<<<<<<< HEAD
-import {NewskieDialog} from '#/components/StarterPack/NewskieDialog'
-=======
 import {NewskieDialog} from '#/components/NewskieDialog'
->>>>>>> 11065174
 import {Text} from '#/components/Typography'
-
-const DAYS_TO_SHOW_NEWSKIE = 7
 
 export function ProfileHeaderHandle({
   profile,
@@ -24,27 +18,11 @@
   const t = useTheme()
   const invalidHandle = isInvalidHandle(profile.handle)
   const blockHide = profile.viewer?.blocking || profile.viewer?.blockedBy
-  const createdAt = profile.createdAt
-    ? new Date(profile.createdAt).getTime()
-    : 0
-
-  const isNewskie =
-    createdAt > 0 && Date.now() + 60e3 * 24 * DAYS_TO_SHOW_NEWSKIE > createdAt
-
   return (
     <View
       style={[a.flex_row, a.gap_xs, a.align_center]}
       pointerEvents={isAndroid ? 'box-only' : 'auto'}>
-<<<<<<< HEAD
-      {isNewskie && (
-        <View style={[a.mr_xs]}>
-          <NewskieDialog profile={profile} />
-        </View>
-      )}
-
-=======
       <NewskieDialog profile={profile} />
->>>>>>> 11065174
       {profile.viewer?.followedBy && !blockHide ? (
         <View style={[t.atoms.bg_contrast_25, a.rounded_xs, a.px_sm, a.py_xs]}>
           <Text style={[t.atoms.text, a.text_sm]}>
