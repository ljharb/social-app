import React from 'react'
import {Keyboard, View} from 'react-native'
import * as Browser from 'expo-web-browser'
import {ComAtprotoServerDescribeServer} from '@atproto/api'
import {msg, Trans} from '@lingui/macro'
import {useLingui} from '@lingui/react'

import {useAnalytics} from '#/lib/analytics/analytics'
import {isAndroid} from 'platform/detection'
import {useLogin} from '#/screens/Login/hooks/useLogin'
import {atoms as a} from '#/alf'
import {Button, ButtonText} from '#/components/Button'
import {FormError} from '#/components/forms/FormError'
import {HostingProvider} from '#/components/forms/HostingProvider'
import * as TextField from '#/components/forms/TextField'
import {FormContainer} from './FormContainer'

type ServiceDescription = ComAtprotoServerDescribeServer.OutputSchema

export const LoginForm = ({
  error,
  serviceUrl,
  serviceDescription,
  setError,
  setServiceUrl,
  onPressRetryConnect,
  onPressBack,
}: {
  error: string
  serviceUrl: string
  serviceDescription: ServiceDescription | undefined
  setError: (v: string) => void
  setServiceUrl: (v: string) => void
  onPressRetryConnect: () => void
  onPressBack: () => void
}) => {
  const {track} = useAnalytics()
  const {_} = useLingui()
  const {openAuthSession} = useLogin(serviceUrl)

  // This improves speed at which the browser presents itself on Android
  React.useEffect(() => {
    if (isAndroid) {
      Browser.warmUpAsync()
    }
  }, [])

  const onPressSelectService = React.useCallback(() => {
    Keyboard.dismiss()
    track('Signin:PressedSelectService')
  }, [track])

  return (
    <FormContainer testID="loginForm" titleText={<Trans>Sign in</Trans>}>
      <View>
        <TextField.LabelText>
          <Trans>Hosting provider</Trans>
        </TextField.LabelText>
        <HostingProvider
          serviceUrl={serviceUrl}
          onSelectServiceUrl={setServiceUrl}
          onOpenDialog={onPressSelectService}
        />
      </View>
      <FormError error={error} />
      <View style={[a.flex_row, a.align_center, a.justify_between, a.pt_5xl]}>
        <Button
          label={_(msg`Back`)}
          variant="solid"
          color="secondary"
          size="medium"
          onPress={onPressBack}>
          <ButtonText>
            <Trans>Back</Trans>
          </ButtonText>
        </Button>
<<<<<<< HEAD
        <Button
          label={_(msg`Back`)}
          variant="solid"
          color="primary"
          size="medium"
          onPress={openAuthSession}
          disabled={!serviceDescription}>
          <ButtonText>
            <Trans>Sign In</Trans>
          </ButtonText>
        </Button>
=======
        <View style={a.flex_1} />
        {!serviceDescription && error ? (
          <Button
            testID="loginRetryButton"
            label={_(msg`Retry`)}
            accessibilityHint={_(msg`Retries login`)}
            variant="solid"
            color="secondary"
            size="medium"
            onPress={onPressRetryConnect}>
            <ButtonText>
              <Trans>Retry</Trans>
            </ButtonText>
          </Button>
        ) : !serviceDescription ? (
          <>
            <ActivityIndicator />
            <Text style={[t.atoms.text_contrast_high, a.pl_md]}>
              <Trans>Connecting...</Trans>
            </Text>
          </>
        ) : isReady ? (
          <Button
            label={_(msg`Next`)}
            accessibilityHint={_(msg`Navigates to the next screen`)}
            variant="solid"
            color="primary"
            size="medium"
            onPress={onPressNext}>
            <ButtonText>
              <Trans>Next</Trans>
            </ButtonText>
            {isProcessing && <ButtonIcon icon={Loader} />}
          </Button>
        ) : undefined}
>>>>>>> 6d3f9397
      </View>
    </FormContainer>
  )
}<|MERGE_RESOLUTION|>--- conflicted
+++ resolved
@@ -21,9 +21,7 @@
   error,
   serviceUrl,
   serviceDescription,
-  setError,
   setServiceUrl,
-  onPressRetryConnect,
   onPressBack,
 }: {
   error: string
@@ -74,7 +72,6 @@
             <Trans>Back</Trans>
           </ButtonText>
         </Button>
-<<<<<<< HEAD
         <Button
           label={_(msg`Back`)}
           variant="solid"
@@ -86,43 +83,6 @@
             <Trans>Sign In</Trans>
           </ButtonText>
         </Button>
-=======
-        <View style={a.flex_1} />
-        {!serviceDescription && error ? (
-          <Button
-            testID="loginRetryButton"
-            label={_(msg`Retry`)}
-            accessibilityHint={_(msg`Retries login`)}
-            variant="solid"
-            color="secondary"
-            size="medium"
-            onPress={onPressRetryConnect}>
-            <ButtonText>
-              <Trans>Retry</Trans>
-            </ButtonText>
-          </Button>
-        ) : !serviceDescription ? (
-          <>
-            <ActivityIndicator />
-            <Text style={[t.atoms.text_contrast_high, a.pl_md]}>
-              <Trans>Connecting...</Trans>
-            </Text>
-          </>
-        ) : isReady ? (
-          <Button
-            label={_(msg`Next`)}
-            accessibilityHint={_(msg`Navigates to the next screen`)}
-            variant="solid"
-            color="primary"
-            size="medium"
-            onPress={onPressNext}>
-            <ButtonText>
-              <Trans>Next</Trans>
-            </ButtonText>
-            {isProcessing && <ButtonIcon icon={Loader} />}
-          </Button>
-        ) : undefined}
->>>>>>> 6d3f9397
       </View>
     </FormContainer>
   )
