--- conflicted
+++ resolved
@@ -5,19 +5,10 @@
 import {useLingui} from '@lingui/react'
 
 import {useSession} from '#/state/session'
-<<<<<<< HEAD
-import {useHaptics} from 'lib/haptics'
-import {isNative} from 'platform/detection'
-import {atoms as a, useTheme} from '#/alf'
-import {useDialogControl} from '#/components/Dialog'
-import {GrowWrapper, GrowWrapperRef} from '#/components/dms/GrowWrapper'
-import {MessageItemMetadata} from '#/components/dms/MesageItemMetadata'
-=======
 import {TimeElapsed} from '#/view/com/util/TimeElapsed'
 import {atoms as a, useTheme} from '#/alf'
 import {useDialogControl} from '#/components/Dialog'
 import {GrowWrapper} from '#/components/dms/GrowWrapper'
->>>>>>> 17c03b4e
 import {MessageMenu} from '#/components/dms/MessageMenu'
 import * as Prompt from '#/components/Prompt'
 import {usePromptControl} from '#/components/Prompt'
@@ -37,13 +28,7 @@
   const {_} = useLingui()
   const {currentAccount} = useSession()
 
-<<<<<<< HEAD
-  const menuControl = useDialogControl()
-  const deleteControl = usePromptControl()
-  const itemRef = React.useRef<GrowWrapperRef>(null)
-=======
   const control = useDialogControl()
->>>>>>> 17c03b4e
 
   const isFromSelf = item.sender?.did === currentAccount?.did
 
@@ -72,25 +57,8 @@
   }, [item, next, isFromSelf, isNextFromSelf])
 
   const onOpenMenu = React.useCallback(() => {
-<<<<<<< HEAD
-    if (isNative) {
-      playHaptic()
-    }
-    menuControl.open()
-  }, [menuControl, playHaptic])
-
-  const onDialogClose = React.useCallback(() => {
-    itemRef.current?.reset()
-  }, [])
-
-  const onDelete = React.useCallback(() => {
-    itemRef.current?.reset()
-    // TODO delete the message
-  }, [])
-=======
     control.open()
   }, [control])
->>>>>>> 17c03b4e
 
   return (
     <View
@@ -126,12 +94,7 @@
           isLastInGroup={isLastInGroup}
           style={isFromSelf ? a.text_right : a.text_left}
         />
-<<<<<<< HEAD
-        <MessageMenu
-          message={item}
-          onClose={onDialogClose}
-          control={menuControl}
-        />
+        <MessageMenu message={item} control={control} />
         <Prompt.Basic
           control={deleteControl}
           title={_(msg`Delete message`)}
@@ -142,9 +105,6 @@
           confirmButtonColor="negative"
           onConfirm={onDelete}
         />
-=======
-        <MessageMenu message={item} control={control} />
->>>>>>> 17c03b4e
       </GrowWrapper>
     </View>
   )
