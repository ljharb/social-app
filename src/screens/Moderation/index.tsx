import React from 'react'
import {View} from 'react-native'
import {useFocusEffect} from '@react-navigation/native'
import {ComAtprotoLabelDefs} from '@atproto/api'
import {Trans, msg} from '@lingui/macro'
import {useLingui} from '@lingui/react'
import {AppBskyLabelerDefs, LABELS} from '@atproto/api'
import {useSafeAreaFrame} from 'react-native-safe-area-context'

import {NativeStackScreenProps, CommonNavigatorParams} from '#/lib/routes/types'
import {CenteredView} from '#/view/com/util/Views'
import {ViewHeader} from '#/view/com/util/ViewHeader'
import {useAnalytics} from 'lib/analytics/analytics'
import {useSetMinimalShellMode} from '#/state/shell'
import {useSession} from '#/state/session'
import {
  useProfileQuery,
  useProfileUpdateMutation,
} from '#/state/queries/profile'
import {ScrollView} from '#/view/com/util/Views'

import {
  UsePreferencesQueryResponse,
  usePreferencesQuery,
  usePreferencesSetAdultContentMutation,
} from '#/state/queries/preferences'
import {useLabelersDetailedInfoQuery} from '#/state/queries/labeler'
import {useGlobalDialogsControlContext} from '#/components/dialogs/Context'

import {logger} from '#/logger'
import {useTheme, atoms as a, useBreakpoints} from '#/alf'
import {Divider} from '#/components/Divider'
import {CircleBanSign_Stroke2_Corner0_Rounded as CircleBanSign} from '#/components/icons/CircleBanSign'
import {Group3_Stroke2_Corner0_Rounded as Group} from '#/components/icons/Group'
import {Person_Stroke2_Corner0_Rounded as Person} from '#/components/icons/Person'
import {ChevronRight_Stroke2_Corner0_Rounded as ChevronRight} from '#/components/icons/Chevron'
import {Filter_Stroke2_Corner0_Rounded as Filter} from '#/components/icons/Filter'
import {Text} from '#/components/Typography'
import * as Toggle from '#/components/forms/Toggle'
import {Button} from '#/components/Button'
import {InlineLink, Link} from '#/components/Link'
import {Button, ButtonText} from '#/components/Button'
import {Loader} from '#/components/Loader'
import {getModerationServiceTitle} from '#/lib/moderation'
import * as ModerationServiceCard from '#/components/ModerationServiceCard'
import {GlobalModerationLabelPref} from '#/components/moderation/GlobalModerationLabelPref'
import {useGlobalDialogsControlContext} from '#/components/dialogs/Context'
import {useModalControls} from '#/state/modals'

function ErrorState({error}: {error: string}) {
  const t = useTheme()
  return (
    <View style={[a.p_xl]}>
      <Text
        style={[
          a.text_md,
          a.leading_normal,
          a.pb_md,
          t.atoms.text_contrast_medium,
        ]}>
        <Trans>
          Hmmmm, it seems we're having trouble loading this data. See below for
          more details. If this issue persists, please contact us.
        </Trans>
      </Text>
      <View
        style={[
          a.relative,
          a.py_md,
          a.px_lg,
          a.rounded_md,
          a.mb_2xl,
          t.atoms.bg_contrast_25,
        ]}>
        <Text style={[a.text_md, a.leading_normal]}>{error}</Text>
      </View>
    </View>
  )
}

export function ModerationScreen(
  _props: NativeStackScreenProps<CommonNavigatorParams, 'Moderation'>,
) {
  const t = useTheme()
  const {_} = useLingui()
  const {
    isLoading: isPreferencesLoading,
    error: preferencesError,
    data: preferences,
  } = usePreferencesQuery()
  const labelerDids = preferences
    ? preferences.moderationPrefs.labelers.map(l => l.did)
    : []
  const {
    isLoading: isLabelersLoading,
    data: labelers,
    error: labelersError,
  } = useLabelersDetailedInfoQuery({
    dids: labelerDids,
  })
  const {gtMobile} = useBreakpoints()
  const {height} = useSafeAreaFrame()

  const isLoading = isPreferencesLoading || isLabelersLoading
  const error = preferencesError || labelersError

  return (
    <CenteredView
      testID="moderationScreen"
      style={[
        t.atoms.border_contrast_low,
        t.atoms.bg,
        {minHeight: height},
        ...(gtMobile ? [a.border_l, a.border_r] : []),
      ]}>
      <ViewHeader title={_(msg`Moderation`)} showOnDesktop />

      {isLoading ? (
        <View style={[a.w_full, a.align_center, a.pt_2xl]}>
          <Loader size="xl" fill={t.atoms.text.color} />
        </View>
      ) : error || !preferences ? (
        <ErrorState
          error={
            preferencesError?.toString() ||
            _(msg`Something went wrong, please try again.`)
          }
        />
      ) : (
        <ModerationScreenInner preferences={preferences} labelers={labelers} />
      )}
    </CenteredView>
  )
}

export function ModerationScreenInner({
  preferences,
  labelers = [],
}: {
  preferences: UsePreferencesQueryResponse
  labelers?: AppBskyLabelerDefs.LabelerViewDetailed[]
}) {
  const {_} = useLingui()
  const t = useTheme()
  const setMinimalShellMode = useSetMinimalShellMode()
  const {screen} = useAnalytics()
  const {gtMobile} = useBreakpoints()
  const {mutedWordsDialogControl} = useGlobalDialogsControlContext()
<<<<<<< HEAD
=======
  const {openModal} = useModalControls()
>>>>>>> ed910414

  useFocusEffect(
    React.useCallback(() => {
      screen('Moderation')
      setMinimalShellMode(false)
    }, [screen, setMinimalShellMode]),
  )

  const {mutateAsync: setAdultContentPref, variables: optimisticAdultContent} =
    usePreferencesSetAdultContentMutation()
  const adultContentEnabled = !!(
    (optimisticAdultContent && optimisticAdultContent.enabled) ||
    (!optimisticAdultContent && preferences.moderationPrefs.adultContentEnabled)
  )
  const ageNotSet = !preferences.userAge
  const isUnderage = (preferences.userAge || 0) < 18

  const onToggleAdultContentEnabled = React.useCallback(
    async (selected: boolean) => {
      try {
        await setAdultContentPref({
          enabled: selected,
        })
      } catch (e: any) {
        logger.error(`Failed to set adult content pref`, {
          message: e.message,
        })
      }
    },
    [setAdultContentPref],
  )

  return (
    <View>
      <ScrollView
        contentContainerStyle={[
          a.border_0,
          a.pt_2xl,
          a.px_lg,
          gtMobile && a.px_2xl,
        ]}>
        <Text
          style={[a.text_md, a.font_bold, a.pb_md, t.atoms.text_contrast_high]}>
          <Trans>Moderation tools</Trans>
        </Text>

        <View
          style={[
            a.w_full,
            a.rounded_md,
            a.overflow_hidden,
            t.atoms.bg_contrast_25,
          ]}>
          <Button
<<<<<<< HEAD
            testID="mutewordsBtn"
=======
            testID="mutedWordsBtn"
            label={_(msg`Open muted words and tags settings`)}
>>>>>>> ed910414
            style={[
              a.flex_row,
              a.align_center,
              a.justify_between,
              a.p_lg,
              a.gap_sm,
            ]}
<<<<<<< HEAD
            label={_(msg`Muted words & tags`)}
            onPress={() => mutedWordsDialogControl.open()}>
            <View style={[a.flex_row, a.align_center, a.gap_md]}>
              <Group size="md" style={[t.atoms.text_contrast_medium]} />
              <Text style={[a.text_md]}>
=======
            onPress={() => mutedWordsDialogControl.open()}>
            <View style={[a.flex_row, a.align_center, a.gap_md]}>
              <Filter size="md" style={[t.atoms.text_contrast_medium]} />
              <Text style={[a.text_sm, a.font_bold]}>
>>>>>>> ed910414
                <Trans>Muted words & tags</Trans>
              </Text>
            </View>
            <ChevronRight
              size="sm"
              style={[t.atoms.text_contrast_low, a.self_end]}
            />
          </Button>
          <Divider />
          <Link
            testID="moderationlistsBtn"
            style={[
              a.flex_row,
              a.align_center,
              a.justify_between,
              a.p_lg,
              a.gap_sm,
            ]}
            to="/moderation/modlists">
            <View style={[a.flex_row, a.align_center, a.gap_md]}>
              <Group size="md" style={[t.atoms.text_contrast_medium]} />
              <Text style={[a.text_sm, a.font_bold]}>
                <Trans>Moderation lists</Trans>
              </Text>
            </View>
            <ChevronRight
              size="sm"
              style={[t.atoms.text_contrast_low, a.self_end]}
            />
          </Link>
          <Divider />
          <Link
            testID="mutedAccountsBtn"
            style={[
              a.flex_row,
              a.align_center,
              a.justify_between,
              a.p_lg,
              a.gap_sm,
            ]}
            to="/moderation/muted-accounts">
            <View style={[a.flex_row, a.align_center, a.gap_md]}>
              <Person size="md" style={[t.atoms.text_contrast_medium]} />
              <Text style={[a.text_sm, a.font_bold]}>
                <Trans>Muted accounts</Trans>
              </Text>
            </View>
            <ChevronRight
              size="sm"
              style={[t.atoms.text_contrast_low, a.self_end]}
            />
          </Link>
          <Divider />
          <Link
            testID="blockedAccountsBtn"
            style={[
              a.flex_row,
              a.align_center,
              a.justify_between,
              a.p_lg,
              a.gap_sm,
            ]}
            to="/moderation/blocked-accounts">
            <View style={[a.flex_row, a.align_center, a.gap_md]}>
              <CircleBanSign size="md" style={[t.atoms.text_contrast_medium]} />
              <Text style={[a.text_sm, a.font_bold]}>
                <Trans>Blocked accounts</Trans>
              </Text>
            </View>
            <ChevronRight
              size="sm"
              style={[t.atoms.text_contrast_low, a.self_end]}
            />
          </Link>
        </View>

        {ageNotSet || !isUnderage ? (
          <>
            <Text
              style={[
                a.pt_2xl,
                a.pb_md,
                a.text_md,
                a.font_bold,
                t.atoms.text_contrast_high,
              ]}>
              <Trans>Content filters</Trans>
            </Text>

            <View style={[a.gap_md]}>
              {ageNotSet ? (
                <>
                  <View
                    style={[
                      a.w_full,
                      a.rounded_md,
                      a.overflow_hidden,
                      t.atoms.bg_contrast_25,
                      a.py_md,
                      a.px_lg,
                      a.flex_row,
                      a.align_center,
                      a.justify_between,
                    ]}>
                    <Text style={[a.text_md, t.atoms.text_contrast_high]}>
                      <Trans>Confirm your age:</Trans>
                    </Text>
                    <Button
                      label={_(msg`Confirm your birthdate`)}
                      size="small"
                      variant="solid"
                      color="secondary"
                      onPress={() => {
                        openModal({name: 'birth-date-settings'})
                      }}>
                      <ButtonText>
                        <Trans>Set birthdate</Trans>
                      </ButtonText>
                    </Button>
                  </View>
                </>
              ) : (
                <>
                  <View
                    style={[
                      a.w_full,
                      a.rounded_md,
                      a.overflow_hidden,
                      t.atoms.bg_contrast_25,
                    ]}>
                    <View
                      style={[
                        a.py_lg,
                        a.px_lg,
                        a.flex_row,
                        a.align_center,
                        a.justify_between,
                      ]}>
                      <Text
                        style={[a.font_semibold, t.atoms.text_contrast_high]}>
                        <Trans>Enable adult content</Trans>
                      </Text>
                      <Toggle.Item
                        label={_(
                          msg`Toggle to enable or disable adult content`,
                        )}
                        name="adultContent"
                        value={adultContentEnabled}
                        onChange={onToggleAdultContentEnabled}>
                        <View style={[a.flex_row, a.align_center, a.gap_sm]}>
                          <Text style={[t.atoms.text_contrast_medium]}>
                            {adultContentEnabled ? (
                              <Trans>Enabled</Trans>
                            ) : (
                              <Trans>Disabled</Trans>
                            )}
                          </Text>
                          <Toggle.Switch />
                        </View>
                      </Toggle.Item>
                    </View>
                    {adultContentEnabled && (
                      <>
                        <Divider />
                        <GlobalModerationLabelPref
                          labelValueDefinition={LABELS.porn}
                        />
                        <Divider />
                        <GlobalModerationLabelPref
                          labelValueDefinition={LABELS.sexual}
                        />
                        <Divider />
                        <GlobalModerationLabelPref
                          labelValueDefinition={LABELS.nudity}
                        />
                        <Divider />
                        <GlobalModerationLabelPref
                          labelValueDefinition={LABELS.gore}
                        />
                      </>
                    )}
                  </View>
                </>
              )}
            </View>
          </>
        ) : null}

        <Text
          style={[
            a.text_md,
            a.font_bold,
            a.pt_2xl,
            a.pb_md,
            t.atoms.text_contrast_high,
          ]}>
          <Trans>Advanced</Trans>
        </Text>
        <View style={[a.rounded_sm, t.atoms.bg_contrast_25]}>
          <ModerationServiceCard.Link
            labeler={{
              uri: '',
              cid: '',
              policies: {
                labelValues: [],
              },
              creator: {
                did: '',
                handle: 'safety.bsky.app',
                displayName: 'Bluesky Safety',
              },
              indexedAt: new Date().toISOString(),
            }}>
            <ModerationServiceCard.Card.Outer>
              <ModerationServiceCard.Card.Avatar avatar={undefined} />
              <ModerationServiceCard.Card.Content
                title={getModerationServiceTitle({
                  displayName: 'Bluesky Safety',
                  handle: 'safety.bsky.app',
                })}
                handle={'safety.bsky.app'}
                description={'Official moderation team'}
              />
            </ModerationServiceCard.Card.Outer>
          </ModerationServiceCard.Link>
          {labelers.map(mod => {
            return (
              <React.Fragment key={mod.creator.did}>
                <Divider />
                <ModerationServiceCard.Link labeler={mod}>
                  <ModerationServiceCard.Card.Outer>
                    <ModerationServiceCard.Card.Avatar
                      avatar={mod.creator.avatar}
                    />
                    <ModerationServiceCard.Card.Content
                      title={getModerationServiceTitle({
                        displayName: mod.creator.displayName,
                        handle: mod.creator.handle,
                      })}
                      handle={mod.creator.handle}
                      description={mod.creator.description || ''}
                    />
                  </ModerationServiceCard.Card.Outer>
                </ModerationServiceCard.Link>
              </React.Fragment>
            )
          })}
        </View>

        <Text
          style={[
            a.text_md,
            a.font_bold,
            a.pt_2xl,
            a.pb_md,
            t.atoms.text_contrast_high,
          ]}>
          <Trans>Logged-out visibility</Trans>
        </Text>

        <PwiOptOut />

        <View style={{height: 200}} />
      </ScrollView>
    </View>
  )
}

function PwiOptOut() {
  const t = useTheme()
  const {_} = useLingui()
  const {currentAccount} = useSession()
  const {data: profile} = useProfileQuery({did: currentAccount?.did})
  const updateProfile = useProfileUpdateMutation()

  const isOptedOut =
    profile?.labels?.some(l => l.val === '!no-unauthenticated') || false
  const canToggle = profile && !updateProfile.isPending

  const onToggleOptOut = React.useCallback(() => {
    if (!profile) {
      return
    }
    let wasAdded = false
    updateProfile.mutate({
      profile,
      updates: existing => {
        // create labels attr if needed
        existing.labels = ComAtprotoLabelDefs.isSelfLabels(existing.labels)
          ? existing.labels
          : {
              $type: 'com.atproto.label.defs#selfLabels',
              values: [],
            }

        // toggle the label
        const hasLabel = existing.labels.values.some(
          l => l.val === '!no-unauthenticated',
        )
        if (hasLabel) {
          wasAdded = false
          existing.labels.values = existing.labels.values.filter(
            l => l.val !== '!no-unauthenticated',
          )
        } else {
          wasAdded = true
          existing.labels.values.push({val: '!no-unauthenticated'})
        }

        // delete if no longer needed
        if (existing.labels.values.length === 0) {
          delete existing.labels
        }
        return existing
      },
      checkCommitted: res => {
        const exists = !!res.data.labels?.some(
          l => l.val === '!no-unauthenticated',
        )
        return exists === wasAdded
      },
    })
  }, [updateProfile, profile])

  return (
    <View style={[a.pt_sm]}>
      <View style={[a.flex_row, a.align_center, a.justify_between, a.gap_lg]}>
        <Toggle.Item
          disabled={!canToggle}
          value={isOptedOut}
          onChange={onToggleOptOut}
          name="logged_out_visibility"
          label={_(
            msg`Discourage apps from showing my account to logged-out users`,
          )}>
          <Toggle.Switch />
          <Toggle.Label style={[a.text_md]}>
            Discourage apps from showing my account to logged-out users
          </Toggle.Label>
        </Toggle.Item>

        {updateProfile.isPending && <Loader />}
      </View>

      <View style={[a.pt_md, a.gap_md, {paddingLeft: 38}]}>
        <Text style={[a.leading_snug, t.atoms.text_contrast_high]}>
          <Trans>
            Bluesky will not show your profile and posts to logged-out users.
            Other apps may not honor this request. This does not make your
            account private.
          </Trans>
        </Text>
        <Text style={[a.font_bold, a.leading_snug, t.atoms.text_contrast_high]}>
          <Trans>
            Note: Bluesky is an open and public network. This setting only
            limits the visibility of your content on the Bluesky app and
            website, and other apps may not respect this setting. Your content
            may still be shown to logged-out users by other apps and websites.
          </Trans>
        </Text>

        <InlineLink to="https://blueskyweb.zendesk.com/hc/en-us/articles/15835264007693-Data-Privacy">
          <Trans>Learn more about what is public on Bluesky.</Trans>
        </InlineLink>
      </View>
    </View>
  )
}<|MERGE_RESOLUTION|>--- conflicted
+++ resolved
@@ -25,7 +25,6 @@
   usePreferencesSetAdultContentMutation,
 } from '#/state/queries/preferences'
 import {useLabelersDetailedInfoQuery} from '#/state/queries/labeler'
-import {useGlobalDialogsControlContext} from '#/components/dialogs/Context'
 
 import {logger} from '#/logger'
 import {useTheme, atoms as a, useBreakpoints} from '#/alf'
@@ -37,7 +36,6 @@
 import {Filter_Stroke2_Corner0_Rounded as Filter} from '#/components/icons/Filter'
 import {Text} from '#/components/Typography'
 import * as Toggle from '#/components/forms/Toggle'
-import {Button} from '#/components/Button'
 import {InlineLink, Link} from '#/components/Link'
 import {Button, ButtonText} from '#/components/Button'
 import {Loader} from '#/components/Loader'
@@ -146,10 +144,7 @@
   const {screen} = useAnalytics()
   const {gtMobile} = useBreakpoints()
   const {mutedWordsDialogControl} = useGlobalDialogsControlContext()
-<<<<<<< HEAD
-=======
   const {openModal} = useModalControls()
->>>>>>> ed910414
 
   useFocusEffect(
     React.useCallback(() => {
@@ -204,12 +199,8 @@
             t.atoms.bg_contrast_25,
           ]}>
           <Button
-<<<<<<< HEAD
-            testID="mutewordsBtn"
-=======
             testID="mutedWordsBtn"
             label={_(msg`Open muted words and tags settings`)}
->>>>>>> ed910414
             style={[
               a.flex_row,
               a.align_center,
@@ -217,18 +208,10 @@
               a.p_lg,
               a.gap_sm,
             ]}
-<<<<<<< HEAD
-            label={_(msg`Muted words & tags`)}
-            onPress={() => mutedWordsDialogControl.open()}>
-            <View style={[a.flex_row, a.align_center, a.gap_md]}>
-              <Group size="md" style={[t.atoms.text_contrast_medium]} />
-              <Text style={[a.text_md]}>
-=======
             onPress={() => mutedWordsDialogControl.open()}>
             <View style={[a.flex_row, a.align_center, a.gap_md]}>
               <Filter size="md" style={[t.atoms.text_contrast_medium]} />
               <Text style={[a.text_sm, a.font_bold]}>
->>>>>>> ed910414
                 <Trans>Muted words & tags</Trans>
               </Text>
             </View>
