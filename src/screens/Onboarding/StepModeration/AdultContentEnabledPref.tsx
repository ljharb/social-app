--- conflicted
+++ resolved
@@ -118,13 +118,9 @@
           </Trans>
         </Prompt.Description>
         <Prompt.Actions>
-<<<<<<< HEAD
-          <Prompt.Action onPress={prompt.close}>
+          <Prompt.Action onPress={() => prompt.close()}>
             <Trans>OK</Trans>
           </Prompt.Action>
-=======
-          <Prompt.Action onPress={() => prompt.close()}>OK</Prompt.Action>
->>>>>>> 7fd13cac
         </Prompt.Actions>
       </Prompt.Outer>
     </>
