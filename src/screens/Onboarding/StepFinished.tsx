import React from 'react'
import {View} from 'react-native'
import {msg, Trans} from '@lingui/macro'
import {useLingui} from '@lingui/react'

import {useAnalytics} from '#/lib/analytics/analytics'
import {BSKY_APP_ACCOUNT_DID} from '#/lib/constants'
import {logEvent} from '#/lib/statsig/statsig'
import {logger} from '#/logger'
<<<<<<< HEAD
import {atoms as a, useBreakpoints, useTheme} from '#/alf'
import {Button, ButtonText, ButtonIcon} from '#/components/Button'
import {News2_Stroke2_Corner0_Rounded as News} from '#/components/icons/News2'
import {Check_Stroke2_Corner0_Rounded as Check} from '#/components/icons/Check'
import {Growth_Stroke2_Corner0_Rounded as Growth} from '#/components/icons/Growth'
import {Trending2_Stroke2_Corner2_Rounded as Trending} from '#/components/icons/Trending2'
import {Text} from '#/components/Typography'
import {useOnboardingDispatch} from '#/state/shell'
import {Loader} from '#/components/Loader'
=======
>>>>>>> 4b699483
import {useSetSaveFeedsMutation} from '#/state/queries/preferences'
import {getAgent} from '#/state/session'
import {useOnboardingDispatch} from '#/state/shell'
import {
  DescriptionText,
  OnboardingControls,
  TitleText,
} from '#/screens/Onboarding/Layout'
<<<<<<< HEAD
import {IconCircle} from '#/components/IconCircle'
import {uploadBlob} from 'lib/api'
=======
import {Context} from '#/screens/Onboarding/state'
>>>>>>> 4b699483
import {
  bulkWriteFollows,
  sortPrimaryAlgorithmFeeds,
} from '#/screens/Onboarding/util'
import {atoms as a, useTheme} from '#/alf'
import {Button, ButtonIcon, ButtonText} from '#/components/Button'
import {IconCircle} from '#/components/IconCircle'
import {Check_Stroke2_Corner0_Rounded as Check} from '#/components/icons/Check'
import {Growth_Stroke2_Corner0_Rounded as Growth} from '#/components/icons/Growth'
import {News2_Stroke2_Corner0_Rounded as News} from '#/components/icons/News2'
import {Trending2_Stroke2_Corner2_Rounded as Trending} from '#/components/icons/Trending2'
import {Loader} from '#/components/Loader'
import {Text} from '#/components/Typography'

export function StepFinished() {
  const {_} = useLingui()
  const t = useTheme()
  const {gtMobile} = useBreakpoints()
  const {track} = useAnalytics()
  const {state, dispatch} = React.useContext(Context)
  const onboardDispatch = useOnboardingDispatch()
  const [saving, setSaving] = React.useState(false)
  const {mutateAsync: saveFeeds} = useSetSaveFeedsMutation()

  const finishOnboarding = React.useCallback(async () => {
    setSaving(true)

    // TODO uncomment
    const {
      interestsStepResults,
      suggestedAccountsStepResults,
      algoFeedsStepResults,
      topicalFeedsStepResults,
      profileStepResults,
    } = state
    const {selectedInterests} = interestsStepResults
    const selectedFeeds = [
      ...sortPrimaryAlgorithmFeeds(algoFeedsStepResults.feedUris),
      ...topicalFeedsStepResults.feedUris,
    ]

    try {
      await Promise.all([
        bulkWriteFollows(
          suggestedAccountsStepResults.accountDids.concat(BSKY_APP_ACCOUNT_DID),
        ),
        // these must be serial
        (async () => {
          await getAgent().setInterestsPref({tags: selectedInterests})
          await saveFeeds({
            saved: selectedFeeds,
            pinned: selectedFeeds,
          })
        })(),
      ])

      await getAgent().upsertProfile(async existing => {
        existing = existing ?? {}

        if (profileStepResults.imageUri && profileStepResults.imageMime) {
          const res = await uploadBlob(
            getAgent(),
            profileStepResults.imageUri,
            profileStepResults.imageMime,
          )

          if (res.data.blob) {
            existing.avatar = res.data.blob
          }
        }

        return existing
      })
    } catch (e: any) {
      logger.info(`onboarding: bulk save failed`)
      logger.error(e)
      // don't alert the user, just let them into their account
    }

    setSaving(false)
    dispatch({type: 'finish'})
    onboardDispatch({type: 'finish'})
    track('OnboardingV2:StepFinished:End')
    track('OnboardingV2:Complete')
<<<<<<< HEAD
  }, [dispatch, onboardDispatch, saveFeeds, state, track])
=======
    logEvent('onboarding:finished:nextPressed', {})
  }, [state, dispatch, onboardDispatch, setSaving, saveFeeds, track])
>>>>>>> 4b699483

  React.useEffect(() => {
    track('OnboardingV2:StepFinished:Start')
  }, [track])

  return (
    <View style={[a.align_start, gtMobile ? a.px_5xl : a.px_xl]}>
      <IconCircle icon={Check} style={[a.mb_2xl]} />

      <TitleText>
        <Trans>You're ready to go!</Trans>
      </TitleText>
      <DescriptionText>
        <Trans>We hope you have a wonderful time. Remember, Bluesky is:</Trans>
      </DescriptionText>

      <View style={[a.pt_5xl, a.gap_3xl]}>
        <View style={[a.flex_row, a.align_center, a.w_full, a.gap_lg]}>
          <IconCircle icon={Growth} size="lg" style={{width: 48, height: 48}} />
          <View style={[a.flex_1, a.gap_xs]}>
            <Text style={[a.font_bold, a.text_lg]}>
              <Trans>Public</Trans>
            </Text>
            <Text
              style={[t.atoms.text_contrast_medium, a.text_md, a.leading_snug]}>
              <Trans>
                Your posts, likes, and blocks are public. Mutes are private.
              </Trans>
            </Text>
          </View>
        </View>
        <View style={[a.flex_row, a.align_center, a.w_full, a.gap_lg]}>
          <IconCircle icon={News} size="lg" style={{width: 48, height: 48}} />
          <View style={[a.flex_1, a.gap_xs]}>
            <Text style={[a.font_bold, a.text_lg]}>
              <Trans>Open</Trans>
            </Text>
            <Text
              style={[t.atoms.text_contrast_medium, a.text_md, a.leading_snug]}>
              <Trans>Never lose access to your followers or data.</Trans>
            </Text>
          </View>
        </View>
        <View style={[a.flex_row, a.align_center, a.w_full, a.gap_lg]}>
          <IconCircle
            icon={Trending}
            size="lg"
            style={{width: 48, height: 48}}
          />
          <View style={[a.flex_1, a.gap_xs]}>
            <Text style={[a.font_bold, a.text_lg]}>
              <Trans>Flexible</Trans>
            </Text>
            <Text
              style={[t.atoms.text_contrast_medium, a.text_md, a.leading_snug]}>
              <Trans>Choose the algorithms that power your custom feeds.</Trans>
            </Text>
          </View>
        </View>
      </View>

      <OnboardingControls.Portal>
        <Button
          disabled={saving}
          key={state.activeStep} // remove focus state on nav
          variant="gradient"
          color="gradient_sky"
          size="large"
          label={_(msg`Complete onboarding and start using your account`)}
          onPress={finishOnboarding}>
          <ButtonText>
            {saving ? <Trans>Finalizing</Trans> : <Trans>Let's go!</Trans>}
          </ButtonText>
          {saving && <ButtonIcon icon={Loader} position="right" />}
        </Button>
      </OnboardingControls.Portal>
    </View>
  )
}<|MERGE_RESOLUTION|>--- conflicted
+++ resolved
@@ -7,18 +7,6 @@
 import {BSKY_APP_ACCOUNT_DID} from '#/lib/constants'
 import {logEvent} from '#/lib/statsig/statsig'
 import {logger} from '#/logger'
-<<<<<<< HEAD
-import {atoms as a, useBreakpoints, useTheme} from '#/alf'
-import {Button, ButtonText, ButtonIcon} from '#/components/Button'
-import {News2_Stroke2_Corner0_Rounded as News} from '#/components/icons/News2'
-import {Check_Stroke2_Corner0_Rounded as Check} from '#/components/icons/Check'
-import {Growth_Stroke2_Corner0_Rounded as Growth} from '#/components/icons/Growth'
-import {Trending2_Stroke2_Corner2_Rounded as Trending} from '#/components/icons/Trending2'
-import {Text} from '#/components/Typography'
-import {useOnboardingDispatch} from '#/state/shell'
-import {Loader} from '#/components/Loader'
-=======
->>>>>>> 4b699483
 import {useSetSaveFeedsMutation} from '#/state/queries/preferences'
 import {getAgent} from '#/state/session'
 import {useOnboardingDispatch} from '#/state/shell'
@@ -27,17 +15,13 @@
   OnboardingControls,
   TitleText,
 } from '#/screens/Onboarding/Layout'
-<<<<<<< HEAD
-import {IconCircle} from '#/components/IconCircle'
 import {uploadBlob} from 'lib/api'
-=======
 import {Context} from '#/screens/Onboarding/state'
->>>>>>> 4b699483
 import {
   bulkWriteFollows,
   sortPrimaryAlgorithmFeeds,
 } from '#/screens/Onboarding/util'
-import {atoms as a, useTheme} from '#/alf'
+import {atoms as a, useTheme, useBreakpoints} from '#/alf'
 import {Button, ButtonIcon, ButtonText} from '#/components/Button'
 import {IconCircle} from '#/components/IconCircle'
 import {Check_Stroke2_Corner0_Rounded as Check} from '#/components/icons/Check'
@@ -117,12 +101,8 @@
     onboardDispatch({type: 'finish'})
     track('OnboardingV2:StepFinished:End')
     track('OnboardingV2:Complete')
-<<<<<<< HEAD
-  }, [dispatch, onboardDispatch, saveFeeds, state, track])
-=======
     logEvent('onboarding:finished:nextPressed', {})
   }, [state, dispatch, onboardDispatch, setSaving, saveFeeds, track])
->>>>>>> 4b699483
 
   React.useEffect(() => {
     track('OnboardingV2:StepFinished:Start')
