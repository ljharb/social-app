--- conflicted
+++ resolved
@@ -73,53 +73,29 @@
     <SafeAreaProvider initialMetrics={initialWindowMetrics}>
       {isAndroid && <StatusBar />}
       <Alf theme={theme}>
-<<<<<<< HEAD
         {/*<Splash isReady={!isInitialLoad}>*/}
         <React.Fragment
           // Resets the entire tree below when it changes:
           key={currentAccount?.did}>
-          <LoggedOutViewProvider>
-            <SelectedFeedProvider>
-              <UnreadNotifsProvider>
-                <ThemeProvider theme={theme}>
-                  {/* All components should be within this provider */}
-                  <RootSiblingParent>
-                    <GestureHandlerRootView style={s.h100pct}>
-                      <TestCtrls />
-                      <Shell />
-                    </GestureHandlerRootView>
-                  </RootSiblingParent>
-                </ThemeProvider>
-              </UnreadNotifsProvider>
-            </SelectedFeedProvider>
-          </LoggedOutViewProvider>
+          <StatsigProvider>
+            <LoggedOutViewProvider>
+              <SelectedFeedProvider>
+                <UnreadNotifsProvider>
+                  <ThemeProvider theme={theme}>
+                    {/* All components should be within this provider */}
+                    <RootSiblingParent>
+                      <GestureHandlerRootView style={s.h100pct}>
+                        <TestCtrls />
+                        <Shell />
+                      </GestureHandlerRootView>
+                    </RootSiblingParent>
+                  </ThemeProvider>
+                </UnreadNotifsProvider>
+              </SelectedFeedProvider>
+            </LoggedOutViewProvider>
+          </StatsigProvider>
         </React.Fragment>
         {/*</Splash>*/}
-=======
-        <Splash isReady={!isInitialLoad}>
-          <React.Fragment
-            // Resets the entire tree below when it changes:
-            key={currentAccount?.did}>
-            <StatsigProvider>
-              <LoggedOutViewProvider>
-                <SelectedFeedProvider>
-                  <UnreadNotifsProvider>
-                    <ThemeProvider theme={theme}>
-                      {/* All components should be within this provider */}
-                      <RootSiblingParent>
-                        <GestureHandlerRootView style={s.h100pct}>
-                          <TestCtrls />
-                          <Shell />
-                        </GestureHandlerRootView>
-                      </RootSiblingParent>
-                    </ThemeProvider>
-                  </UnreadNotifsProvider>
-                </SelectedFeedProvider>
-              </LoggedOutViewProvider>
-            </StatsigProvider>
-          </React.Fragment>
-        </Splash>
->>>>>>> 596e744d
       </Alf>
     </SafeAreaProvider>
   )
