import 'react-native-url-polyfill/auto'
import 'lib/sentry' // must be near top

import React, {useState, useEffect} from 'react'
import {RootSiblingParent} from 'react-native-root-siblings'
import * as SplashScreen from 'expo-splash-screen'
import {GestureHandlerRootView} from 'react-native-gesture-handler'
import {QueryClientProvider} from '@tanstack/react-query'
import {
  SafeAreaProvider,
  initialWindowMetrics,
} from 'react-native-safe-area-context'

import 'view/icons'

import {ThemeProvider as Alf} from '#/alf'
import {useColorModeTheme} from '#/alf/util/useColorModeTheme'
import {init as initPersistedState} from '#/state/persisted'
import {listenSessionDropped} from './state/events'
import {useColorMode} from 'state/shell'
import {ThemeProvider} from 'lib/ThemeContext'
import {s} from 'lib/styles'
import {Shell} from 'view/shell'
import * as notifications from 'lib/notifications/notifications'
import * as Toast from 'view/com/util/Toast'
import {queryClient} from 'lib/react-query'
import {TestCtrls} from 'view/com/testing/TestCtrls'
import {Provider as ShellStateProvider} from 'state/shell'
import {Provider as ModalStateProvider} from 'state/modals'
import {Provider as LightboxStateProvider} from 'state/lightbox'
import {Provider as MutedThreadsProvider} from 'state/muted-threads'
import {Provider as InvitesStateProvider} from 'state/invites'
import {Provider as PrefsStateProvider} from 'state/preferences'
import {Provider as LoggedOutViewProvider} from 'state/shell/logged-out'
import I18nProvider from './locale/i18nProvider'
import {
  Provider as SessionProvider,
  useSession,
  useSessionApi,
} from 'state/session'
import {Provider as UnreadNotifsProvider} from 'state/queries/notifications/unread'
import * as persisted from '#/state/persisted'
import {Splash} from '#/Splash'
<<<<<<< HEAD
import {Provider as PortalProvider} from '#/components/Portal'
=======
import {msg} from '@lingui/macro'
import {useLingui} from '@lingui/react'
>>>>>>> 64f7800b

SplashScreen.preventAutoHideAsync()

function InnerApp() {
  const colorMode = useColorMode()
  const {isInitialLoad, currentAccount} = useSession()
  const {resumeSession} = useSessionApi()
<<<<<<< HEAD
  const theme = useColorModeTheme(colorMode)
=======
  const {_} = useLingui()
>>>>>>> 64f7800b

  // init
  useEffect(() => {
    notifications.init(queryClient)
    listenSessionDropped(() => {
      Toast.show(_(msg`Sorry! Your session expired. Please log in again.`))
    })

    const account = persisted.get('session').currentAccount
    resumeSession(account)
  }, [resumeSession, _])

  return (
    <SafeAreaProvider initialMetrics={initialWindowMetrics}>
      <Alf theme={theme}>
        <Splash isReady={!isInitialLoad}>
          <React.Fragment
            // Resets the entire tree below when it changes:
            key={currentAccount?.did}>
            <LoggedOutViewProvider>
              <UnreadNotifsProvider>
                <ThemeProvider theme={colorMode}>
                  {/* All components should be within this provider */}
                  <RootSiblingParent>
                    <GestureHandlerRootView style={s.h100pct}>
                      <TestCtrls />
                      <Shell />
                    </GestureHandlerRootView>
                  </RootSiblingParent>
                </ThemeProvider>
              </UnreadNotifsProvider>
            </LoggedOutViewProvider>
          </React.Fragment>
        </Splash>
      </Alf>
    </SafeAreaProvider>
  )
}

function App() {
  const [isReady, setReady] = useState(false)

  React.useEffect(() => {
    initPersistedState().then(() => setReady(true))
  }, [])

  if (!isReady) {
    return null
  }

  /*
   * NOTE: only nothing here can depend on other data or session state, since
   * that is set up in the InnerApp component above.
   */
  return (
    <QueryClientProvider client={queryClient}>
      <SessionProvider>
        <ShellStateProvider>
          <PrefsStateProvider>
            <MutedThreadsProvider>
              <InvitesStateProvider>
                <ModalStateProvider>
                  <LightboxStateProvider>
                    <I18nProvider>
                      <PortalProvider>
                        <InnerApp />
                      </PortalProvider>
                    </I18nProvider>
                  </LightboxStateProvider>
                </ModalStateProvider>
              </InvitesStateProvider>
            </MutedThreadsProvider>
          </PrefsStateProvider>
        </ShellStateProvider>
      </SessionProvider>
    </QueryClientProvider>
  )
}

export default App<|MERGE_RESOLUTION|>--- conflicted
+++ resolved
@@ -41,12 +41,9 @@
 import {Provider as UnreadNotifsProvider} from 'state/queries/notifications/unread'
 import * as persisted from '#/state/persisted'
 import {Splash} from '#/Splash'
-<<<<<<< HEAD
 import {Provider as PortalProvider} from '#/components/Portal'
-=======
 import {msg} from '@lingui/macro'
 import {useLingui} from '@lingui/react'
->>>>>>> 64f7800b
 
 SplashScreen.preventAutoHideAsync()
 
@@ -54,11 +51,8 @@
   const colorMode = useColorMode()
   const {isInitialLoad, currentAccount} = useSession()
   const {resumeSession} = useSessionApi()
-<<<<<<< HEAD
   const theme = useColorModeTheme(colorMode)
-=======
   const {_} = useLingui()
->>>>>>> 64f7800b
 
   // init
   useEffect(() => {
