--- conflicted
+++ resolved
@@ -46,7 +46,7 @@
 import * as Toast from '#/view/com/util/Toast'
 import {ToastContainer} from '#/view/com/util/Toast.web'
 import {Shell} from '#/view/shell/index'
-import {ThemeProvider as Alf, useFonts} from '#/alf'
+import {ThemeProvider as Alf} from '#/alf'
 import {useColorModeTheme} from '#/alf/util/useColorModeTheme'
 import {NuxDialogs} from '#/components/dialogs/nuxs'
 import {useStarterPackEntry} from '#/components/hooks/useStarterPackEntry'
@@ -62,7 +62,6 @@
   const {_} = useLingui()
   useIntentHandler()
   const hasCheckedReferrer = useStarterPackEntry()
-  const [fontsLoaded] = useFonts()
 
   useComposerKeyboardShortcut()
 
@@ -93,95 +92,52 @@
   }, [_])
 
   // wait for session to resume
-  if (!isReady || !hasCheckedReferrer || !fontsLoaded) return null
+  if (!isReady || !hasCheckedReferrer) return null
 
   return (
     <KeyboardProvider enabled={false}>
-<<<<<<< HEAD
-      <StatsigProvider key={currentAccount?.did}>
+      <StatsigProvider
+        // Resets the entire tree below when it changes:
+        key={currentAccount?.did}>
         <Alf theme={theme}>
           <ThemeProvider theme={theme}>
             <RootSiblingParent>
-              <ActiveVideoProvider>
-                <QueryProvider currentDid={currentAccount?.did}>
-                  <MessagesProvider>
-                    {/* LabelDefsProvider MUST come before ModerationOptsProvider */}
-                    <LabelDefsProvider>
-                      <ModerationOptsProvider>
-                        <LoggedOutViewProvider>
-                          <SelectedFeedProvider>
-                            <HiddenRepliesProvider>
-                              <UnreadNotifsProvider>
-                                <BackgroundNotificationPreferencesProvider>
-                                  <MutedThreadsProvider>
-                                    <SafeAreaProvider>
-                                      <ProgressGuideProvider>
-                                        <Shell />
-                                        <NuxDialogs />
-                                      </ProgressGuideProvider>
-                                    </SafeAreaProvider>
-                                  </MutedThreadsProvider>
-                                </BackgroundNotificationPreferencesProvider>
-                              </UnreadNotifsProvider>
-                            </HiddenRepliesProvider>
-                          </SelectedFeedProvider>
-                        </LoggedOutViewProvider>
-                      </ModerationOptsProvider>
-                    </LabelDefsProvider>
-                  </MessagesProvider>
-                </QueryProvider>
-                <ToastContainer />
-              </ActiveVideoProvider>
+              <VideoVolumeProvider>
+                <ActiveVideoProvider>
+                  <QueryProvider currentDid={currentAccount?.did}>
+                    <MessagesProvider>
+                      {/* LabelDefsProvider MUST come before ModerationOptsProvider */}
+                      <LabelDefsProvider>
+                        <ModerationOptsProvider>
+                          <LoggedOutViewProvider>
+                            <SelectedFeedProvider>
+                              <HiddenRepliesProvider>
+                                <UnreadNotifsProvider>
+                                  <BackgroundNotificationPreferencesProvider>
+                                    <MutedThreadsProvider>
+                                      <SafeAreaProvider>
+                                        <ProgressGuideProvider>
+                                          <Shell />
+                                          <NuxDialogs />
+                                        </ProgressGuideProvider>
+                                      </SafeAreaProvider>
+                                    </MutedThreadsProvider>
+                                  </BackgroundNotificationPreferencesProvider>
+                                </UnreadNotifsProvider>
+                              </HiddenRepliesProvider>
+                            </SelectedFeedProvider>
+                          </LoggedOutViewProvider>
+                        </ModerationOptsProvider>
+                      </LabelDefsProvider>
+                    </MessagesProvider>
+                  </QueryProvider>
+                  <ToastContainer />
+                </ActiveVideoProvider>
+              </VideoVolumeProvider>
             </RootSiblingParent>
           </ThemeProvider>
         </Alf>
       </StatsigProvider>
-=======
-      <Alf theme={theme}>
-        <ThemeProvider theme={theme}>
-          <RootSiblingParent>
-            <VideoVolumeProvider>
-              <ActiveVideoProvider>
-                <React.Fragment
-                  // Resets the entire tree below when it changes:
-                  key={currentAccount?.did}>
-                  <QueryProvider currentDid={currentAccount?.did}>
-                    <StatsigProvider>
-                      <MessagesProvider>
-                        {/* LabelDefsProvider MUST come before ModerationOptsProvider */}
-                        <LabelDefsProvider>
-                          <ModerationOptsProvider>
-                            <LoggedOutViewProvider>
-                              <SelectedFeedProvider>
-                                <HiddenRepliesProvider>
-                                  <UnreadNotifsProvider>
-                                    <BackgroundNotificationPreferencesProvider>
-                                      <MutedThreadsProvider>
-                                        <SafeAreaProvider>
-                                          <ProgressGuideProvider>
-                                            <Shell />
-                                            <NuxDialogs />
-                                          </ProgressGuideProvider>
-                                        </SafeAreaProvider>
-                                      </MutedThreadsProvider>
-                                    </BackgroundNotificationPreferencesProvider>
-                                  </UnreadNotifsProvider>
-                                </HiddenRepliesProvider>
-                              </SelectedFeedProvider>
-                            </LoggedOutViewProvider>
-                          </ModerationOptsProvider>
-                        </LabelDefsProvider>
-                      </MessagesProvider>
-                    </StatsigProvider>
-                  </QueryProvider>
-                </React.Fragment>
-                <ToastContainer />
-              </ActiveVideoProvider>
-            </VideoVolumeProvider>
-          </RootSiblingParent>
-        </ThemeProvider>
-      </Alf>
->>>>>>> f8658f07
     </KeyboardProvider>
   )
 }
