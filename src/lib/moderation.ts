import {
  AppBskyLabelerDefs,
  BskyAgent,
<<<<<<< HEAD
  Did,
=======
>>>>>>> def9dda2
  InterpretedLabelValueDefinition,
  LABELS,
  ModerationCause,
  ModerationOpts,
  ModerationUI,
} from '@atproto/api'

import {sanitizeDisplayName} from '#/lib/strings/display-names'
import {sanitizeHandle} from '#/lib/strings/handles'
import {AppModerationCause} from '#/components/Pills'

export function getModerationCauseKey(
  cause: ModerationCause | AppModerationCause,
): string {
  const source =
    cause.source.type === 'labeler'
      ? cause.source.did
      : cause.source.type === 'list'
      ? cause.source.list.uri
      : 'user'
  if (cause.type === 'label') {
    return `label:${cause.label.val}:${source}`
  }
  return `${cause.type}:${source}`
}

export function isJustAMute(modui: ModerationUI): boolean {
  return modui.filters.length === 1 && modui.filters[0].type === 'muted'
}

export function getLabelingServiceTitle({
  displayName,
  handle,
}: {
  displayName?: string
  handle: string
}) {
  return displayName
    ? sanitizeDisplayName(displayName)
    : sanitizeHandle(handle, '@')
}

export function lookupLabelValueDefinition(
  labelValue: string,
  customDefs: InterpretedLabelValueDefinition[] | undefined,
): InterpretedLabelValueDefinition | undefined {
  let def
  if (!labelValue.startsWith('!') && customDefs) {
    def = customDefs.find(d => d.identifier === labelValue)
  }
  if (!def) {
    def = LABELS[labelValue as keyof typeof LABELS]
  }
  return def
}

export function isAppLabeler(
  labeler:
    | string
    | AppBskyLabelerDefs.LabelerView
    | AppBskyLabelerDefs.LabelerViewDetailed,
): boolean {
  const did = typeof labeler === 'string' ? labeler : labeler.creator.did
  // assertion here that `did` starts with `did:`
  return did.startsWith('did:') && BskyAgent.appLabelers.includes(did as Did)
}

export function isLabelerSubscribed(
  labeler:
    | string
    | AppBskyLabelerDefs.LabelerView
    | AppBskyLabelerDefs.LabelerViewDetailed,
  modOpts: ModerationOpts,
) {
  labeler = typeof labeler === 'string' ? labeler : labeler.creator.did
  if (isAppLabeler(labeler)) {
    return true
  }
  return modOpts.prefs.labelers.find(l => l.did === labeler)
}<|MERGE_RESOLUTION|>--- conflicted
+++ resolved
@@ -1,10 +1,6 @@
 import {
   AppBskyLabelerDefs,
   BskyAgent,
-<<<<<<< HEAD
-  Did,
-=======
->>>>>>> def9dda2
   InterpretedLabelValueDefinition,
   LABELS,
   ModerationCause,
@@ -69,7 +65,7 @@
 ): boolean {
   const did = typeof labeler === 'string' ? labeler : labeler.creator.did
   // assertion here that `did` starts with `did:`
-  return did.startsWith('did:') && BskyAgent.appLabelers.includes(did as Did)
+  return did
 }
 
 export function isLabelerSubscribed(
