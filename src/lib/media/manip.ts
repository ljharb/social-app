--- conflicted
+++ resolved
@@ -1,4 +1,3 @@
-<<<<<<< HEAD
 import {Image as RNImage} from 'react-native'
 import {Image} from 'react-native-image-crop-picker'
 import uuid from 'react-native-uuid'
@@ -16,18 +15,6 @@
 import * as Sharing from 'expo-sharing'
 
 import {POST_IMG_MAX} from 'lib/constants'
-=======
-import {Image as RNImage, Share as RNShare} from 'react-native'
-import {Image} from 'react-native-image-crop-picker'
-import uuid from 'react-native-uuid'
-import {cacheDirectory, copyAsync, deleteAsync} from 'expo-file-system'
-import * as MediaLibrary from 'expo-media-library'
-import * as Sharing from 'expo-sharing'
-import ImageResizer from '@bam.tech/react-native-image-resizer'
-import RNFetchBlob from 'rn-fetch-blob'
-
-import {isAndroid, isIOS} from 'platform/detection'
->>>>>>> eb83e0b9
 import {Dimensions} from './types'
 
 export async function compressIfNeeded(
@@ -77,38 +64,13 @@
     return
   }
 
-<<<<<<< HEAD
   const path = createPath(appendExt)
 
   try {
     await downloadImage(opts.uri, path, opts.timeout)
     return await doResize(path, opts)
   } finally {
-    deleteAsync(path)
-=======
-  let downloadRes
-  try {
-    const downloadResPromise = RNFetchBlob.config({
-      fileCache: true,
-      appendExt,
-    }).fetch('GET', opts.uri)
-    const to1 = setTimeout(() => downloadResPromise.cancel(), opts.timeout)
-    downloadRes = await downloadResPromise
-    clearTimeout(to1)
-
-    const status = downloadRes.info().status
-    if (status !== 200) {
-      return
-    }
-
-    const localUri = normalizePath(downloadRes.path(), true)
-    return await doResize(localUri, opts)
-  } finally {
-    // TODO Whenever we remove `rn-fetch-blob`, we will need to replace this `flush()` with a `deleteAsync()` -hailey
-    if (downloadRes) {
-      downloadRes.flush()
-    }
->>>>>>> eb83e0b9
+    safeDeleteAsync(path)
   }
 }
 
@@ -129,7 +91,6 @@
     imageUri = await downloadImage(uri, createPath('png'), 5e3)
   }
 
-<<<<<<< HEAD
   const imagePath = await moveToPermanentPath(imageUri, '.png')
 
   await Sharing.shareAsync(imagePath, {
@@ -137,10 +98,7 @@
     UTI: 'image/png',
   })
 
-  deleteAsync(imagePath)
-=======
   safeDeleteAsync(imagePath)
->>>>>>> eb83e0b9
 }
 
 export async function saveImageToMediaLibrary({uri}: {uri: string}) {
@@ -158,12 +116,7 @@
 
   // save
   await MediaLibrary.createAssetAsync(imagePath)
-<<<<<<< HEAD
-
-  deleteAsync(imagePath)
-=======
   safeDeleteAsync(imagePath)
->>>>>>> eb83e0b9
 }
 
 export function getImageDim(path: string): Promise<Dimensions> {
@@ -236,11 +189,7 @@
         height: resizeRes.height,
       }
     } else {
-<<<<<<< HEAD
-      await deleteAsync(resizeRes.uri)
-=======
       safeDeleteAsync(resizeRes.path)
->>>>>>> eb83e0b9
     }
   }
   throw new Error(
@@ -255,8 +204,10 @@
   https://github.com/ivpusic/react-native-image-crop-picker/issues/1199
   */
   const filename = uuid.v4()
-  const destinationPath = joinPath(cacheDirectory ?? '', `${filename}${ext}`)
-
+
+  // cacheDirectory will not ever be null on native, but it could be on web. This function only ever gets called on
+  // native so we assert as a string.
+  const destinationPath = joinPath(cacheDirectory as string, filename + ext)
   await copyAsync({
     from: normalizePath(path),
     to: destinationPath,
@@ -270,24 +221,9 @@
     !path.includes('com.hackemist.SDImageCache') &&
     !path.includes('image_manager_disk_cache')
   ) {
-    try {
-      deleteAsync(path)
-    } catch (e) {
-      // No need to handle
-    }
-  }
-
-<<<<<<< HEAD
-=======
-  // cacheDirectory will not ever be null on native, but it could be on web. This function only ever gets called on
-  // native so we assert as a string.
-  const destinationPath = joinPath(cacheDirectory as string, filename + ext)
-  await copyAsync({
-    from: normalizePath(path),
-    to: normalizePath(destinationPath),
-  })
-  safeDeleteAsync(path)
->>>>>>> eb83e0b9
+    safeDeleteAsync(path)
+  }
+
   return normalizePath(destinationPath)
 }
 
