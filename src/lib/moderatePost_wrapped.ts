--- conflicted
+++ resolved
@@ -1,17 +1,13 @@
-<<<<<<< HEAD
-import {moderatePost} from '@atproto/api'
-=======
 import {
-  AppBskyEmbedRecord,
-  AppBskyEmbedRecordWithMedia,
+  // AppBskyEmbedRecord,
+  // AppBskyEmbedRecordWithMedia,
   moderatePost,
   AppBskyActorDefs,
-  AppBskyFeedPost,
+  // AppBskyFeedPost,
   AppBskyRichtextFacet,
-  AppBskyEmbedImages,
-  AppBskyEmbedExternal,
+  // AppBskyEmbedImages,
+  // AppBskyEmbedExternal,
 } from '@atproto/api'
->>>>>>> dd86d096
 
 type ModeratePost = typeof moderatePost
 type Options = Parameters<ModeratePost>[1] & {
@@ -149,11 +145,10 @@
   subject: Parameters<ModeratePost>[0],
   opts: Options,
 ) {
-<<<<<<< HEAD
   const moderation = moderatePost(subject, opts)
   moderation.addHidden(opts.hiddenPosts?.includes(subject.uri) || false)
   return moderation
-=======
+  /* TODO
   const {hiddenPosts = [], mutedWords = [], ...options} = opts
   const moderations = moderatePost(subject, options)
   const isOwnPost = subject.author.did === opts.userDid
@@ -386,5 +381,5 @@
   }
 
   return moderations
->>>>>>> dd86d096
+  */
 }