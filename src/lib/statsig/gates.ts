--- conflicted
+++ resolved
@@ -2,10 +2,5 @@
   // Keep this alphabetic please.
   | 'request_notifications_permission_after_onboarding_v2'
   | 'show_avi_follow_button'
-<<<<<<< HEAD
   | 'show_follow_back_label_v2'
-  | 'show_notification_badge_mobile_web'
-  | 'starter_packs_enabled'
-=======
-  | 'show_follow_back_label_v2'
->>>>>>> 620ab887
+  | 'starter_packs_enabled'