--- conflicted
+++ resolved
@@ -3,8 +3,5 @@
   | 'request_notifications_permission_after_onboarding_v2'
   | 'show_avi_follow_button'
   | 'show_follow_back_label_v2'
-<<<<<<< HEAD
-  | 'starter_packs_enabled'
-=======
   | 'show_notification_badge_mobile_web'
->>>>>>> ac25e43b
+  | 'starter_packs_enabled'