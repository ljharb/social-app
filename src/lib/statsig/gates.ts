--- conflicted
+++ resolved
@@ -6,13 +6,6 @@
   | 'onboarding_minimum_interests'
   | 'show_follow_back_label_v2'
   | 'suggested_feeds_interstitial'
-<<<<<<< HEAD
-  | 'suggested_follows_interstitial'
-  | 'ungroup_follow_backs'
+  | 'video_debug'
   | 'use_oauth'
-  | 'videos'
-  | 'small_avi_thumb'
-=======
-  | 'video_debug'
-  | 'videos'
->>>>>>> def9dda2
+  | 'videos'