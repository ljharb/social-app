import {
  AppBskyEmbedExternal,
  AppBskyEmbedImages,
  AppBskyEmbedRecord,
  AppBskyEmbedRecordWithMedia,
  AppBskyFeedPostgate,
  BskyAgent,
  ComAtprotoLabelDefs,
  RichText,
} from '@atproto/api'
import {AtUri} from '@atproto/api'

import {logger} from '#/logger'
import {writePostgateRecord} from '#/state/queries/postgate'
import {
  createThreadgateRecord,
  ThreadgateAllowUISetting,
  threadgateAllowUISettingToAllowRecordValue,
  writeThreadgateRecord,
} from '#/state/queries/threadgate'
import {isNetworkError} from 'lib/strings/errors'
import {shortenLinks, stripInvalidMentions} from 'lib/strings/rich-text-manip'
import {isNative} from 'platform/detection'
import {ImageModel} from 'state/models/media/image'
import {LinkMeta} from '../link-meta/link-meta'
import {safeDeleteAsync} from '../media/manip'
import {uploadBlob} from './upload-blob'

export {uploadBlob}

export interface ExternalEmbedDraft {
  uri: string
  isLoading: boolean
  meta?: LinkMeta
  embed?: AppBskyEmbedRecord.Main
  localThumb?: ImageModel
}

interface PostOpts {
  rawText: string
  replyTo?: string
  quote?: {
    uri: string
    cid: string
  }
  video?: {
    uri: string
    cid: string
  }
  extLink?: ExternalEmbedDraft
  images?: ImageModel[]
  labels?: string[]
  threadgate: ThreadgateAllowUISetting[]
  postgate: AppBskyFeedPostgate.Record
  onStateChange?: (state: string) => void
  langs?: string[]
}

export async function post(agent: BskyAgent, opts: PostOpts) {
  let embed:
    | AppBskyEmbedImages.Main
    | AppBskyEmbedExternal.Main
    | AppBskyEmbedRecord.Main
    | AppBskyEmbedRecordWithMedia.Main
    | undefined
  let reply
  let rt = new RichText(
    {text: opts.rawText.trimEnd()},
    {
      cleanNewlines: true,
    },
  )

  opts.onStateChange?.('Processing...')
  await rt.detectFacets(agent)
  rt = shortenLinks(rt)
  rt = stripInvalidMentions(rt)

  // add quote embed if present
  if (opts.quote) {
    embed = {
      $type: 'app.bsky.embed.record',
      record: {
        uri: opts.quote.uri,
        cid: opts.quote.cid,
      },
    } as AppBskyEmbedRecord.Main
  }

  // add image embed if present
  if (opts.images?.length) {
    logger.debug(`Uploading images`, {
      count: opts.images.length,
    })

    const images: AppBskyEmbedImages.Image[] = []
    for (const image of opts.images) {
      opts.onStateChange?.(`Uploading image #${images.length + 1}...`)
      logger.debug(`Compressing image`)
      await image.compress()
      const path = image.compressed?.path ?? image.path
      const {width, height} = image.compressed || image
      logger.debug(`Uploading image`)
      const res = await uploadBlob(agent, path, 'image/jpeg')
      if (isNative) {
        safeDeleteAsync(path)
      }
      images.push({
        image: res.data.blob,
        alt: image.altText ?? '',
        aspectRatio: {width, height},
      })
    }

    if (opts.quote) {
      embed = {
        $type: 'app.bsky.embed.recordWithMedia',
        record: embed,
        media: {
          $type: 'app.bsky.embed.images',
          images,
        },
      } as AppBskyEmbedRecordWithMedia.Main
    } else {
      embed = {
        $type: 'app.bsky.embed.images',
        images,
      } as AppBskyEmbedImages.Main
    }
  }

  // add external embed if present
  if (opts.extLink && !opts.images?.length) {
    if (opts.extLink.embed) {
      embed = opts.extLink.embed
    } else {
      let thumb
      if (opts.extLink.localThumb) {
        opts.onStateChange?.('Uploading link thumbnail...')
        let encoding
        if (opts.extLink.localThumb.mime) {
          encoding = opts.extLink.localThumb.mime
        } else if (opts.extLink.localThumb.path.endsWith('.png')) {
          encoding = 'image/png'
        } else if (
          opts.extLink.localThumb.path.endsWith('.jpeg') ||
          opts.extLink.localThumb.path.endsWith('.jpg')
        ) {
          encoding = 'image/jpeg'
        } else {
          logger.warn('Unexpected image format for thumbnail, skipping', {
            thumbnail: opts.extLink.localThumb.path,
          })
        }
        if (encoding) {
          const thumbUploadRes = await uploadBlob(
            agent,
            opts.extLink.localThumb.path,
            encoding,
          )
          thumb = thumbUploadRes.data.blob
          if (isNative) {
            safeDeleteAsync(opts.extLink.localThumb.path)
          }
        }
      }

      if (opts.quote) {
        embed = {
          $type: 'app.bsky.embed.recordWithMedia',
          record: embed,
          media: {
            $type: 'app.bsky.embed.external',
            external: {
              uri: opts.extLink.uri,
              title: opts.extLink.meta?.title || '',
              description: opts.extLink.meta?.description || '',
              thumb,
            },
          } as AppBskyEmbedExternal.Main,
        } as AppBskyEmbedRecordWithMedia.Main
      } else {
        embed = {
          $type: 'app.bsky.embed.external',
          external: {
            uri: opts.extLink.uri,
            title: opts.extLink.meta?.title || '',
            description: opts.extLink.meta?.description || '',
            thumb,
          },
        } as AppBskyEmbedExternal.Main
      }
    }
  }

  // add replyTo if post is a reply to another post
  if (opts.replyTo) {
    const replyToUrip = new AtUri(opts.replyTo)
    const parentPost = await agent.getPost({
      repo: replyToUrip.host,
      rkey: replyToUrip.rkey,
    })
    if (parentPost) {
      const parentRef = {
        uri: parentPost.uri,
        cid: parentPost.cid,
      }
      reply = {
        root: parentPost.value.reply?.root || parentRef,
        parent: parentRef,
      }
    }
  }

  // set labels
  let labels: ComAtprotoLabelDefs.SelfLabels | undefined
  if (opts.labels?.length) {
    labels = {
      $type: 'com.atproto.label.defs#selfLabels',
      values: opts.labels.map(val => ({val})),
    }
  }

  // add top 3 languages from user preferences if langs is provided
  let langs = opts.langs
  if (opts.langs) {
    langs = opts.langs.slice(0, 3)
  }

  let res
  try {
    opts.onStateChange?.('Posting...')
    res = await agent.post({
      text: rt.text,
      facets: rt.facets,
      reply,
      embed,
      langs,
      labels,
    })
  } catch (e: any) {
    logger.error(`Failed to create post`, {
      safeMessage: e.message,
    })
    if (isNetworkError(e)) {
      throw new Error(
        'Post failed to upload. Please check your Internet connection and try again.',
      )
    } else {
      throw e
    }
  }

  if (opts.threadgate.some(tg => tg.type !== 'everybody')) {
    try {
      // TODO: this needs to be batch-created with the post!
      await writeThreadgateRecord({
        agent,
        postUri: res.uri,
        threadgate: createThreadgateRecord({
          post: res.uri,
          allow: threadgateAllowUISettingToAllowRecordValue(opts.threadgate),
        }),
      })
    } catch (e: any) {
      logger.error(`Failed to create threadgate`, {
        context: 'composer',
        safeMessage: e.message,
      })
      throw new Error(
        'Failed to save post interaction settings. Your post was created but users may be able to interact with it.',
      )
    }
  }

  if (
    opts.postgate.embeddingRules?.length ||
    opts.postgate.detachedEmbeddingUris?.length
  ) {
    try {
      // TODO: this needs to be batch-created with the post!
      await writePostgateRecord({
        agent,
        postUri: res.uri,
        postgate: {
          ...opts.postgate,
          post: res.uri,
        },
      })
    } catch (e: any) {
      logger.error(`Failed to create postgate`, {
        context: 'composer',
        safeMessage: e.message,
      })
      throw new Error(
        'Failed to save post interaction settings. Your post was created but users may be able to interact with it.',
      )
    }
  }

<<<<<<< HEAD
  const postUrip = new AtUri(postUri)
  await agent.api.com.atproto.repo.putRecord({
    repo: agent.accountDid,
    collection: 'app.bsky.feed.threadgate',
    rkey: postUrip.rkey,
    record: {
      $type: 'app.bsky.feed.threadgate',
      post: postUri,
      allow,
      createdAt: new Date().toISOString(),
    },
  })
=======
  return res
>>>>>>> def9dda2
}<|MERGE_RESOLUTION|>--- conflicted
+++ resolved
@@ -298,7 +298,34 @@
     }
   }
 
-<<<<<<< HEAD
+  return res
+}
+
+export async function createThreadgate(
+  agent: BskyAgent,
+  postUri: string,
+  threadgate: ThreadgateSetting[],
+) {
+  let allow: (
+    | AppBskyFeedThreadgate.MentionRule
+    | AppBskyFeedThreadgate.FollowingRule
+    | AppBskyFeedThreadgate.ListRule
+  )[] = []
+  if (!threadgate.find(v => v.type === 'nobody')) {
+    for (const rule of threadgate) {
+      if (rule.type === 'mention') {
+        allow.push({$type: 'app.bsky.feed.threadgate#mentionRule'})
+      } else if (rule.type === 'following') {
+        allow.push({$type: 'app.bsky.feed.threadgate#followingRule'})
+      } else if (rule.type === 'list') {
+        allow.push({
+          $type: 'app.bsky.feed.threadgate#listRule',
+          list: rule.list,
+        })
+      }
+    }
+  }
+
   const postUrip = new AtUri(postUri)
   await agent.api.com.atproto.repo.putRecord({
     repo: agent.accountDid,
@@ -311,7 +338,4 @@
       createdAt: new Date().toISOString(),
     },
   })
-=======
-  return res
->>>>>>> def9dda2
 }