--- conflicted
+++ resolved
@@ -41,16 +41,13 @@
   Hashtag: {tag: string; author?: string}
   MessagesConversation: {conversation: string; embed?: string}
   MessagesSettings: undefined
-<<<<<<< HEAD
+  Feeds: undefined
   StarterPack: {name: string; rkey: string}
   StarterPackLanding: {name: string; rkey: string}
   StarterPackWizard: {
     name?: string
     rkey?: string
   }
-=======
-  Feeds: undefined
->>>>>>> 4e4a7bf1
 }
 
 export type BottomTabNavigatorParams = CommonNavigatorParams & {
