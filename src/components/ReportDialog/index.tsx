--- conflicted
+++ resolved
@@ -1,12 +1,7 @@
 import React from 'react'
-<<<<<<< HEAD
-import {View, Pressable} from 'react-native'
+import {Pressable, View} from 'react-native'
 import {msg, Trans} from '@lingui/macro'
 import {useLingui} from '@lingui/react'
-=======
-import {Pressable, View} from 'react-native'
-import {Trans} from '@lingui/macro'
->>>>>>> 4ff2bb7a
 
 import {ReportOption} from '#/lib/moderation/useReportOptions'
 import {useMyLabelersQuery} from '#/state/queries/preferences'
@@ -51,13 +46,7 @@
   })
 
   return (
-<<<<<<< HEAD
-    <Dialog.ScrollableInner
-      label={_(msg`Report dialog`)}
-      keyboardDismissMode="interactive">
-=======
-    <Dialog.ScrollableInner label="Report Dialog" ref={ref}>
->>>>>>> 4ff2bb7a
+    <Dialog.ScrollableInner label={_(msg`Report dialog`)} ref={ref}>
       {isLoading ? (
         <View style={[a.align_center, {height: 100}]}>
           <Loader size="xl" />
