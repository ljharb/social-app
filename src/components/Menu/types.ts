--- conflicted
+++ resolved
@@ -4,11 +4,6 @@
   GestureResponderEvent,
   PressableProps,
 } from 'react-native'
-<<<<<<< HEAD
-import {PressableEvent} from 'react-native-gesture-handler/lib/typescript/components/Pressable/PressableProps'
-import {BlueskyBottomSheetPressableProps} from '@haileyok/bluesky-bottom-sheet'
-=======
->>>>>>> 431f1ffe
 
 import {TextStyleProp, ViewStyleProp} from '#/alf'
 import * as Dialog from '#/components/Dialog'
@@ -92,11 +87,7 @@
     }
 
 export type ItemProps = React.PropsWithChildren<
-<<<<<<< HEAD
-  Omit<BlueskyBottomSheetPressableProps, 'style'> &
-=======
   Omit<PressableProps, 'style'> &
->>>>>>> 431f1ffe
     ViewStyleProp & {
       label: string
       onPress: (e: GestureResponderEvent) => void
