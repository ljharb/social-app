--- conflicted
+++ resolved
@@ -1,12 +1,8 @@
 import React, {useImperativeHandle} from 'react'
 import {View, Dimensions, Keyboard, Pressable} from 'react-native'
 import BottomSheet, {
-<<<<<<< HEAD
-  BottomSheetBackdrop,
   BottomSheetFlatList,
-=======
   BottomSheetBackdropProps,
->>>>>>> dd86d096
   BottomSheetScrollView,
   BottomSheetTextInput,
   BottomSheetView,
