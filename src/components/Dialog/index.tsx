--- conflicted
+++ resolved
@@ -1,26 +1,11 @@
 import React, {useImperativeHandle} from 'react'
-<<<<<<< HEAD
 import {StyleProp, TextInput, View, ViewStyle} from 'react-native'
 import {useSafeAreaInsets} from 'react-native-safe-area-context'
-=======
-import {StyleProp, View, ViewStyle} from 'react-native'
-import {useSafeAreaInsets} from 'react-native-safe-area-context'
-import {
-  BottomSheetFlatList,
-  BottomSheetFlatListMethods,
-  BottomSheetTextInput,
-  BottomSheetView,
-} from '@discord/bottom-sheet/src'
-import {BottomSheetFlatListProps} from '@discord/bottom-sheet/src/components/bottomSheetScrollable/types'
->>>>>>> ede5d015
 import {BlueskyBottomSheetView} from '@haileyok/bluesky-bottom-sheet'
 
 import {logger} from '#/logger'
 import {useDialogStateControlContext} from '#/state/dialogs'
-<<<<<<< HEAD
 import {List, ListMethods, ListProps} from '#/view/com/util/List'
-=======
->>>>>>> ede5d015
 import {ScrollView} from '#/view/com/util/Views'
 import {atoms as a, flatten, useTheme} from '#/alf'
 import {Context} from '#/components/Dialog/context'
@@ -36,11 +21,7 @@
 export * from '#/components/Dialog/types'
 export * from '#/components/Dialog/utils'
 // @ts-ignore
-<<<<<<< HEAD
 export const Input = createInput(TextInput)
-=======
-export const Input = createInput(BottomSheetTextInput)
->>>>>>> ede5d015
 
 export function Outer({
   children,
@@ -54,10 +35,6 @@
   const insets = useSafeAreaInsets()
   const closeCallbacks = React.useRef<(() => void)[]>([])
   const {setDialogIsOpen} = useDialogStateControlContext()
-<<<<<<< HEAD
-  // @TODO DIALOG REFACTOR - can i get rid of this? seems pointless tbh
-=======
->>>>>>> ede5d015
 
   const callQueuedCallbacks = React.useCallback(() => {
     for (const cb of closeCallbacks.current) {
@@ -105,26 +82,12 @@
     [open, close],
   )
 
-<<<<<<< HEAD
-  // @TODO DIALOG REFACTOR - what is this? rm i think?
-  // React.useEffect(() => {
-  //   return () => {
-  //     setDialogIsOpen(control.id, false)
-  //   }
-  // }, [control.id, setDialogIsOpen])
-
-=======
->>>>>>> ede5d015
   const context = React.useMemo(() => ({close}), [close])
 
   return (
     <Portal>
       <Context.Provider value={context}>
         <BlueskyBottomSheetView
-<<<<<<< HEAD
-          // handleIndicatorStyle={{backgroundColor: t.palette.primary_500}} // @TODO DIALOG REFACTOR need to add this to lib!*/
-=======
->>>>>>> ede5d015
           ref={ref}
           topInset={30}
           bottomInset={insets.bottom}
