import React, {useImperativeHandle} from 'react'
import {View, Dimensions} from 'react-native'
import BottomSheet, {
  BottomSheetBackdrop,
  BottomSheetScrollView,
  BottomSheetTextInput,
  BottomSheetView,
} from '@gorhom/bottom-sheet'
import {useSafeAreaInsets} from 'react-native-safe-area-context'

import {useTheme, atoms as a} from '#/alf'
import {Portal} from '#/components/Portal'
import {createInput} from '#/components/forms/TextField'

import {
  DialogOuterProps,
  DialogControlProps,
  DialogInnerProps,
} from '#/components/Dialog/types'
import {Context} from '#/components/Dialog/context'

export {useDialogControl, useDialogContext} from '#/components/Dialog/context'
export * from '#/components/Dialog/types'
// @ts-ignore
export const Input = createInput(BottomSheetTextInput)

export function Outer({
  children,
  control,
  onClose,
  nativeOptions,
  defaultOpen,
}: React.PropsWithChildren<DialogOuterProps>) {
  const t = useTheme()
  const sheet = React.useRef<BottomSheet>(null)
  const sheetOptions = nativeOptions?.sheet || {}
  const hasSnapPoints = !!sheetOptions.snapPoints
  const insets = useSafeAreaInsets()

  const open = React.useCallback<DialogControlProps['open']>(({index} = {}) => {
    sheet.current?.snapToIndex(index || 0)
  }, [])

  const close = React.useCallback(() => {
    sheet.current?.close()
  }, [])

  useImperativeHandle(
    control.ref,
    () => ({
      open,
      close,
    }),
    [open, close],
  )

  const onChange = React.useCallback(
    (index: number) => {
      if (index === -1) {
        onClose?.()
      }
    },
    [onClose],
  )

  const context = React.useMemo(() => ({close}), [close])

  return (
    <Portal>
      <BottomSheet
        enableDynamicSizing={!hasSnapPoints}
        enablePanDownToClose
        keyboardBehavior="interactive"
        android_keyboardInputMode="adjustResize"
        keyboardBlurBehavior="restore"
        topInset={insets.top}
        {...sheetOptions}
        ref={sheet}
        index={defaultOpen ? 0 : -1}
        backgroundStyle={{backgroundColor: 'transparent'}}
        backdropComponent={props => (
          <BottomSheetBackdrop
            opacity={0.4}
            appearsOnIndex={0}
            disappearsOnIndex={-1}
            {...props}
          />
        )}
        handleIndicatorStyle={{backgroundColor: t.palette.primary_500}}
        handleStyle={{display: 'none'}}
        onChange={onChange}>
        <Context.Provider value={context}>
          <View
            style={[
              a.absolute,
              a.inset_0,
              t.atoms.bg,
              {
                borderTopLeftRadius: 40,
                borderTopRightRadius: 40,
                height: Dimensions.get('window').height * 2,
              },
            ]}
          />
          {children}
        </Context.Provider>
      </BottomSheet>
    </Portal>
  )
}

// TODO a11y props here, or is that handled by the sheet?
export function Inner(props: DialogInnerProps) {
  const insets = useSafeAreaInsets()
  return (
    <BottomSheetView
      style={[
<<<<<<< HEAD
        a.p_xl,
=======
        a.p_lg,
>>>>>>> ba7463ca
        {
          paddingTop: 40,
          borderTopLeftRadius: 40,
          borderTopRightRadius: 40,
          paddingBottom: insets.bottom + a.pb_5xl.paddingBottom,
        },
      ]}>
      {props.children}
    </BottomSheetView>
  )
}

export function ScrollableInner(props: DialogInnerProps) {
  const insets = useSafeAreaInsets()
  return (
    <BottomSheetScrollView
      keyboardShouldPersistTaps="handled"
      keyboardDismissMode="on-drag"
      style={[
        a.flex_1, // main diff is this
        a.p_xl,
        {
          paddingTop: 40,
          borderTopLeftRadius: 40,
          borderTopRightRadius: 40,
        },
      ]}>
      {props.children}
      <View style={{height: insets.bottom + a.pt_5xl.paddingTop}} />
    </BottomSheetScrollView>
  )
}

export function Handle() {
  const t = useTheme()
  return (
    <View style={[a.absolute, a.w_full, a.align_center, a.z_10, {height: 40}]}>
      <View
        style={[
          a.rounded_sm,
          {
            top: a.pt_lg.paddingTop,
            width: 35,
            height: 4,
            alignSelf: 'center',
            backgroundColor: t.palette.contrast_900,
            opacity: 0.5,
          },
        ]}
      />
    </View>
  )
}

export function Close() {
  return null
}<|MERGE_RESOLUTION|>--- conflicted
+++ resolved
@@ -115,11 +115,7 @@
   return (
     <BottomSheetView
       style={[
-<<<<<<< HEAD
         a.p_xl,
-=======
-        a.p_lg,
->>>>>>> ba7463ca
         {
           paddingTop: 40,
           borderTopLeftRadius: 40,
