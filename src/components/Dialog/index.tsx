--- conflicted
+++ resolved
@@ -29,7 +29,6 @@
   control,
   onClose,
   nativeOptions,
-  defaultOpen,
 }: React.PropsWithChildren<DialogOuterProps>) {
   const t = useTheme()
   const sheet = React.useRef<BottomSheet>(null)
@@ -38,11 +37,6 @@
   const insets = useSafeAreaInsets()
   const closeCallback = React.useRef<() => void>()
 
-<<<<<<< HEAD
-  const open = React.useCallback<DialogControlProps['open']>(({index} = {}) => {
-    sheet.current?.snapToIndex(index || 0)
-  }, [])
-=======
   /*
    * Used to manage open/closed, but index is otherwise handled internally by `BottomSheet`
    */
@@ -60,7 +54,6 @@
     },
     [setOpenIndex],
   )
->>>>>>> d38f168d
 
   const close = React.useCallback<DialogControlProps['close']>(cb => {
     if (cb) {
@@ -93,48 +86,6 @@
   const context = React.useMemo(() => ({close}), [close])
 
   return (
-<<<<<<< HEAD
-    <Portal>
-      <BottomSheet
-        enableDynamicSizing={!hasSnapPoints}
-        enablePanDownToClose
-        keyboardBehavior="interactive"
-        android_keyboardInputMode="adjustResize"
-        keyboardBlurBehavior="restore"
-        topInset={insets.top}
-        {...sheetOptions}
-        ref={sheet}
-        index={defaultOpen ? 0 : -1}
-        backgroundStyle={{backgroundColor: 'transparent'}}
-        backdropComponent={props => (
-          <BottomSheetBackdrop
-            opacity={0.4}
-            appearsOnIndex={0}
-            disappearsOnIndex={-1}
-            {...props}
-          />
-        )}
-        handleIndicatorStyle={{backgroundColor: t.palette.primary_500}}
-        handleStyle={{display: 'none'}}
-        onChange={onChange}>
-        <Context.Provider value={context}>
-          <View
-            style={[
-              a.absolute,
-              a.inset_0,
-              t.atoms.bg,
-              {
-                borderTopLeftRadius: 40,
-                borderTopRightRadius: 40,
-                height: Dimensions.get('window').height * 2,
-              },
-            ]}
-          />
-          {children}
-        </Context.Provider>
-      </BottomSheet>
-    </Portal>
-=======
     isOpen && (
       <Portal>
         <BottomSheet
@@ -179,7 +130,6 @@
         </BottomSheet>
       </Portal>
     )
->>>>>>> d38f168d
   )
 }
 
