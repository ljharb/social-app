import React from 'react'
import type {AccessibilityProps} from 'react-native'
import {BottomSheetProps} from '@gorhom/bottom-sheet'

import {ViewStyleProp} from '#/alf'

type A11yProps = Required<AccessibilityProps>

export type DialogContextProps = {
  close: () => void
}

<<<<<<< HEAD
export type DialogControlOpenOptions = {index?: number}

export type DialogControlProps = {
  open: (options?: DialogControlOpenOptions) => void
  close: () => void
=======
export type DialogControlOpenOptions = {
  /**
   * NATIVE ONLY
   *
   * Optional index of the snap point to open the bottom sheet to. Defaults to
   * 0, which is the first snap point (i.e. "open").
   */
  index?: number
}

export type DialogControlProps = {
  open: (options?: DialogControlOpenOptions) => void
  close: (callback?: () => void) => void
>>>>>>> d38f168d
}

export type DialogOuterProps = {
  defaultOpen?: boolean
  control: {
    ref: React.RefObject<DialogControlProps>
  } & DialogControlProps
  onClose?: () => void
  nativeOptions?: {
    sheet?: Omit<BottomSheetProps, 'children'>
  }
  webOptions?: {}
}

type DialogInnerPropsBase<T> = React.PropsWithChildren<ViewStyleProp> & T
export type DialogInnerProps =
  | DialogInnerPropsBase<{
      label?: undefined
      accessibilityLabelledBy: A11yProps['aria-labelledby']
      accessibilityDescribedBy: string
    }>
  | DialogInnerPropsBase<{
      label: string
      accessibilityLabelledBy?: undefined
      accessibilityDescribedBy?: undefined
    }><|MERGE_RESOLUTION|>--- conflicted
+++ resolved
@@ -10,13 +10,6 @@
   close: () => void
 }
 
-<<<<<<< HEAD
-export type DialogControlOpenOptions = {index?: number}
-
-export type DialogControlProps = {
-  open: (options?: DialogControlOpenOptions) => void
-  close: () => void
-=======
 export type DialogControlOpenOptions = {
   /**
    * NATIVE ONLY
@@ -30,11 +23,9 @@
 export type DialogControlProps = {
   open: (options?: DialogControlOpenOptions) => void
   close: (callback?: () => void) => void
->>>>>>> d38f168d
 }
 
 export type DialogOuterProps = {
-  defaultOpen?: boolean
   control: {
     ref: React.RefObject<DialogControlProps>
   } & DialogControlProps
