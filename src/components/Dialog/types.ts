import React from 'react'
import type {
  AccessibilityProps,
  GestureResponderEvent,
  ScrollViewProps,
} from 'react-native'
import {BottomSheetProps} from '@discord/bottom-sheet/src'

import {ViewStyleProp} from '#/alf'

type A11yProps = Required<AccessibilityProps>

/**
 * Mutated by useImperativeHandle to provide a public API for controlling the
 * dialog. The methods here will actually become the handlers defined within
 * the `Dialog.Outer` component.
 *
 * `Partial<GestureResponderEvent>` here allows us to add this directly to the
 * `onPress` prop of a button, for example. If this type was not added, we
 * would need to create a function to wrap `.open()` with.
 */
export type DialogControlRefProps = {
  open: (
    options?: DialogControlOpenOptions & Partial<GestureResponderEvent>,
  ) => void
  close: (callback?: () => void) => void
}

/**
 * The return type of the useDialogControl hook.
 */
export type DialogControlProps = DialogControlRefProps & {
  id: string
  ref: React.RefObject<DialogControlRefProps>
  isOpen?: boolean
}

export type DialogContextProps = {
  close: DialogControlProps['close']
}

export type DialogControlOpenOptions = {
  /**
   * NATIVE ONLY
   *
   * Optional index of the snap point to open the bottom sheet to. Defaults to
   * 0, which is the first snap point (i.e. "open").
   */
  index?: number
}

export type DialogOuterProps = {
  control: DialogControlProps
  onClose?: () => void
  nativeOptions?: {
    sheet?: Omit<BottomSheetProps, 'children'>
  }
  webOptions?: {}
  testID?: string
}

type DialogInnerPropsBase<T> = React.PropsWithChildren<ViewStyleProp> & T
export type DialogInnerProps =
  | DialogInnerPropsBase<{
      label?: undefined
      accessibilityLabelledBy: A11yProps['aria-labelledby']
      accessibilityDescribedBy: string
<<<<<<< HEAD
      noHorizontalPadding?: boolean
=======
      keyboardDismissMode?: ScrollViewProps['keyboardDismissMode']
>>>>>>> 4b699483
    }>
  | DialogInnerPropsBase<{
      label: string
      accessibilityLabelledBy?: undefined
      accessibilityDescribedBy?: undefined
<<<<<<< HEAD
      noHorizontalPadding?: boolean
=======
      keyboardDismissMode?: ScrollViewProps['keyboardDismissMode']
>>>>>>> 4b699483
    }><|MERGE_RESOLUTION|>--- conflicted
+++ resolved
@@ -65,19 +65,11 @@
       label?: undefined
       accessibilityLabelledBy: A11yProps['aria-labelledby']
       accessibilityDescribedBy: string
-<<<<<<< HEAD
-      noHorizontalPadding?: boolean
-=======
       keyboardDismissMode?: ScrollViewProps['keyboardDismissMode']
->>>>>>> 4b699483
     }>
   | DialogInnerPropsBase<{
       label: string
       accessibilityLabelledBy?: undefined
       accessibilityDescribedBy?: undefined
-<<<<<<< HEAD
-      noHorizontalPadding?: boolean
-=======
       keyboardDismissMode?: ScrollViewProps['keyboardDismissMode']
->>>>>>> 4b699483
     }>