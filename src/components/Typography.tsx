--- conflicted
+++ resolved
@@ -159,13 +159,7 @@
     }
 
     if (emoji && !childIsString(children)) {
-<<<<<<< HEAD
-      throw new Error(
-        'Text: when <Text emoji />, children can only be strings.',
-      )
-=======
       logger.error('Text: when <Text emoji />, children can only be strings.')
->>>>>>> 5eb29448
     }
   }
 
