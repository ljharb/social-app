--- conflicted
+++ resolved
@@ -6,16 +6,8 @@
   TextStyle,
   View,
 } from 'react-native'
-<<<<<<< HEAD
-import {ChatBskyConvoDefs, RichText as RichTextAPI} from '@atproto/api'
+import {AppBskyEmbedRecord, ChatBskyConvoDefs, RichText as RichTextAPI} from '@atproto/api'
 import {I18n} from '@lingui/core'
-=======
-import {
-  AppBskyEmbedRecord,
-  ChatBskyConvoDefs,
-  RichText as RichTextAPI,
-} from '@atproto/api'
->>>>>>> 0a759694
 import {msg} from '@lingui/macro'
 import {useLingui} from '@lingui/react'
 
