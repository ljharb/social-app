--- conflicted
+++ resolved
@@ -10,14 +10,8 @@
 } from 'react-native'
 
 import {HITSLOP_20} from 'lib/constants'
-<<<<<<< HEAD
-import {isWeb} from '#/platform/detection'
-import {useTheme, atoms as a, web, tokens, android, flatten} from '#/alf'
-import {Text, leading} from '#/components/Typography'
-=======
 import {useTheme, atoms as a, web, tokens, android} from '#/alf'
 import {Text} from '#/components/Typography'
->>>>>>> d38f168d
 import {useInteractionState} from '#/components/hooks/useInteractionState'
 import {Props as SVGIconProps} from '#/components/icons/common'
 
@@ -134,7 +128,6 @@
   value: string
   onChangeText: (value: string) => void
   isInvalid?: boolean
-  disabled?: boolean
 }
 
 export function createInput(Component: typeof TextInput) {
@@ -190,26 +183,16 @@
             t.atoms.text,
             a.px_xs,
             {
-<<<<<<< HEAD
-              lineHeight: rest.multiline
-                ? leading(a.text_md, a.leading_normal)
-                : a.text_md.fontSize * 1.1875,
-=======
               // paddingVertical doesn't work w/multiline - esb
               paddingTop: 14,
               paddingBottom: 14,
               lineHeight: a.text_md.fontSize * 1.1875,
->>>>>>> d38f168d
               textAlignVertical: rest.multiline ? 'top' : undefined,
               minHeight: rest.multiline ? 80 : undefined,
             },
-<<<<<<< HEAD
-            flatten(rest.style),
-=======
             android({
               paddingBottom: 16,
             }),
->>>>>>> d38f168d
           ]}
         />
 
