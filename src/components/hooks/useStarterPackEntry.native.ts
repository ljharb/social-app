import React from 'react'

import {
  createStarterPackLinkFromAndroidReferrer,
  httpStarterPackUriToAtUri,
} from 'lib/strings/starter-pack'
import {isAndroid} from 'platform/detection'
import {useHasCheckedForStarterPack} from 'state/preferences/used-starter-packs'
import {useSetActiveStarterPack} from 'state/shell/starter-pack'
import {Referrer, SharedPrefs} from '../../../modules/expo-bluesky-swiss-army'

export function useStarterPackEntry() {
  const [ready, setReady] = React.useState(false)
  const setActiveStarterPack = useSetActiveStarterPack()
  const hasCheckedForStarterPack = useHasCheckedForStarterPack()

  React.useEffect(() => {
    if (ready) return

    // On Android, we cannot clear the referral link. It gets stored for 90 days and all we can do is query for it. So,
    // let's just ensure we never check again after the first time.
    if (hasCheckedForStarterPack) {
      setReady(true)
      return
    }

    // Safety for Android. Very unlike this could happen, but just in case. The response should be nearly immediate
    const timeout = setTimeout(() => {
      setReady(true)
    }, 500)

    ;(async () => {
      let uri: string | null | undefined

      if (isAndroid) {
        const res = await Referrer.getGooglePlayReferrerInfoAsync()

        if (res && res.installReferrer) {
          uri = createStarterPackLinkFromAndroidReferrer(res.installReferrer)
        }
      } else {
<<<<<<< HEAD
        const res = await SharedPrefs.getStringAsync('starterPackUri')

        if (res) {
          uri = httpStarterPackUriToAtUri(res)
          SharedPrefs.setValueAsync('starterPackUri', null)
=======
        const starterPackUri = SharedPrefs.getString('starterPackUri')
        if (starterPackUri) {
          uri = httpStarterPackUriToAtUri(starterPackUri)
          SharedPrefs.setValue('starterPackUri', null)
>>>>>>> ffe15a98
        }
      }

      if (uri) {
        setActiveStarterPack({
          uri,
        })
      }

      setReady(true)
    })()

    return () => {
      clearTimeout(timeout)
    }
  }, [ready, setActiveStarterPack, hasCheckedForStarterPack])

  return ready
}<|MERGE_RESOLUTION|>--- conflicted
+++ resolved
@@ -39,18 +39,10 @@
           uri = createStarterPackLinkFromAndroidReferrer(res.installReferrer)
         }
       } else {
-<<<<<<< HEAD
-        const res = await SharedPrefs.getStringAsync('starterPackUri')
-
-        if (res) {
-          uri = httpStarterPackUriToAtUri(res)
-          SharedPrefs.setValueAsync('starterPackUri', null)
-=======
         const starterPackUri = SharedPrefs.getString('starterPackUri')
         if (starterPackUri) {
           uri = httpStarterPackUriToAtUri(starterPackUri)
           SharedPrefs.setValue('starterPackUri', null)
->>>>>>> ffe15a98
         }
       }
 
