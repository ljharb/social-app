import React from 'react'
import Animated, {
  Easing,
  useSharedValue,
  useAnimatedStyle,
  withRepeat,
  withTiming,
} from 'react-native-reanimated'

<<<<<<< HEAD
import {atoms as a, useTheme} from '#/alf'
=======
import {atoms as a, useTheme, flatten} from '#/alf'
>>>>>>> d38f168d
import {Props, useCommonSVGProps} from '#/components/icons/common'
import {Loader_Stroke2_Corner0_Rounded as Icon} from '#/components/icons/Loader'

export function Loader(props: Props) {
  const t = useTheme()
  const common = useCommonSVGProps(props)
  const rotation = useSharedValue(0)

  const animatedStyles = useAnimatedStyle(() => ({
    transform: [{rotate: rotation.value + 'deg'}],
  }))

  React.useEffect(() => {
    rotation.value = withRepeat(
      withTiming(360, {duration: 500, easing: Easing.linear}),
      -1,
    )
  }, [rotation])

  return (
    <Animated.View
      style={[
        a.relative,
        a.justify_center,
        a.align_center,
        {width: common.size, height: common.size},
        animatedStyles,
      ]}>
      <Icon
        {...props}
<<<<<<< HEAD
        style={[a.absolute, a.inset_0, props.style, t.atoms.text_contrast_high]}
=======
        style={[
          a.absolute,
          a.inset_0,
          t.atoms.text_contrast_high,
          flatten(props.style),
        ]}
>>>>>>> d38f168d
      />
    </Animated.View>
  )
}<|MERGE_RESOLUTION|>--- conflicted
+++ resolved
@@ -7,11 +7,7 @@
   withTiming,
 } from 'react-native-reanimated'
 
-<<<<<<< HEAD
-import {atoms as a, useTheme} from '#/alf'
-=======
 import {atoms as a, useTheme, flatten} from '#/alf'
->>>>>>> d38f168d
 import {Props, useCommonSVGProps} from '#/components/icons/common'
 import {Loader_Stroke2_Corner0_Rounded as Icon} from '#/components/icons/Loader'
 
@@ -42,16 +38,12 @@
       ]}>
       <Icon
         {...props}
-<<<<<<< HEAD
-        style={[a.absolute, a.inset_0, props.style, t.atoms.text_contrast_high]}
-=======
         style={[
           a.absolute,
           a.inset_0,
           t.atoms.text_contrast_high,
           flatten(props.style),
         ]}
->>>>>>> d38f168d
       />
     </Animated.View>
   )
