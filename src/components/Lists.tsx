--- conflicted
+++ resolved
@@ -2,17 +2,12 @@
 import {atoms as a, useBreakpoints, useTheme} from '#/alf'
 import {View} from 'react-native'
 import {useLingui} from '@lingui/react'
+import {Trans, msg} from '@lingui/macro'
 
 import {CenteredView} from 'view/com/util/Views'
 import {Loader} from '#/components/Loader'
-<<<<<<< HEAD
-import {msg, Trans} from '@lingui/macro'
-=======
-import {Trans, msg} from '@lingui/macro'
-import {useLingui} from '@lingui/react'
->>>>>>> ad43d594
 import {cleanError} from 'lib/strings/errors'
-import {Button, ButtonText} from '#/components/Button'
+import {Button} from '#/components/Button'
 import {Text} from '#/components/Typography'
 import {Error} from '#/components/Error'
 
@@ -186,7 +181,6 @@
     )
   }
 
-<<<<<<< HEAD
   if (isEmpty) {
     return (
       <Error
@@ -204,59 +198,4 @@
       />
     )
   }
-=======
-            {isError ? (
-              <Text
-                style={[a.text_md, a.text_center, t.atoms.text_contrast_high]}>
-                {error ? error : <Trans>Something went wrong!</Trans>}
-              </Text>
-            ) : isEmpty ? (
-              <Text
-                style={[a.text_md, a.text_center, t.atoms.text_contrast_high]}>
-                {empty ? (
-                  empty
-                ) : (
-                  <Trans>
-                    We're sorry! We can't find the page you were looking for.
-                  </Trans>
-                )}
-              </Text>
-            ) : undefined}
-          </View>
-          <View
-            style={[a.gap_md, !gtMobile ? [a.w_full, a.px_lg] : {width: 350}]}>
-            {isError && onRetry && (
-              <Button
-                variant="solid"
-                color="primary"
-                label={_(msg`Click here to retry`)}
-                onPress={onRetry}
-                size="large"
-                style={[
-                  a.rounded_sm,
-                  a.overflow_hidden,
-                  {paddingVertical: 10},
-                ]}>
-                <ButtonText>
-                  <Trans>Retry</Trans>
-                </ButtonText>
-              </Button>
-            )}
-            <Button
-              variant="solid"
-              color={isError && onRetry ? 'secondary' : 'primary'}
-              label={_(msg`Click here to go back`)}
-              onPress={onGoBack}
-              size="large"
-              style={[a.rounded_sm, a.overflow_hidden, {paddingVertical: 10}]}>
-              <ButtonText>
-                <Trans>Go Back</Trans>
-              </ButtonText>
-            </Button>
-          </View>
-        </>
-      )}
-    </CenteredView>
-  )
->>>>>>> ad43d594
 }