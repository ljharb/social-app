import React from 'react'
import {GestureResponderEvent} from 'react-native'
import {
  useLinkProps,
  useNavigation,
  StackActions,
} from '@react-navigation/native'
import {sanitizeUrl} from '@braintree/sanitize-url'

import {useInteractionState} from '#/components/hooks/useInteractionState'
import {isWeb} from '#/platform/detection'
import {useTheme, web, flatten, TextStyleProp, atoms as a} from '#/alf'
import {Button, ButtonProps} from '#/components/Button'
import {AllNavigatorParams, NavigationProp} from '#/lib/routes/types'
import {
  convertBskyAppUrlIfNeeded,
  isExternalUrl,
  linkRequiresWarning,
} from '#/lib/strings/url-helpers'
import {useModalControls} from '#/state/modals'
import {router} from '#/routes'
import {Text, TextProps} from '#/components/Typography'
import {useOpenLink} from 'state/preferences/in-app-browser'

/**
 * Only available within a `Link`, since that inherits from `Button`.
 * `InlineLink` provides no context.
 */
export {useButtonContext as useLinkContext} from '#/components/Button'

type BaseLinkProps = Pick<
  Parameters<typeof useLinkProps<AllNavigatorParams>>[0],
  'to'
> & {
  testID?: string

<<<<<<< HEAD
=======
  /**
   * Label for a11y. Defaults to the href.
   */
  label?: string

>>>>>>> d38f168d
  /**
   * The React Navigation `StackAction` to perform when the link is pressed.
   */
  action?: 'push' | 'replace' | 'navigate'

  /**
   * If true, will warn the user if the link text does not match the href.
   *
   * Note: atm this only works for `InlineLink`s with a string child.
   */
  warnOnMismatchingTextChild?: boolean

  /**
<<<<<<< HEAD
   * Callback for when the link is pressed.
   *
   * DO NOT use this for navigation, that's what the `to` prop is for.
   */
  onPress?: (e: GestureResponderEvent) => void
=======
   * Callback for when the link is pressed. Prevent default and return `false`
   * to exit early and prevent navigation.
   *
   * DO NOT use this for navigation, that's what the `to` prop is for.
   */
  onPress?: (e: GestureResponderEvent) => void | false

  /**
   * Web-only attribute. Sets `download` attr on web.
   */
  download?: string
>>>>>>> d38f168d
}

export function useLink({
  to,
  displayText,
  action = 'push',
  warnOnMismatchingTextChild,
  onPress: outerOnPress,
}: BaseLinkProps & {
  displayText: string
}) {
  const navigation = useNavigation<NavigationProp>()
  const {href} = useLinkProps<AllNavigatorParams>({
    to:
      typeof to === 'string' ? convertBskyAppUrlIfNeeded(sanitizeUrl(to)) : to,
  })
  const isExternal = isExternalUrl(href)
  const {openModal, closeModal} = useModalControls()
  const openLink = useOpenLink()

  const onPress = React.useCallback(
    (e: GestureResponderEvent) => {
<<<<<<< HEAD
      outerOnPress?.(e)
=======
      const exitEarlyIfFalse = outerOnPress?.(e)

      if (exitEarlyIfFalse === false) return
>>>>>>> d38f168d

      const requiresWarning = Boolean(
        warnOnMismatchingTextChild &&
          displayText &&
          isExternal &&
          linkRequiresWarning(href, displayText),
      )

      if (requiresWarning) {
        e.preventDefault()

        openModal({
          name: 'link-warning',
          text: displayText,
          href: href,
        })
      } else {
        e.preventDefault()

        if (isExternal) {
          openLink(href)
        } else {
          /**
           * A `GestureResponderEvent`, but cast to `any` to avoid using a bunch
           * of @ts-ignore below.
           */
          const event = e as any
          const isMiddleClick = isWeb && event.button === 1
          const isMetaKey =
            isWeb &&
            (event.metaKey || event.altKey || event.ctrlKey || event.shiftKey)
          const shouldOpenInNewTab = isMetaKey || isMiddleClick

          if (
            shouldOpenInNewTab ||
            href.startsWith('http') ||
            href.startsWith('mailto')
          ) {
            openLink(href)
          } else {
            closeModal() // close any active modals

            if (action === 'push') {
              navigation.dispatch(StackActions.push(...router.matchPath(href)))
            } else if (action === 'replace') {
              navigation.dispatch(
                StackActions.replace(...router.matchPath(href)),
              )
            } else if (action === 'navigate') {
              // @ts-ignore
              navigation.navigate(...router.matchPath(href))
            } else {
              throw Error('Unsupported navigator action.')
            }
          }
        }
      }
    },
    [
      outerOnPress,
      warnOnMismatchingTextChild,
      displayText,
      isExternal,
      href,
      openModal,
<<<<<<< HEAD
      outerOnPress,
=======
      openLink,
      closeModal,
      action,
      navigation,
>>>>>>> d38f168d
    ],
  )

  return {
    isExternal,
    href,
    onPress,
  }
}

export type LinkProps = Omit<BaseLinkProps, 'warnOnMismatchingTextChild'> &
<<<<<<< HEAD
  Omit<ButtonProps, 'onPress' | 'disabled' | 'label'> & {
    /**
     * Label for a11y. Defaults to the href.
     */
    label?: string
  }
=======
  Omit<ButtonProps, 'onPress' | 'disabled' | 'label'>
>>>>>>> d38f168d

/**
 * A interactive element that renders as a `<a>` tag on the web. On mobile it
 * will translate the `href` to navigator screens and params and dispatch a
 * navigation action.
 *
 * Intended to behave as a web anchor tag. For more complex routing, use a
 * `Button`.
 */
export function Link({
  children,
  to,
  action = 'push',
  onPress: outerOnPress,
<<<<<<< HEAD
=======
  download,
>>>>>>> d38f168d
  ...rest
}: LinkProps) {
  const {href, isExternal, onPress} = useLink({
    to,
    displayText: typeof children === 'string' ? children : '',
    action,
    onPress: outerOnPress,
  })

  return (
    <Button
      label={href}
      {...rest}
      style={[a.justify_start, flatten(rest.style)]}
      role="link"
      accessibilityRole="link"
      href={href}
      onPress={download ? undefined : onPress}
      {...web({
        hrefAttrs: {
          target: download ? undefined : isExternal ? 'blank' : undefined,
          rel: isExternal ? 'noopener noreferrer' : undefined,
          download,
        },
        dataSet: {
          // no underline, only `InlineLink` has underlines
          noUnderline: '1',
        },
      })}>
      {children}
    </Button>
  )
}

export type InlineLinkProps = React.PropsWithChildren<
  BaseLinkProps & TextStyleProp & Pick<TextProps, 'selectable'>
>

export function InlineLink({
  children,
  to,
  action = 'push',
  warnOnMismatchingTextChild,
  style,
  onPress: outerOnPress,
<<<<<<< HEAD
=======
  download,
  selectable,
>>>>>>> d38f168d
  ...rest
}: InlineLinkProps) {
  const t = useTheme()
  const stringChildren = typeof children === 'string'
  const {href, isExternal, onPress} = useLink({
    to,
    displayText: stringChildren ? children : '',
    action,
    warnOnMismatchingTextChild,
    onPress: outerOnPress,
  })
  const {
    state: hovered,
    onIn: onHoverIn,
    onOut: onHoverOut,
  } = useInteractionState()
  const {state: focused, onIn: onFocus, onOut: onBlur} = useInteractionState()
  const {
    state: pressed,
    onIn: onPressIn,
    onOut: onPressOut,
  } = useInteractionState()
  const flattenedStyle = flatten(style)

  return (
    <Text
      selectable={selectable}
      label={href}
      {...rest}
      style={[
        {color: t.palette.primary_500},
        (hovered || focused || pressed) && {
          ...web({outline: 0}),
          textDecorationLine: 'underline',
          textDecorationColor: flattenedStyle.color ?? t.palette.primary_500,
        },
        flattenedStyle,
      ]}
      role="link"
      onPress={download ? undefined : onPress}
      onPressIn={onPressIn}
      onPressOut={onPressOut}
      onFocus={onFocus}
<<<<<<< HEAD
      onBlur={onBlur}>
      <Text
        label={href}
        {...rest}
        style={[
          {color: t.palette.primary_500},
          (focused || pressed) && {
            outline: 0,
            textDecorationLine: 'underline',
            textDecorationColor: t.palette.primary_500,
          },
          flatten(style),
        ]}
        role="link"
        accessibilityRole="link"
        href={href}
        {...web({
          hrefAttrs: {
            target: isExternal ? 'blank' : undefined,
            rel: isExternal ? 'noopener noreferrer' : undefined,
          },
        })}>
        {children}
      </Text>
    </TouchableWithoutFeedback>
=======
      onBlur={onBlur}
      onMouseEnter={onHoverIn}
      onMouseLeave={onHoverOut}
      accessibilityRole="link"
      href={href}
      {...web({
        hrefAttrs: {
          target: download ? undefined : isExternal ? 'blank' : undefined,
          rel: isExternal ? 'noopener noreferrer' : undefined,
          download,
        },
        dataSet: {
          // default to no underline, apply this ourselves
          noUnderline: '1',
        },
      })}>
      {children}
    </Text>
>>>>>>> d38f168d
  )
}<|MERGE_RESOLUTION|>--- conflicted
+++ resolved
@@ -34,14 +34,11 @@
 > & {
   testID?: string
 
-<<<<<<< HEAD
-=======
   /**
    * Label for a11y. Defaults to the href.
    */
   label?: string
 
->>>>>>> d38f168d
   /**
    * The React Navigation `StackAction` to perform when the link is pressed.
    */
@@ -55,13 +52,6 @@
   warnOnMismatchingTextChild?: boolean
 
   /**
-<<<<<<< HEAD
-   * Callback for when the link is pressed.
-   *
-   * DO NOT use this for navigation, that's what the `to` prop is for.
-   */
-  onPress?: (e: GestureResponderEvent) => void
-=======
    * Callback for when the link is pressed. Prevent default and return `false`
    * to exit early and prevent navigation.
    *
@@ -73,7 +63,6 @@
    * Web-only attribute. Sets `download` attr on web.
    */
   download?: string
->>>>>>> d38f168d
 }
 
 export function useLink({
@@ -96,13 +85,9 @@
 
   const onPress = React.useCallback(
     (e: GestureResponderEvent) => {
-<<<<<<< HEAD
-      outerOnPress?.(e)
-=======
       const exitEarlyIfFalse = outerOnPress?.(e)
 
       if (exitEarlyIfFalse === false) return
->>>>>>> d38f168d
 
       const requiresWarning = Boolean(
         warnOnMismatchingTextChild &&
@@ -168,14 +153,10 @@
       isExternal,
       href,
       openModal,
-<<<<<<< HEAD
-      outerOnPress,
-=======
       openLink,
       closeModal,
       action,
       navigation,
->>>>>>> d38f168d
     ],
   )
 
@@ -187,16 +168,7 @@
 }
 
 export type LinkProps = Omit<BaseLinkProps, 'warnOnMismatchingTextChild'> &
-<<<<<<< HEAD
-  Omit<ButtonProps, 'onPress' | 'disabled' | 'label'> & {
-    /**
-     * Label for a11y. Defaults to the href.
-     */
-    label?: string
-  }
-=======
   Omit<ButtonProps, 'onPress' | 'disabled' | 'label'>
->>>>>>> d38f168d
 
 /**
  * A interactive element that renders as a `<a>` tag on the web. On mobile it
@@ -211,10 +183,7 @@
   to,
   action = 'push',
   onPress: outerOnPress,
-<<<<<<< HEAD
-=======
   download,
->>>>>>> d38f168d
   ...rest
 }: LinkProps) {
   const {href, isExternal, onPress} = useLink({
@@ -260,11 +229,8 @@
   warnOnMismatchingTextChild,
   style,
   onPress: outerOnPress,
-<<<<<<< HEAD
-=======
   download,
   selectable,
->>>>>>> d38f168d
   ...rest
 }: InlineLinkProps) {
   const t = useTheme()
@@ -308,33 +274,6 @@
       onPressIn={onPressIn}
       onPressOut={onPressOut}
       onFocus={onFocus}
-<<<<<<< HEAD
-      onBlur={onBlur}>
-      <Text
-        label={href}
-        {...rest}
-        style={[
-          {color: t.palette.primary_500},
-          (focused || pressed) && {
-            outline: 0,
-            textDecorationLine: 'underline',
-            textDecorationColor: t.palette.primary_500,
-          },
-          flatten(style),
-        ]}
-        role="link"
-        accessibilityRole="link"
-        href={href}
-        {...web({
-          hrefAttrs: {
-            target: isExternal ? 'blank' : undefined,
-            rel: isExternal ? 'noopener noreferrer' : undefined,
-          },
-        })}>
-        {children}
-      </Text>
-    </TouchableWithoutFeedback>
-=======
       onBlur={onBlur}
       onMouseEnter={onHoverIn}
       onMouseLeave={onHoverOut}
@@ -353,6 +292,5 @@
       })}>
       {children}
     </Text>
->>>>>>> d38f168d
   )
 }