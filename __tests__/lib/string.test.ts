--- conflicted
+++ resolved
@@ -147,7 +147,6 @@
   })
 })
 
-<<<<<<< HEAD
 describe('ago', () => {
   const oneYearDate = new Date(
     new Date().setMonth(new Date().getMonth() - 11),
@@ -222,8 +221,6 @@
   })
 })
 
-=======
->>>>>>> 0a759694
 describe('makeValidHandle', () => {
   const inputs = [
     'test-handle-123',
