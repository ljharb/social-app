--- conflicted
+++ resolved
@@ -253,7 +253,6 @@
     - ReactCommon/turbomodule/core
   - react-native-splash-screen (3.3.0):
     - React-Core
-<<<<<<< HEAD
   - React-perflogger (0.70.0)
   - React-RCTActionSheet (0.70.0):
     - React-Core/RCTActionSheetHeaders (= 0.70.0)
@@ -310,66 +309,6 @@
   - React-runtimeexecutor (0.70.0):
     - React-jsi (= 0.70.0)
   - ReactCommon/turbomodule/core (0.70.0):
-=======
-  - react-native-version-number (0.3.6):
-    - React
-  - React-perflogger (0.68.2)
-  - React-RCTActionSheet (0.68.2):
-    - React-Core/RCTActionSheetHeaders (= 0.68.2)
-  - React-RCTAnimation (0.68.2):
-    - RCT-Folly (= 2021.06.28.00-v2)
-    - RCTTypeSafety (= 0.68.2)
-    - React-Codegen (= 0.68.2)
-    - React-Core/RCTAnimationHeaders (= 0.68.2)
-    - React-jsi (= 0.68.2)
-    - ReactCommon/turbomodule/core (= 0.68.2)
-  - React-RCTBlob (0.68.2):
-    - RCT-Folly (= 2021.06.28.00-v2)
-    - React-Codegen (= 0.68.2)
-    - React-Core/RCTBlobHeaders (= 0.68.2)
-    - React-Core/RCTWebSocket (= 0.68.2)
-    - React-jsi (= 0.68.2)
-    - React-RCTNetwork (= 0.68.2)
-    - ReactCommon/turbomodule/core (= 0.68.2)
-  - React-RCTImage (0.68.2):
-    - RCT-Folly (= 2021.06.28.00-v2)
-    - RCTTypeSafety (= 0.68.2)
-    - React-Codegen (= 0.68.2)
-    - React-Core/RCTImageHeaders (= 0.68.2)
-    - React-jsi (= 0.68.2)
-    - React-RCTNetwork (= 0.68.2)
-    - ReactCommon/turbomodule/core (= 0.68.2)
-  - React-RCTLinking (0.68.2):
-    - React-Codegen (= 0.68.2)
-    - React-Core/RCTLinkingHeaders (= 0.68.2)
-    - React-jsi (= 0.68.2)
-    - ReactCommon/turbomodule/core (= 0.68.2)
-  - React-RCTNetwork (0.68.2):
-    - RCT-Folly (= 2021.06.28.00-v2)
-    - RCTTypeSafety (= 0.68.2)
-    - React-Codegen (= 0.68.2)
-    - React-Core/RCTNetworkHeaders (= 0.68.2)
-    - React-jsi (= 0.68.2)
-    - ReactCommon/turbomodule/core (= 0.68.2)
-  - React-RCTSettings (0.68.2):
-    - RCT-Folly (= 2021.06.28.00-v2)
-    - RCTTypeSafety (= 0.68.2)
-    - React-Codegen (= 0.68.2)
-    - React-Core/RCTSettingsHeaders (= 0.68.2)
-    - React-jsi (= 0.68.2)
-    - ReactCommon/turbomodule/core (= 0.68.2)
-  - React-RCTText (0.68.2):
-    - React-Core/RCTTextHeaders (= 0.68.2)
-  - React-RCTVibration (0.68.2):
-    - RCT-Folly (= 2021.06.28.00-v2)
-    - React-Codegen (= 0.68.2)
-    - React-Core/RCTVibrationHeaders (= 0.68.2)
-    - React-jsi (= 0.68.2)
-    - ReactCommon/turbomodule/core (= 0.68.2)
-  - React-runtimeexecutor (0.68.2):
-    - React-jsi (= 0.68.2)
-  - ReactCommon/turbomodule/core (0.68.2):
->>>>>>> 26f06d76
     - DoubleConversion
     - glog
     - RCT-Folly (= 2021.07.22.00)
@@ -617,7 +556,6 @@
   react-native-pager-view: 592421df0259bf7a7a4fe85b74c24f3f39905605
   react-native-safe-area-context: 99b24a0c5acd0d5dcac2b1a7f18c49ea317be99a
   react-native-splash-screen: 4312f786b13a81b5169ef346d76d33bc0c6dc457
-<<<<<<< HEAD
   React-perflogger: 77947e49d84e31eb87d454d4ef327542dcfeaebc
   React-RCTActionSheet: 9f5fd6c1666c1a834ab7f45a452ed08b1de44eb8
   React-RCTAnimation: 6fd3db6ca387c8432fd6a26428e940a081bcb476
@@ -630,21 +568,6 @@
   React-RCTVibration: 5499b77c0fd57f346a5f0b36bb79fdb020d17d3e
   React-runtimeexecutor: 80c195ffcafb190f531fdc849dc2d19cb4bb2b34
   ReactCommon: de55f940495d7bf87b5d7bf55b5b15cdd50d7d7b
-=======
-  react-native-version-number: b415bbec6a13f2df62bf978e85bc0d699462f37f
-  React-perflogger: a18b4f0bd933b8b24ecf9f3c54f9bf65180f3fe6
-  React-RCTActionSheet: 547fe42fdb4b6089598d79f8e1d855d7c23e2162
-  React-RCTAnimation: bc9440a1c37b06ae9ebbb532d244f607805c6034
-  React-RCTBlob: a1295c8e183756d7ef30ba6e8f8144dfe8a19215
-  React-RCTImage: a30d1ee09b1334067fbb6f30789aae2d7ac150c9
-  React-RCTLinking: ffc6d5b88d1cb9aca13c54c2ec6507fbf07f2ac4
-  React-RCTNetwork: f807a2facab6cf5cf36d592e634611de9cf12d81
-  React-RCTSettings: 861806819226ed8332e6a8f90df2951a34bb3e7f
-  React-RCTText: f3fb464cc41a50fc7a1aba4deeb76a9ad8282cb9
-  React-RCTVibration: 79040b92bfa9c3c2d2cb4f57e981164ec7ab9374
-  React-runtimeexecutor: b960b687d2dfef0d3761fbb187e01812ebab8b23
-  ReactCommon: 095366164a276d91ea704ce53cb03825c487a3f2
->>>>>>> 26f06d76
   RNCAsyncStorage: 0c357f3156fcb16c8589ede67cc036330b6698ca
   RNCClipboard: 2834e1c4af68697089cdd455ee4a4cdd198fa7dd
   RNGestureHandler: 28ad20bf02257791f7f137b31beef34b9549f54b
