const pkg = require('./package.json')

const SPLASH_CONFIG = {
  backgroundColor: '#ffffff',
  image: './assets/splash.png',
  resizeMode: 'cover',
}
const DARK_SPLASH_CONFIG = {
  backgroundColor: '#001429',
  image: './assets/splash-dark.png',
  resizeMode: 'cover',
}

const SPLASH_CONFIG_ANDROID = {
  backgroundColor: '#0c7cff',
  image: './assets/splash.png',
  resizeMode: 'cover',
}
const DARK_SPLASH_CONFIG_ANDROID = {
  backgroundColor: '#0f141b',
  image: './assets/splash-dark.png',
  resizeMode: 'cover',
}

module.exports = function (config) {
  /**
   * App version number. Should be incremented as part of a release cycle.
   */
  const VERSION = pkg.version

  /**
   * Uses built-in Expo env vars
   *
   * @see https://docs.expo.dev/build-reference/variables/#built-in-environment-variables
   */
  const PLATFORM = process.env.EAS_BUILD_PLATFORM

  const DIST_BUILD_NUMBER =
    PLATFORM === 'android'
      ? process.env.BSKY_ANDROID_VERSION_CODE
      : process.env.BSKY_IOS_BUILD_NUMBER

  const IS_DEV = process.env.EXPO_PUBLIC_ENV === 'development'

  return {
    expo: {
      version: VERSION,
      name: 'Bluesky',
      slug: 'bluesky',
      scheme: 'bluesky',
      owner: 'blueskysocial',
      runtimeVersion: {
        policy: 'appVersion',
      },
      orientation: 'portrait',
      icon: './assets/icon.png',
      userInterfaceStyle: 'automatic',
      splash: SPLASH_CONFIG,
      ios: {
<<<<<<< HEAD
        buildNumber: '5',
        supportsTablet: true,
=======
        supportsTablet: false,
>>>>>>> 0ff7e71e
        bundleIdentifier: 'xyz.blueskyweb.app',
        config: {
          usesNonExemptEncryption: false,
        },
        infoPlist: {
          UIBackgroundModes: ['remote-notification'],
          NSCameraUsageDescription:
            'Used for profile pictures, posts, and other kinds of content.',
          NSMicrophoneUsageDescription:
            'Used for posts and other kinds of content.',
          NSPhotoLibraryAddUsageDescription:
            'Used to save images to your library.',
          NSPhotoLibraryUsageDescription:
            'Used for profile pictures, posts, and other kinds of content',
        },
        associatedDomains: ['applinks:bsky.app', 'applinks:staging.bsky.app'],
        splash: {
          ...SPLASH_CONFIG,
          dark: DARK_SPLASH_CONFIG,
        },
        entitlements: {
          'com.apple.security.application-groups': 'group.app.bsky',
        },
      },
      androidStatusBar: {
        barStyle: 'light-content',
        backgroundColor: '#00000000',
      },
      android: {
        icon: './assets/icon.png',
        adaptiveIcon: {
          foregroundImage: './assets/icon-android-foreground.png',
          monochromeImage: './assets/icon-android-foreground.png',
          backgroundImage: './assets/icon-android-background.png',
          backgroundColor: '#1185FE',
        },
        googleServicesFile: './google-services.json',
        package: 'xyz.blueskyweb.app',
        intentFilters: [
          {
            action: 'VIEW',
            autoVerify: true,
            data: [
              {
                scheme: 'https',
                host: 'bsky.app',
              },
              IS_DEV && {
                scheme: 'http',
                host: 'localhost:19006',
              },
            ],
            category: ['BROWSABLE', 'DEFAULT'],
          },
        ],
        splash: {
          ...SPLASH_CONFIG_ANDROID,
          dark: DARK_SPLASH_CONFIG_ANDROID,
        },
      },
      web: {
        favicon: './assets/favicon.png',
      },
      updates: {
        enabled: true,
        fallbackToCacheTimeout: 1000,
        url: 'https://u.expo.dev/55bd077a-d905-4184-9c7f-94789ba0f302',
      },
      plugins: [
        'expo-localization',
        Boolean(process.env.SENTRY_AUTH_TOKEN) && 'sentry-expo',
        [
          'expo-build-properties',
          {
            ios: {
              deploymentTarget: '13.4',
              newArchEnabled: false,
            },
            android: {
              compileSdkVersion: 34,
              targetSdkVersion: 34,
              buildToolsVersion: '34.0.0',
              kotlinVersion: '1.8.0',
              newArchEnabled: false,
            },
          },
        ],
        [
          'expo-updates',
          {
            username: 'blueskysocial',
          },
        ],
        [
          'expo-notifications',
          {
            icon: './assets/icon-android-notification.png',
            color: '#1185fe',
          },
        ],
        './plugins/withAndroidManifestPlugin.js',
        './plugins/withAndroidManifestFCMIconPlugin.js',
        './plugins/withAndroidStylesWindowBackgroundPlugin.js',
        './plugins/withAndroidSplashScreenStatusBarTranslucentPlugin.js',
        './plugins/shareExtension/withShareExtensions.js',
      ].filter(Boolean),
      extra: {
        eas: {
          build: {
            experimental: {
              ios: {
                appExtensions: [
                  {
                    targetName: 'Share-with-Bluesky',
                    bundleIdentifier: 'xyz.blueskyweb.app.Share-with-Bluesky',
                    entitlements: {
                      'com.apple.security.application-groups': [
                        'group.app.bsky',
                      ],
                    },
                  },
                ],
              },
            },
          },
          projectId: '55bd077a-d905-4184-9c7f-94789ba0f302',
        },
      },
      hooks: {
        postPublish: [
          /*
           * @see https://docs.expo.dev/guides/using-sentry/#app-configuration
           */
          {
            file: 'sentry-expo/upload-sourcemaps',
            config: {
              organization: 'blueskyweb',
              project: 'react-native',
              release: VERSION,
              dist: `${PLATFORM}.${VERSION}.${DIST_BUILD_NUMBER}`,
            },
          },
        ],
      },
    },
  }
}<|MERGE_RESOLUTION|>--- conflicted
+++ resolved
@@ -57,12 +57,7 @@
       userInterfaceStyle: 'automatic',
       splash: SPLASH_CONFIG,
       ios: {
-<<<<<<< HEAD
-        buildNumber: '5',
         supportsTablet: true,
-=======
-        supportsTablet: false,
->>>>>>> 0ff7e71e
         bundleIdentifier: 'xyz.blueskyweb.app',
         config: {
           usesNonExemptEncryption: false,
