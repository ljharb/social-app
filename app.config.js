--- conflicted
+++ resolved
@@ -191,13 +191,8 @@
           'expo-build-properties',
           {
             ios: {
-<<<<<<< HEAD
-              deploymentTarget: '14.0',
+              deploymentTarget: '15.1',
               newArchEnabled: true,
-=======
-              deploymentTarget: '15.1',
-              newArchEnabled: false,
->>>>>>> 6c6a76b1
             },
             android: {
               compileSdkVersion: 34,
