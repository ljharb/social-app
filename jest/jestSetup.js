--- conflicted
+++ resolved
@@ -116,10 +116,7 @@
       }
     }
   }),
-<<<<<<< HEAD
-=======
   requireNativeViewManager: jest.fn().mockImplementation(moduleName => {
     return () => null
   }),
->>>>>>> 75c19b2d
 }))