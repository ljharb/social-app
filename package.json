{
  "name": "bsky.app",
  "version": "1.90.0",
  "private": true,
  "engines": {
    "node": ">=18"
  },
  "packageManager": "yarn@1.22.19",
  "scripts": {
    "prepare": "is-ci || husky install",
    "postinstall": "patch-package && yarn intl:compile",
    "prebuild": "expo prebuild --clean",
    "android": "expo run:android",
    "ios": "expo run:ios",
    "web": "expo start --web",
    "use-build-number": "./scripts/useBuildNumberEnv.sh",
    "use-build-number-with-bump": "./scripts/useBuildNumberEnvWithBump.sh",
    "build-web": "expo export:web && node ./scripts/post-web-build.js && cp -v ./web-build/static/js/*.* ./bskyweb/static/js/ && cp -v ./web-build/static/media/*.png ./bskyweb/static/media/",
    "build-all": "yarn intl:build && yarn use-build-number-with-bump eas build --platform all",
    "build-ios": "yarn use-build-number-with-bump eas build -p ios",
    "build-android": "yarn use-build-number-with-bump eas build -p android",
    "build": "yarn use-build-number-with-bump eas build",
    "build-embed": "cd bskyembed && yarn build && yarn build-snippet && cd .. && node ./scripts/post-embed-build.js",
    "start": "expo start --dev-client",
    "start:prod": "expo start --dev-client --no-dev --minify",
    "clean-cache": "rm -rf node_modules/.cache/babel-loader/*",
    "test": "NODE_ENV=test jest --forceExit --testTimeout=20000 --bail",
    "test-watch": "NODE_ENV=test jest --watchAll",
    "test-ci": "NODE_ENV=test jest --ci --forceExit --reporters=default --reporters=jest-junit",
    "test-coverage": "NODE_ENV=test jest --coverage",
    "lint": "eslint --cache --ext .js,.jsx,.ts,.tsx src",
    "lint-native": "swiftlint ./modules && ktlint ./modules",
    "lint-native:fix": "swiftlint --fix ./modules && ktlint --format ./modules",
    "typecheck": "tsc --project ./tsconfig.check.json",
    "e2e:mock-server": "./jest/dev-infra/with-test-redis-and-db.sh ts-node --project tsconfig.e2e.json __e2e__/mock-server.ts",
    "e2e:metro": "EXPO_PUBLIC_ENV=e2e NODE_ENV=test RN_SRC_EXT=e2e.ts,e2e.tsx expo run:ios",
    "e2e:metro-android": "EXPO_PUBLIC_ENV=e2e NODE_ENV=test RN_SRC_EXT=e2e.ts,e2e.tsx expo run:android",
    "e2e:run": "maestro test __e2e__",
    "perf:test": "NODE_ENV=test maestro test",
    "perf:test:run": "NODE_ENV=test maestro test __e2e__/perf-test.yml",
    "perf:test:measure": "NODE_ENV=test flashlight test --bundleId xyz.blueskyweb.app --testCommand \"yarn perf:test\" --duration 150000 --resultsFilePath .perf/results.json",
    "perf:test:results": "NODE_ENV=test flashlight report .perf/results.json",
    "perf:measure": "NODE_ENV=test flashlight measure",
    "intl:build": "yarn intl:extract && yarn intl:compile",
    "intl:extract": "lingui extract",
    "intl:compile": "lingui compile",
    "nuke": "rm -rf ./node_modules && rm -rf ./ios && rm -rf ./android",
    "update-extensions": "bash scripts/updateExtensions.sh",
    "export": "npx expo export",
    "make-deploy-bundle": "bash scripts/bundleUpdate.sh",
    "generate-webpack-stats-file": "EXPO_PUBLIC_GENERATE_STATS=1 yarn build-web",
    "open-analyzer": "EXPO_PUBLIC_OPEN_ANALYZER=1 yarn build-web"
  },
  "dependencies": {
<<<<<<< HEAD
    "@atproto/api": "^0.12.26",
    "@bam.tech/react-native-image-resizer": "^3.0.10",
=======
    "@atproto/api": "0.12.29",
    "@bam.tech/react-native-image-resizer": "^3.0.4",
>>>>>>> 75c19b2d
    "@braintree/sanitize-url": "^6.0.2",
    "@discord/bottom-sheet": "bluesky-social/react-native-bottom-sheet",
    "@emoji-mart/react": "^1.1.1",
    "@expo/html-elements": "^0.4.2",
    "@expo/webpack-config": "^19.0.0",
    "@floating-ui/dom": "^1.6.3",
    "@floating-ui/react-dom": "^2.0.8",
    "@formatjs/intl-locale": "^4.0.0",
    "@formatjs/intl-numberformat": "^8.10.3",
    "@formatjs/intl-pluralrules": "^5.2.14",
    "@fortawesome/fontawesome-svg-core": "^6.1.1",
    "@fortawesome/free-regular-svg-icons": "^6.1.1",
    "@fortawesome/free-solid-svg-icons": "^6.1.1",
    "@fortawesome/react-native-fontawesome": "^0.3.2",
    "@lingui/react": "^4.5.0",
    "@mattermost/react-native-paste-input": "^0.8.0",
    "@miblanchard/react-native-slider": "^2.3.1",
    "@radix-ui/react-dropdown-menu": "^2.0.6",
    "@react-native-async-storage/async-storage": "1.23.1",
    "@react-native-masked-view/masked-view": "0.3.1",
    "@react-native-picker/picker": "2.7.7",
    "@react-navigation/bottom-tabs": "^6.6.1",
    "@react-navigation/drawer": "^6.7.2",
    "@react-navigation/native": "^6.1.18",
    "@react-navigation/native-stack": "^6.11.0",
    "@segment/analytics-next": "^1.51.3",
    "@segment/analytics-react": "^1.0.0-rc1",
    "@segment/analytics-react-native": "^2.10.1",
    "@segment/sovran-react-native": "^0.4.5",
    "@sentry/react-native": "5.5.0",
    "@tamagui/focus-scope": "^1.84.1",
    "@tanstack/query-async-storage-persister": "^5.25.0",
    "@tanstack/react-query": "^5.8.1",
    "@tanstack/react-query-persist-client": "^5.25.0",
    "@tiptap/core": "^2.0.0-beta.220",
    "@tiptap/extension-document": "^2.0.0-beta.220",
    "@tiptap/extension-hard-break": "^2.0.3",
    "@tiptap/extension-history": "^2.0.3",
    "@tiptap/extension-mention": "^2.0.0-beta.220",
    "@tiptap/extension-paragraph": "^2.0.0-beta.220",
    "@tiptap/extension-placeholder": "^2.0.0-beta.220",
    "@tiptap/extension-text": "^2.0.0-beta.220",
    "@tiptap/html": "^2.1.11",
    "@tiptap/pm": "^2.0.0-beta.220",
    "@tiptap/react": "^2.0.0-beta.220",
    "@tiptap/suggestion": "^2.0.0-beta.220",
    "@types/invariant": "^2.2.37",
    "@types/lodash.throttle": "^4.1.9",
    "@types/node": "^18.16.2",
    "@zxing/text-encoding": "^0.9.0",
    "array.prototype.findlast": "^1.2.3",
    "await-lock": "^2.2.2",
    "babel-plugin-transform-remove-console": "^6.9.4",
    "base64-js": "^1.5.1",
    "bcp-47-match": "^2.0.3",
    "date-fns": "^2.30.0",
    "deprecated-react-native-prop-types": "^5.0.0",
    "email-validator": "^2.0.4",
    "emoji-mart": "^5.5.2",
    "eventemitter3": "^5.0.1",
    "expo": "^51.0.14",
    "expo-application": "^5.9.1",
    "expo-build-properties": "^0.12.1",
    "expo-camera": "~15.0.9",
    "expo-clipboard": "^6.0.3",
    "expo-device": "~6.0.2",
    "expo-file-system": "^17.0.1",
    "expo-haptics": "^13.0.1",
    "expo-image": "~1.12.13",
    "expo-image-manipulator": "^12.0.5",
    "expo-image-picker": "~15.0.6",
    "expo-linear-gradient": "^13.0.2",
    "expo-linking": "^6.3.1",
    "expo-localization": "~15.0.3",
    "expo-media-library": "~16.0.4",
    "expo-navigation-bar": "~3.0.7",
    "expo-notifications": "~0.28.7",
    "expo-sharing": "^12.0.1",
    "expo-splash-screen": "~0.27.4",
    "expo-status-bar": "~1.12.1",
    "expo-system-ui": "~3.0.4",
<<<<<<< HEAD
    "expo-task-manager": "~11.8.2",
    "expo-updates": "~0.25.21",
    "expo-video": "^1.1.10",
=======
    "expo-task-manager": "~11.8.1",
    "expo-updates": "~0.25.14",
    "expo-video": "^1.2.4",
>>>>>>> 75c19b2d
    "expo-web-browser": "~13.0.3",
    "fast-text-encoding": "^1.0.6",
    "history": "^5.3.0",
    "hls.js": "^1.5.11",
    "js-sha256": "^0.9.0",
    "jwt-decode": "^4.0.0",
    "lande": "^1.0.10",
    "lodash.chunk": "^4.2.0",
    "lodash.debounce": "^4.0.8",
    "lodash.isequal": "^4.5.0",
    "lodash.omit": "^4.5.0",
    "lodash.once": "^4.1.1",
    "lodash.random": "^3.2.0",
    "lodash.samplesize": "^4.2.0",
    "lodash.set": "^4.3.2",
    "lodash.shuffle": "^4.2.0",
    "lodash.throttle": "^4.1.1",
    "mobx": "^6.6.1",
    "mobx-react-lite": "^3.4.0",
    "mobx-utils": "^6.0.6",
    "nanoid": "^5.0.5",
    "normalize-url": "^8.0.0",
    "patch-package": "^6.5.1",
    "postinstall-postinstall": "^2.1.0",
    "psl": "^1.9.0",
    "react": "18.2.0",
    "react-avatar-editor": "^13.0.0",
    "react-compiler-runtime": "file:./lib/react-compiler-runtime",
    "react-dom": "^18.2.0",
    "react-keyed-flatten-children": "^3.0.0",
    "react-native": "0.74.3",
    "react-native-compressor": "^1.8.25",
    "react-native-date-picker": "^4.4.2",
    "react-native-drawer-layout": "^4.0.0-alpha.9",
    "react-native-fs": "^2.20.0",
    "react-native-gesture-handler": "~2.16.2",
    "react-native-get-random-values": "~1.11.0",
    "react-native-image-crop-picker": "0.41.2",
    "react-native-keyboard-controller": "^1.12.7",
    "react-native-pager-view": "6.2.3",
    "react-native-picker-select": "^9.1.3",
    "react-native-progress": "bluesky-social/react-native-progress",
    "react-native-qrcode-styled": "^0.3.2",
    "react-native-reanimated": "^3.14.0",
    "react-native-root-siblings": "^4.1.1",
    "react-native-safe-area-context": "4.10.8",
    "react-native-screens": "~3.31.1",
    "react-native-svg": "^15.4.0",
    "react-native-uitextview": "^1.1.7",
    "react-native-url-polyfill": "^1.3.0",
    "react-native-uuid": "^2.0.2",
    "react-native-view-shot": "^3.8.0",
    "react-native-web": "~0.19.12",
    "react-native-web-webview": "^1.0.2",
    "react-native-webview": "13.10.2",
    "react-responsive": "^9.0.2",
    "react-textarea-autosize": "^8.5.3",
    "rn-fetch-blob": "^0.12.0",
    "rn-tourguide": "bluesky-social/rn-tourguide",
    "sentry-expo": "~7.0.1",
    "statsig-react-native-expo": "^4.6.1",
    "tippy.js": "^6.3.7",
    "tlds": "^1.234.0",
    "zeego": "^1.10.0",
    "zod": "^3.20.2"
  },
  "devDependencies": {
    "@atproto/dev-env": "^0.3.5",
    "@babel/core": "^7.23.2",
    "@babel/preset-env": "^7.20.0",
    "@babel/runtime": "^7.20.0",
    "@did-plc/server": "^0.0.1",
    "@expo/config-plugins": "8.0.4",
    "@expo/prebuild-config": "6.7.0",
    "@lingui/cli": "^4.5.0",
    "@lingui/macro": "^4.5.0",
    "@pmmmwh/react-refresh-webpack-plugin": "^0.5.11",
    "@react-native-community/eslint-config": "^3.0.0",
    "@react-native/typescript-config": "^0.74.1",
    "@testing-library/jest-native": "^5.4.1",
    "@testing-library/react-native": "^11.5.2",
    "@tsconfig/react-native": "^2.0.3",
    "@types/he": "^1.1.2",
    "@types/jest": "^29.4.0",
    "@types/lodash.chunk": "^4.2.7",
    "@types/lodash.debounce": "^4.0.7",
    "@types/lodash.isequal": "^4.5.6",
    "@types/lodash.omit": "^4.5.7",
    "@types/lodash.once": "^4.1.7",
    "@types/lodash.random": "^3.2.7",
    "@types/lodash.samplesize": "^4.2.7",
    "@types/lodash.set": "^4.3.7",
    "@types/lodash.shuffle": "^4.2.7",
    "@types/psl": "^1.1.1",
    "@types/react-avatar-editor": "^13.0.0",
    "@types/react-dom": "^18.2.18",
    "@types/react-responsive": "^8.0.5",
    "@types/react-test-renderer": "^17.0.1",
    "@typescript-eslint/eslint-plugin": "^5.48.2",
    "@typescript-eslint/parser": "^5.48.2",
    "babel-jest": "^29.7.0",
    "babel-loader": "^9.1.2",
    "babel-plugin-macros": "^3.1.0",
    "babel-plugin-module-resolver": "^5.0.0",
    "babel-plugin-react-compiler": "^0.0.0-experimental-592953e-20240517",
    "babel-plugin-react-native-web": "^0.18.12",
    "babel-preset-expo": "^10.0.0",
    "eslint": "^8.19.0",
    "eslint-plugin-bsky-internal": "link:./eslint",
    "eslint-plugin-ft-flow": "^2.0.3",
    "eslint-plugin-lingui": "^0.2.0",
    "eslint-plugin-react": "^7.33.2",
    "eslint-plugin-react-compiler": "^0.0.0-experimental-c8b3f72-20240517",
    "eslint-plugin-react-native-a11y": "^3.3.0",
    "eslint-plugin-simple-import-sort": "^12.0.0",
    "html-webpack-plugin": "^5.5.0",
    "husky": "^8.0.3",
    "is-ci": "^3.0.1",
    "jest": "^29.7.0",
    "jest-expo": "^50.0.1",
    "jest-junit": "^15.0.0",
    "lint-staged": "^13.2.3",
    "metro-react-native-babel-preset": "^0.74.1",
    "prettier": "^2.8.3",
    "react-native-dotenv": "^3.3.1",
    "react-refresh": "^0.14.0",
    "react-scripts": "^5.0.1",
    "react-test-renderer": "18.2.0",
    "ts-node": "^10.9.1",
    "typescript": "^5.5.4",
    "url-loader": "^4.1.1",
    "webpack": "^5.75.0",
    "webpack-bundle-analyzer": "^4.10.1",
    "webpack-cli": "^5.0.1",
    "webpack-dev-server": "^4.11.1"
  },
  "resolutions": {
    "@types/react": "^18",
    "**/zeed-dom": "0.10.9",
    "**/zod": "3.23.8",
    "**/expo-constants": "16.0.1",
    "**/expo-device": "6.0.2",
    "@react-native/babel-preset": "0.74.1"
  },
  "jest": {
    "preset": "jest-expo/ios",
    "setupFilesAfterEnv": [
      "./jest/jestSetup.js",
      "@testing-library/jest-native/extend-expect"
    ],
    "moduleFileExtensions": [
      "ts",
      "tsx",
      "js",
      "jsx",
      "json",
      "node"
    ],
    "transform": {
      "\\.[jt]sx?$": "babel-jest"
    },
    "transformIgnorePatterns": [
      "node_modules/(?!((jest-)?react-native|@react-native(-community)?)|@discord|expo(nent)?|@expo(nent)?/.*|@expo-google-fonts/.*|react-navigation|nanoid|@react-navigation/.*|@unimodules/.*|unimodules|sentry-expo|native-base|normalize-url|react-native-svg|@sentry/.*|sentry-expo|bcp-47-match)"
    ],
    "modulePathIgnorePatterns": [
      "__tests__/.*/__mocks__",
      "__e2e__/.*"
    ],
    "coveragePathIgnorePatterns": [
      "<rootDir>/node_modules/",
      "<rootDir>/src/platform",
      "<rootDir>/src/third-party",
      "<rootDir>/src/view/com/util",
      "<rootDir>/src/state/lib",
      "<rootDir>/__tests__/test-utils.js"
    ],
    "reporters": [
      "default",
      "jest-junit"
    ]
  },
  "browserslist": {
    "production": [
      ">0.2%",
      "not dead",
      "not op_mini all"
    ],
    "development": [
      "last 1 chrome version",
      "last 1 firefox version",
      "last 1 safari version"
    ]
  },
  "lint-staged": {
    "*{.js,.jsx,.ts,.tsx}": [
      "eslint --cache --fix",
      "prettier --cache --write --ignore-unknown"
    ]
  }
}<|MERGE_RESOLUTION|>--- conflicted
+++ resolved
@@ -52,13 +52,8 @@
     "open-analyzer": "EXPO_PUBLIC_OPEN_ANALYZER=1 yarn build-web"
   },
   "dependencies": {
-<<<<<<< HEAD
-    "@atproto/api": "^0.12.26",
+    "@atproto/api": "0.12.29",
     "@bam.tech/react-native-image-resizer": "^3.0.10",
-=======
-    "@atproto/api": "0.12.29",
-    "@bam.tech/react-native-image-resizer": "^3.0.4",
->>>>>>> 75c19b2d
     "@braintree/sanitize-url": "^6.0.2",
     "@discord/bottom-sheet": "bluesky-social/react-native-bottom-sheet",
     "@emoji-mart/react": "^1.1.1",
@@ -140,15 +135,9 @@
     "expo-splash-screen": "~0.27.4",
     "expo-status-bar": "~1.12.1",
     "expo-system-ui": "~3.0.4",
-<<<<<<< HEAD
     "expo-task-manager": "~11.8.2",
     "expo-updates": "~0.25.21",
-    "expo-video": "^1.1.10",
-=======
-    "expo-task-manager": "~11.8.1",
-    "expo-updates": "~0.25.14",
     "expo-video": "^1.2.4",
->>>>>>> 75c19b2d
     "expo-web-browser": "~13.0.3",
     "fast-text-encoding": "^1.0.6",
     "history": "^5.3.0",
