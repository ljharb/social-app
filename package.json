--- conflicted
+++ resolved
@@ -116,11 +116,7 @@
     "expo-constants": "~15.4.5",
     "expo-dev-client": "~3.3.8",
     "expo-device": "~5.9.3",
-<<<<<<< HEAD
-    "expo-file-system": "^16.0.8",
-=======
     "expo-file-system": "^16.0.9",
->>>>>>> eb83e0b9
     "expo-haptics": "^12.8.1",
     "expo-image": "~1.10.6",
     "expo-image-manipulator": "^11.8.0",
