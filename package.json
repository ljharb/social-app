{
  "name": "bsky.app",
  "version": "1.77.0",
  "private": true,
  "engines": {
    "node": ">=18"
  },
  "packageManager": "yarn@1.22.19",
  "scripts": {
    "prepare": "is-ci || husky install",
    "postinstall": "patch-package && yarn intl:compile",
    "prebuild": "expo prebuild --clean",
    "android": "expo run:android",
    "ios": "expo run:ios",
    "web": "expo start --web",
    "use-build-number": "./scripts/useBuildNumberEnv.sh",
    "use-build-number-with-bump": "./scripts/useBuildNumberEnvWithBump.sh",
    "build-web": "expo export:web && node ./scripts/post-web-build.js && cp -v ./web-build/static/js/*.* ./bskyweb/static/js/",
    "build-all": "yarn intl:build && yarn use-build-number-with-bump eas build --platform all",
    "build-ios": "yarn use-build-number-with-bump eas build -p ios",
    "build-android": "yarn use-build-number-with-bump eas build -p android",
    "build": "yarn use-build-number-with-bump eas build",
    "build-embed": "cd bskyembed && yarn build && yarn build-snippet && cd .. && node ./scripts/post-embed-build.js",
    "start": "expo start --dev-client",
    "start:prod": "expo start --dev-client --no-dev --minify",
    "clean-cache": "rm -rf node_modules/.cache/babel-loader/*",
    "test": "NODE_ENV=test jest --forceExit --testTimeout=20000 --bail",
    "test-watch": "NODE_ENV=test jest --watchAll",
    "test-ci": "NODE_ENV=test jest --ci --forceExit --reporters=default --reporters=jest-junit",
    "test-coverage": "NODE_ENV=test jest --coverage",
    "lint": "eslint --cache --ext .js,.jsx,.ts,.tsx src",
    "typecheck": "tsc --project ./tsconfig.check.json",
    "e2e:mock-server": "./jest/dev-infra/with-test-redis-and-db.sh ts-node --project tsconfig.e2e.json __e2e__/mock-server.ts",
    "e2e:metro": "NODE_ENV=test RN_SRC_EXT=e2e.ts,e2e.tsx expo run:ios",
    "e2e:build": "NODE_ENV=test detox build -c ios.sim.debug",
    "e2e:run": "NODE_ENV=test detox test --configuration ios.sim.debug --take-screenshots all",
    "perf:test": "NODE_ENV=test maestro test",
    "perf:test:run": "NODE_ENV=test maestro test __e2e__/maestro/scroll.yaml",
    "perf:test:measure": "NODE_ENV=test flashlight test --bundleId xyz.blueskyweb.app --testCommand \"yarn perf:test\" --duration 150000 --resultsFilePath .perf/results.json",
    "perf:test:results": "NODE_ENV=test flashlight report .perf/results.json",
    "perf:measure": "NODE_ENV=test flashlight measure",
    "intl:build": "yarn intl:extract && yarn intl:compile",
    "intl:extract": "lingui extract",
    "intl:compile": "lingui compile",
    "nuke": "rm -rf ./node_modules && rm -rf ./ios && rm -rf ./android",
    "update-extensions": "bash scripts/updateExtensions.sh",
    "export": "npx expo export",
    "make-deploy-bundle": "bash scripts/bundleUpdate.sh",
    "generate-webpack-stats-file": "EXPO_PUBLIC_GENERATE_STATS=1 yarn build-web",
    "open-analyzer": "EXPO_PUBLIC_OPEN_ANALYZER=1 yarn build-web"
  },
  "dependencies": {
    "@atproto/api": "^0.12.2",
    "@bam.tech/react-native-image-resizer": "^3.0.4",
    "@braintree/sanitize-url": "^6.0.2",
    "@discord/bottom-sheet": "https://github.com/bluesky-social/react-native-bottom-sheet.git#discord-fork-4.6.1",
    "@emoji-mart/react": "^1.1.1",
    "@expo/html-elements": "^0.4.2",
    "@expo/webpack-config": "^19.0.0",
    "@floating-ui/dom": "^1.6.3",
    "@floating-ui/react-dom": "^2.0.8",
    "@fortawesome/fontawesome-svg-core": "^6.1.1",
    "@fortawesome/free-regular-svg-icons": "^6.1.1",
    "@fortawesome/free-solid-svg-icons": "^6.1.1",
    "@fortawesome/react-native-fontawesome": "^0.3.0",
    "@lingui/react": "^4.5.0",
    "@mattermost/react-native-paste-input": "^0.6.4",
    "@miblanchard/react-native-slider": "^2.3.1",
    "@radix-ui/react-dropdown-menu": "^2.0.6",
    "@react-native-async-storage/async-storage": "1.23.1",
    "@react-native-masked-view/masked-view": "0.3.0",
    "@react-native-menu/menu": "^0.8.0",
    "@react-native-picker/picker": "2.6.1",
    "@react-navigation/bottom-tabs": "^6.5.7",
    "@react-navigation/drawer": "^6.6.2",
    "@react-navigation/native": "^6.1.6",
    "@react-navigation/native-stack": "^6.9.12",
    "@segment/analytics-next": "^1.51.3",
    "@segment/analytics-react": "^1.0.0-rc1",
    "@segment/analytics-react-native": "^2.10.1",
    "@segment/sovran-react-native": "^0.4.5",
    "@sentry/react-native": "5.5.0",
    "@tamagui/focus-scope": "^1.84.1",
    "@tanstack/query-async-storage-persister": "^5.25.0",
    "@tanstack/react-query": "^5.8.1",
    "@tanstack/react-query-persist-client": "^5.25.0",
    "@tiptap/core": "^2.0.0-beta.220",
    "@tiptap/extension-document": "^2.0.0-beta.220",
    "@tiptap/extension-hard-break": "^2.0.3",
    "@tiptap/extension-history": "^2.0.3",
    "@tiptap/extension-mention": "^2.0.0-beta.220",
    "@tiptap/extension-paragraph": "^2.0.0-beta.220",
    "@tiptap/extension-placeholder": "^2.0.0-beta.220",
    "@tiptap/extension-text": "^2.0.0-beta.220",
    "@tiptap/html": "^2.1.11",
    "@tiptap/pm": "^2.0.0-beta.220",
    "@tiptap/react": "^2.0.0-beta.220",
    "@tiptap/suggestion": "^2.0.0-beta.220",
    "@types/invariant": "^2.2.37",
    "@types/node": "^18.16.2",
    "@zxing/text-encoding": "^0.9.0",
    "array.prototype.findlast": "^1.2.3",
    "await-lock": "^2.2.2",
    "babel-plugin-transform-remove-console": "^6.9.4",
    "base64-js": "^1.5.1",
    "bcp-47-match": "^2.0.3",
    "date-fns": "^2.30.0",
    "email-validator": "^2.0.4",
    "emoji-mart": "^5.5.2",
    "eventemitter3": "^5.0.1",
    "expo": "^50.0.8",
    "expo-application": "^5.8.3",
    "expo-build-properties": "^0.11.1",
    "expo-camera": "~14.0.4",
    "expo-clipboard": "^5.0.1",
    "expo-constants": "~15.4.5",
    "expo-dev-client": "~3.3.8",
    "expo-device": "~5.9.3",
    "expo-haptics": "^12.8.1",
    "expo-image": "~1.10.6",
    "expo-image-manipulator": "^11.8.0",
    "expo-image-picker": "~14.7.1",
    "expo-linear-gradient": "^12.7.2",
    "expo-linking": "^6.2.2",
    "expo-localization": "~14.8.3",
    "expo-media-library": "~15.9.1",
    "expo-navigation-bar": "~2.8.1",
    "expo-notifications": "~0.27.6",
    "expo-sharing": "^11.10.0",
    "expo-splash-screen": "~0.26.4",
    "expo-status-bar": "~1.11.1",
    "expo-system-ui": "~2.9.3",
    "expo-task-manager": "~11.7.2",
    "expo-updates": "~0.24.10",
    "expo-web-browser": "~12.8.2",
    "fast-text-encoding": "^1.0.6",
    "history": "^5.3.0",
    "js-sha256": "^0.9.0",
    "jwt-decode": "^4.0.0",
    "lande": "^1.0.10",
    "lodash.chunk": "^4.2.0",
    "lodash.debounce": "^4.0.8",
    "lodash.isequal": "^4.5.0",
    "lodash.omit": "^4.5.0",
    "lodash.once": "^4.1.1",
    "lodash.random": "^3.2.0",
    "lodash.samplesize": "^4.2.0",
    "lodash.set": "^4.3.2",
    "lodash.shuffle": "^4.2.0",
    "mobx": "^6.6.1",
    "mobx-react-lite": "^3.4.0",
    "mobx-utils": "^6.0.6",
    "nanoid": "^5.0.5",
    "normalize-url": "^8.0.0",
    "patch-package": "^6.5.1",
    "postinstall-postinstall": "^2.1.0",
    "psl": "^1.9.0",
    "react": "18.2.0",
    "react-avatar-editor": "^13.0.0",
    "react-dom": "^18.2.0",
    "react-keyed-flatten-children": "^3.0.0",
    "react-native": "0.73.2",
    "react-native-date-picker": "^4.4.0",
    "react-native-drawer-layout": "^4.0.0-alpha.3",
    "react-native-fs": "^2.20.0",
    "react-native-gesture-handler": "~2.14.0",
    "react-native-get-random-values": "~1.11.0",
    "react-native-image-crop-picker": "^0.38.1",
    "react-native-ios-context-menu": "^1.15.3",
    "react-native-pager-view": "6.2.3",
    "react-native-picker-select": "^8.1.0",
    "react-native-progress": "bluesky-social/react-native-progress",
    "react-native-reanimated": "^3.6.0",
    "react-native-root-siblings": "^4.1.1",
    "react-native-safe-area-context": "4.8.2",
    "react-native-screens": "~3.29.0",
    "react-native-svg": "14.1.0",
    "react-native-uitextview": "^1.1.6",
    "react-native-url-polyfill": "^1.3.0",
    "react-native-uuid": "^2.0.1",
<<<<<<< HEAD
    "react-native-version-number": "^0.3.6",
    "react-native-view-shot": "^3.8.0",
=======
>>>>>>> 4b699483
    "react-native-web": "~0.19.6",
    "react-native-web-webview": "^1.0.2",
    "react-native-webview": "13.6.4",
    "react-responsive": "^9.0.2",
    "rn-fetch-blob": "^0.12.0",
    "sentry-expo": "~7.0.1",
    "statsig-react-native-expo": "^4.6.1",
    "tippy.js": "^6.3.7",
    "tlds": "^1.234.0",
    "zeego": "^1.6.2",
    "zod": "^3.20.2"
  },
  "devDependencies": {
    "@atproto/dev-env": "^0.3.4",
    "@babel/core": "^7.23.2",
    "@babel/preset-env": "^7.20.0",
    "@babel/runtime": "^7.20.0",
    "@did-plc/server": "^0.0.1",
    "@expo/config-plugins": "7.8.0",
    "@expo/prebuild-config": "6.7.0",
    "@lingui/cli": "^4.5.0",
    "@lingui/macro": "^4.5.0",
    "@pmmmwh/react-refresh-webpack-plugin": "^0.5.11",
    "@react-native-community/eslint-config": "^3.0.0",
    "@react-native/typescript-config": "^0.74.0",
    "@testing-library/jest-native": "^5.4.1",
    "@testing-library/react-native": "^11.5.2",
    "@tsconfig/react-native": "^2.0.3",
    "@types/he": "^1.1.2",
    "@types/jest": "^29.4.0",
    "@types/lodash.chunk": "^4.2.7",
    "@types/lodash.debounce": "^4.0.7",
    "@types/lodash.isequal": "^4.5.6",
    "@types/lodash.omit": "^4.5.7",
    "@types/lodash.once": "^4.1.7",
    "@types/lodash.random": "^3.2.7",
    "@types/lodash.samplesize": "^4.2.7",
    "@types/lodash.set": "^4.3.7",
    "@types/lodash.shuffle": "^4.2.7",
    "@types/psl": "^1.1.1",
    "@types/react-avatar-editor": "^13.0.0",
    "@types/react-dom": "^18.2.18",
    "@types/react-responsive": "^8.0.5",
    "@types/react-test-renderer": "^17.0.1",
    "@typescript-eslint/eslint-plugin": "^5.48.2",
    "@typescript-eslint/parser": "^5.48.2",
    "babel-jest": "^29.7.0",
    "babel-loader": "^9.1.2",
    "babel-plugin-macros": "^3.1.0",
    "babel-plugin-module-resolver": "^5.0.0",
    "babel-plugin-react-native-web": "^0.18.12",
    "babel-preset-expo": "^10.0.0",
    "detox": "^20.14.8",
    "eslint": "^8.19.0",
    "eslint-plugin-bsky-internal": "link:./eslint",
    "eslint-plugin-detox": "^1.0.0",
    "eslint-plugin-ft-flow": "^2.0.3",
    "eslint-plugin-lingui": "^0.2.0",
    "eslint-plugin-react": "^7.33.2",
    "eslint-plugin-react-native-a11y": "^3.3.0",
    "eslint-plugin-simple-import-sort": "^12.0.0",
    "html-webpack-plugin": "^5.5.0",
    "husky": "^8.0.3",
    "is-ci": "^3.0.1",
    "jest": "^29.7.0",
    "jest-expo": "^50.0.1",
    "jest-junit": "^15.0.0",
    "lint-staged": "^13.2.3",
    "metro-react-native-babel-preset": "^0.73.7",
    "prettier": "^2.8.3",
    "react-native-dotenv": "^3.3.1",
    "react-refresh": "^0.14.0",
    "react-scripts": "^5.0.1",
    "react-test-renderer": "18.2.0",
    "ts-node": "^10.9.1",
    "typescript": "^5.3.3",
    "url-loader": "^4.1.1",
    "webpack": "^5.75.0",
    "webpack-bundle-analyzer": "^4.10.1",
    "webpack-cli": "^5.0.1",
    "webpack-dev-server": "^4.11.1"
  },
  "resolutions": {
    "@types/react": "^18",
    "**/zeed-dom": "0.10.9"
  },
  "jest": {
    "preset": "jest-expo/ios",
    "setupFilesAfterEnv": [
      "./jest/jestSetup.js",
      "@testing-library/jest-native/extend-expect"
    ],
    "moduleFileExtensions": [
      "ts",
      "tsx",
      "js",
      "jsx",
      "json",
      "node"
    ],
    "transform": {
      "\\.[jt]sx?$": "babel-jest"
    },
    "transformIgnorePatterns": [
      "node_modules/(?!((jest-)?react-native|@react-native(-community)?)|expo(nent)?|@expo(nent)?/.*|@expo-google-fonts/.*|react-navigation|nanoid|@react-navigation/.*|@unimodules/.*|unimodules|sentry-expo|native-base|normalize-url|react-native-svg|@sentry/.*|sentry-expo|bcp-47-match)"
    ],
    "modulePathIgnorePatterns": [
      "__tests__/.*/__mocks__",
      "__e2e__/.*"
    ],
    "coveragePathIgnorePatterns": [
      "<rootDir>/node_modules/",
      "<rootDir>/src/platform",
      "<rootDir>/src/third-party",
      "<rootDir>/src/view/com/util",
      "<rootDir>/src/state/lib",
      "<rootDir>/__tests__/test-utils.js"
    ],
    "reporters": [
      "default",
      "jest-junit"
    ]
  },
  "browserslist": {
    "production": [
      ">0.2%",
      "not dead",
      "not op_mini all"
    ],
    "development": [
      "last 1 chrome version",
      "last 1 firefox version",
      "last 1 safari version"
    ]
  },
  "lint-staged": {
    "*{.js,.jsx,.ts,.tsx}": [
      "eslint --cache --fix",
      "prettier --cache --write --ignore-unknown"
    ]
  }
}<|MERGE_RESOLUTION|>--- conflicted
+++ resolved
@@ -178,11 +178,7 @@
     "react-native-uitextview": "^1.1.6",
     "react-native-url-polyfill": "^1.3.0",
     "react-native-uuid": "^2.0.1",
-<<<<<<< HEAD
-    "react-native-version-number": "^0.3.6",
     "react-native-view-shot": "^3.8.0",
-=======
->>>>>>> 4b699483
     "react-native-web": "~0.19.6",
     "react-native-web-webview": "^1.0.2",
     "react-native-webview": "13.6.4",
