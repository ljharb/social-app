// Learn more https://docs.expo.io/guides/customizing-metro
<<<<<<< HEAD
const fs = require('fs')
=======
>>>>>>> 0d850133
const path = require('path')
const {getDefaultConfig} = require('expo/metro-config')
const cfg = getDefaultConfig(__dirname)

if (process.env.ATPROTO_ROOT) {
<<<<<<< HEAD
  const atprotoPackages = path.resolve(process.env.ATPROTO_ROOT, 'packages')

  cfg.watchFolders ||= []
  cfg.watchFolders.push(
    ...fs
      .readdirSync(atprotoPackages)
      .map(dir => path.join(atprotoPackages, dir))
      .filter(dir => fs.statSync(dir).isDirectory()),
  )

  const resolveRequest = cfg.resolver.resolveRequest
  cfg.resolver.resolveRequest = (context, moduleName, platform) => {
    // When resolving a module from the atproto packages, try finding it there
    // first. If it's not found, try resolving it from the project root (here).
    if (context.originModulePath.startsWith(atprotoPackages)) {
      try {
        return context.resolveRequest(context, moduleName, platform)
      } catch (err) {
        // If a module is not found in the atproto packages, try and resolve it
        // from here (e.g. @babel polyfills)
        return {
          type: 'sourceFile',
          filePath: require.resolve(moduleName),
        }
      }
    }

    // When resolving an @atproto/* module, replace the path prefix with
    // <atprotoPackages>.
    if (moduleName.startsWith('@atproto/')) {
      const [prefix, suffix] = moduleName.split('/', 2)
      const resolution = context.resolveRequest(context, moduleName, platform)
      const relativePathIdx = resolution.filePath.lastIndexOf(moduleName)
      const relativePath = resolution.filePath.slice(
        relativePathIdx + moduleName.length + 1,
      )
      return {
        type: 'sourceFile',
        filePath: path.join(atprotoPackages, suffix, relativePath),
=======
  const atprotoRoot = path.resolve(process.cwd(), process.env.ATPROTO_ROOT)

  // Watch folders are used as roots for the virtual file system. Any file that
  // needs to be resolved by the metro bundler must be within one of the watch
  // folders. Since we will be resolving dependencies from the atproto packages,
  // we need to add the atproto root to the watch folders so that the
  cfg.watchFolders ||= []
  cfg.watchFolders.push(atprotoRoot)

  const resolveRequest = cfg.resolver.resolveRequest
  cfg.resolver.resolveRequest = (context, moduleName, platform) => {
    // Alias @atproto/* modules to the corresponding package in the atproto root
    if (moduleName.startsWith('@atproto/')) {
      const [, packageName] = moduleName.split('/', 2)
      const packagePath = path.join(atprotoRoot, 'packages', packageName)
      return context.resolveRequest(context, packagePath, platform)
    }

    // Polyfills are added by the build process and are not actual dependencies
    // of the @atproto/* packages. Resolve those from here.
    if (
      moduleName.startsWith('@babel/') &&
      context.originModulePath.startsWith(atprotoRoot)
    ) {
      return {
        type: 'sourceFile',
        filePath: require.resolve(moduleName),
>>>>>>> 0d850133
      }
    }

    return (resolveRequest || context.resolveRequest)(
      context,
      moduleName,
      platform,
    )
  }
}

cfg.resolver.sourceExts = process.env.RN_SRC_EXT
  ? process.env.RN_SRC_EXT.split(',').concat(cfg.resolver.sourceExts)
  : cfg.resolver.sourceExts

cfg.transformer.getTransformOptions = async () => ({
  transform: {
    experimentalImportSupport: true,
    inlineRequires: true,
    nonInlinedRequires: [
      // We can remove this option and rely on the default after
      // https://github.com/facebook/metro/pull/1126 is released.
      'React',
      'react',
      'react/jsx-dev-runtime',
      'react/jsx-runtime',
      'react-native',
    ],
  },
})

module.exports = cfg<|MERGE_RESOLUTION|>--- conflicted
+++ resolved
@@ -1,54 +1,9 @@
 // Learn more https://docs.expo.io/guides/customizing-metro
-<<<<<<< HEAD
-const fs = require('fs')
-=======
->>>>>>> 0d850133
 const path = require('path')
 const {getDefaultConfig} = require('expo/metro-config')
 const cfg = getDefaultConfig(__dirname)
 
 if (process.env.ATPROTO_ROOT) {
-<<<<<<< HEAD
-  const atprotoPackages = path.resolve(process.env.ATPROTO_ROOT, 'packages')
-
-  cfg.watchFolders ||= []
-  cfg.watchFolders.push(
-    ...fs
-      .readdirSync(atprotoPackages)
-      .map(dir => path.join(atprotoPackages, dir))
-      .filter(dir => fs.statSync(dir).isDirectory()),
-  )
-
-  const resolveRequest = cfg.resolver.resolveRequest
-  cfg.resolver.resolveRequest = (context, moduleName, platform) => {
-    // When resolving a module from the atproto packages, try finding it there
-    // first. If it's not found, try resolving it from the project root (here).
-    if (context.originModulePath.startsWith(atprotoPackages)) {
-      try {
-        return context.resolveRequest(context, moduleName, platform)
-      } catch (err) {
-        // If a module is not found in the atproto packages, try and resolve it
-        // from here (e.g. @babel polyfills)
-        return {
-          type: 'sourceFile',
-          filePath: require.resolve(moduleName),
-        }
-      }
-    }
-
-    // When resolving an @atproto/* module, replace the path prefix with
-    // <atprotoPackages>.
-    if (moduleName.startsWith('@atproto/')) {
-      const [prefix, suffix] = moduleName.split('/', 2)
-      const resolution = context.resolveRequest(context, moduleName, platform)
-      const relativePathIdx = resolution.filePath.lastIndexOf(moduleName)
-      const relativePath = resolution.filePath.slice(
-        relativePathIdx + moduleName.length + 1,
-      )
-      return {
-        type: 'sourceFile',
-        filePath: path.join(atprotoPackages, suffix, relativePath),
-=======
   const atprotoRoot = path.resolve(process.cwd(), process.env.ATPROTO_ROOT)
 
   // Watch folders are used as roots for the virtual file system. Any file that
@@ -76,7 +31,6 @@
       return {
         type: 'sourceFile',
         filePath: require.resolve(moduleName),
->>>>>>> 0d850133
       }
     }
 
